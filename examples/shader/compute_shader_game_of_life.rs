//! A compute shader that simulates Conway's Game of Life.
//!
//! Compute shaders use the GPU for computing arbitrary information, that may be independent of what
//! is rendered to the screen.

use bevy::{
    prelude::*,
    render::{
        extract_resource::{ExtractResource, ExtractResourcePlugin},
        render_asset::{RenderAssetUsages, RenderAssets},
        render_graph::{self, RenderGraph, RenderLabel},
        render_resource::{binding_types::texture_storage_2d, *},
        renderer::{RenderContext, RenderDevice},
        texture::GpuImage,
        Render, RenderApp, RenderSet,
    },
};
use std::borrow::Cow;

const DISPLAY_FACTOR: u32 = 4;
const SIZE: (u32, u32) = (1280 / DISPLAY_FACTOR, 720 / DISPLAY_FACTOR);
const WORKGROUP_SIZE: u32 = 8;

fn main() {
    App::new()
        .insert_resource(ClearColor(Color::BLACK))
        .add_plugins((
            DefaultPlugins
                .set(WindowPlugin {
                    primary_window: Some(Window {
                        resolution: (
                            (SIZE.0 * DISPLAY_FACTOR) as f32,
                            (SIZE.1 * DISPLAY_FACTOR) as f32,
                        )
                            .into(),
                        // uncomment for unthrottled FPS
                        // present_mode: bevy::window::PresentMode::AutoNoVsync,
                        ..default()
                    }),
                    ..default()
                })
                .set(ImagePlugin::default_nearest()),
            GameOfLifeComputePlugin,
        ))
        .add_systems(Startup, setup)
        .add_systems(Update, switch_textures)
        .run();
}

fn setup(mut commands: Commands, mut images: ResMut<Assets<Image>>) {
    let mut image = Image::new_fill(
        Extent3d {
            width: SIZE.0,
            height: SIZE.1,
            depth_or_array_layers: 1,
        },
        TextureDimension::D2,
        &[0, 0, 0, 255],
        TextureFormat::R32Float,
        RenderAssetUsages::RENDER_WORLD,
    );
    image.texture_descriptor.usage =
        TextureUsages::COPY_DST | TextureUsages::STORAGE_BINDING | TextureUsages::TEXTURE_BINDING;
    let image0 = images.add(image.clone());
    let image1 = images.add(image);

    commands.spawn(SpriteBundle {
        sprite: Sprite {
            custom_size: Some(Vec2::new(SIZE.0 as f32, SIZE.1 as f32)),
            ..default()
        },
        texture: image0.clone(),
        transform: Transform::from_scale(Vec3::splat(DISPLAY_FACTOR as f32)),
        ..default()
    });
    commands.spawn(Camera2dBundle::default());

    commands.insert_resource(GameOfLifeImages {
        texture_a: image0,
        texture_b: image1,
    });
}

// Switch texture to display every frame to show the one that was written to most recently.
fn switch_textures(images: Res<GameOfLifeImages>, mut displayed: Query<&mut Handle<Image>>) {
    let mut displayed = displayed.single_mut();
    if *displayed == images.texture_a {
        *displayed = images.texture_b.clone_weak();
    } else {
        *displayed = images.texture_a.clone_weak();
    }
}

struct GameOfLifeComputePlugin;

#[derive(Debug, Hash, PartialEq, Eq, Clone, RenderLabel)]
struct GameOfLifeLabel;

impl Plugin for GameOfLifeComputePlugin {
    fn build(&self, app: &mut App) {
        // Extract the game of life image resource from the main world into the render world
        // for operation on by the compute shader and display on the sprite.
        app.add_plugins(ExtractResourcePlugin::<GameOfLifeImages>::default());
        let render_app = app.sub_app_mut(RenderApp);
        render_app.add_systems(
            Render,
            prepare_bind_group.in_set(RenderSet::PrepareBindGroups),
        );

        let mut render_graph = render_app.world_mut().resource_mut::<RenderGraph>();
        render_graph.add_node(GameOfLifeLabel, GameOfLifeNode::default());
        render_graph.add_node_edge(GameOfLifeLabel, bevy::render::graph::CameraDriverLabel);
    }

    fn finish(&self, app: &mut App) {
        let render_app = app.sub_app_mut(RenderApp);
        render_app.init_resource::<GameOfLifePipeline>();
    }
}

#[derive(Resource, Clone, ExtractResource)]
struct GameOfLifeImages {
    texture_a: Handle<Image>,
    texture_b: Handle<Image>,
}

#[derive(Resource)]
struct GameOfLifeImageBindGroups([BindGroup; 2]);

fn prepare_bind_group(
    mut commands: Commands,
    pipeline: Res<GameOfLifePipeline>,
<<<<<<< HEAD
    gpu_images: Res<RenderAssets<GpuImage>>,
    game_of_life_image: Res<GameOfLifeImage>,
=======
    gpu_images: Res<RenderAssets<Image>>,
    game_of_life_images: Res<GameOfLifeImages>,
>>>>>>> 10af274d
    render_device: Res<RenderDevice>,
) {
    let view_a = gpu_images.get(&game_of_life_images.texture_a).unwrap();
    let view_b = gpu_images.get(&game_of_life_images.texture_b).unwrap();
    let bind_group_0 = render_device.create_bind_group(
        None,
        &pipeline.texture_bind_group_layout,
        &BindGroupEntries::sequential((&view_a.texture_view, &view_b.texture_view)),
    );
    let bind_group_1 = render_device.create_bind_group(
        None,
        &pipeline.texture_bind_group_layout,
        &BindGroupEntries::sequential((&view_b.texture_view, &view_a.texture_view)),
    );
    commands.insert_resource(GameOfLifeImageBindGroups([bind_group_0, bind_group_1]));
}

#[derive(Resource)]
struct GameOfLifePipeline {
    texture_bind_group_layout: BindGroupLayout,
    init_pipeline: CachedComputePipelineId,
    update_pipeline: CachedComputePipelineId,
}

impl FromWorld for GameOfLifePipeline {
    fn from_world(world: &mut World) -> Self {
        let render_device = world.resource::<RenderDevice>();
        let texture_bind_group_layout = render_device.create_bind_group_layout(
            "GameOfLifeImages",
            &BindGroupLayoutEntries::sequential(
                ShaderStages::COMPUTE,
                (
                    texture_storage_2d(TextureFormat::R32Float, StorageTextureAccess::ReadOnly),
                    texture_storage_2d(TextureFormat::R32Float, StorageTextureAccess::WriteOnly),
                ),
            ),
        );
        let shader = world.load_asset("shaders/game_of_life.wgsl");
        let pipeline_cache = world.resource::<PipelineCache>();
        let init_pipeline = pipeline_cache.queue_compute_pipeline(ComputePipelineDescriptor {
            label: None,
            layout: vec![texture_bind_group_layout.clone()],
            push_constant_ranges: Vec::new(),
            shader: shader.clone(),
            shader_defs: vec![],
            entry_point: Cow::from("init"),
        });
        let update_pipeline = pipeline_cache.queue_compute_pipeline(ComputePipelineDescriptor {
            label: None,
            layout: vec![texture_bind_group_layout.clone()],
            push_constant_ranges: Vec::new(),
            shader,
            shader_defs: vec![],
            entry_point: Cow::from("update"),
        });

        GameOfLifePipeline {
            texture_bind_group_layout,
            init_pipeline,
            update_pipeline,
        }
    }
}

enum GameOfLifeState {
    Loading,
    Init,
    Update(usize),
}

struct GameOfLifeNode {
    state: GameOfLifeState,
}

impl Default for GameOfLifeNode {
    fn default() -> Self {
        Self {
            state: GameOfLifeState::Loading,
        }
    }
}

impl render_graph::Node for GameOfLifeNode {
    fn update(&mut self, world: &mut World) {
        let pipeline = world.resource::<GameOfLifePipeline>();
        let pipeline_cache = world.resource::<PipelineCache>();

        // if the corresponding pipeline has loaded, transition to the next stage
        match self.state {
            GameOfLifeState::Loading => {
                if let CachedPipelineState::Ok(_) =
                    pipeline_cache.get_compute_pipeline_state(pipeline.init_pipeline)
                {
                    self.state = GameOfLifeState::Init;
                }
            }
            GameOfLifeState::Init => {
                if let CachedPipelineState::Ok(_) =
                    pipeline_cache.get_compute_pipeline_state(pipeline.update_pipeline)
                {
                    self.state = GameOfLifeState::Update(1);
                }
            }
            GameOfLifeState::Update(0) => {
                self.state = GameOfLifeState::Update(1);
            }
            GameOfLifeState::Update(1) => {
                self.state = GameOfLifeState::Update(0);
            }
            GameOfLifeState::Update(_) => unreachable!(),
        }
    }

    fn run(
        &self,
        _graph: &mut render_graph::RenderGraphContext,
        render_context: &mut RenderContext,
        world: &World,
    ) -> Result<(), render_graph::NodeRunError> {
        let bind_groups = &world.resource::<GameOfLifeImageBindGroups>().0;
        let pipeline_cache = world.resource::<PipelineCache>();
        let pipeline = world.resource::<GameOfLifePipeline>();

        let mut pass = render_context
            .command_encoder()
            .begin_compute_pass(&ComputePassDescriptor::default());

        // select the pipeline based on the current state
        match self.state {
            GameOfLifeState::Loading => {}
            GameOfLifeState::Init => {
                let init_pipeline = pipeline_cache
                    .get_compute_pipeline(pipeline.init_pipeline)
                    .unwrap();
                pass.set_bind_group(0, &bind_groups[0], &[]);
                pass.set_pipeline(init_pipeline);
                pass.dispatch_workgroups(SIZE.0 / WORKGROUP_SIZE, SIZE.1 / WORKGROUP_SIZE, 1);
            }
            GameOfLifeState::Update(index) => {
                let update_pipeline = pipeline_cache
                    .get_compute_pipeline(pipeline.update_pipeline)
                    .unwrap();
                pass.set_bind_group(0, &bind_groups[index], &[]);
                pass.set_pipeline(update_pipeline);
                pass.dispatch_workgroups(SIZE.0 / WORKGROUP_SIZE, SIZE.1 / WORKGROUP_SIZE, 1);
            }
        }

        Ok(())
    }
}<|MERGE_RESOLUTION|>--- conflicted
+++ resolved
@@ -130,13 +130,8 @@
 fn prepare_bind_group(
     mut commands: Commands,
     pipeline: Res<GameOfLifePipeline>,
-<<<<<<< HEAD
     gpu_images: Res<RenderAssets<GpuImage>>,
-    game_of_life_image: Res<GameOfLifeImage>,
-=======
-    gpu_images: Res<RenderAssets<Image>>,
     game_of_life_images: Res<GameOfLifeImages>,
->>>>>>> 10af274d
     render_device: Res<RenderDevice>,
 ) {
     let view_a = gpu_images.get(&game_of_life_images.texture_a).unwrap();
