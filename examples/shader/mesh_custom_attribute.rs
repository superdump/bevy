use bevy::{
    prelude::*,
    render::{
        mesh::{shape, VertexAttributeValues},
        pipeline::{PipelineDescriptor, RenderPipeline},
<<<<<<< HEAD
=======
        render_graph::{
            base::{self, MainPass},
            AssetRenderResourcesNode, RenderGraph,
        },
        renderer::RenderResources,
>>>>>>> e4952ecd
        shader::{ShaderStage, ShaderStages},
    },
};

/// This example illustrates how to add a custom attribute to a mesh and use it in a custom shader.
fn main() {
    App::build()
        .add_plugins(DefaultPlugins)
        .add_startup_system(setup.system())
        .run();
}

const VERTEX_SHADER: &str = r#"
#version 450
layout(location = 0) in vec3 Vertex_Position;
layout(location = 1) in vec3 Vertex_Color;
layout(location = 0) out vec3 v_color;

layout(set = 0, binding = 0) uniform CameraViewProj {
    mat4 ViewProj;
};
layout(set = 1, binding = 0) uniform Transform {
    mat4 Model;
};
void main() {
    gl_Position = ViewProj * Model * vec4(Vertex_Position, 1.0);
    v_color = Vertex_Color;
}
"#;

const FRAGMENT_SHADER: &str = r#"
#version 450
layout(location = 0) out vec4 o_Target;
layout(location = 0) in vec3 v_color;

void main() {
    o_Target = vec4(v_color, 1.0);
}
"#;

fn setup(
    mut commands: Commands,
    mut pipelines: ResMut<Assets<PipelineDescriptor>>,
    mut shaders: ResMut<Assets<Shader>>,
    mut meshes: ResMut<Assets<Mesh>>,
) {
    // Create a new shader pipeline
    let pipeline_handle = pipelines.add(PipelineDescriptor::default_config(ShaderStages {
        vertex: shaders.add(Shader::from_glsl(ShaderStage::Vertex, VERTEX_SHADER)),
        fragment: Some(shaders.add(Shader::from_glsl(ShaderStage::Fragment, FRAGMENT_SHADER))),
    }));

<<<<<<< HEAD
=======
    // Add an AssetRenderResourcesNode to our Render Graph. This will bind
    // MyMaterialWithVertexColorSupport resources to our shader
    render_graph.add_system_node(
        "my_material_with_vertex_color_support",
        AssetRenderResourcesNode::<MyMaterialWithVertexColorSupport, MainPass>::new(true),
    );

    // Add a Render Graph edge connecting our new "my_material" node to the main pass node. This
    // ensures "my_material" runs before the main pass
    render_graph
        .add_node_edge(
            "my_material_with_vertex_color_support",
            base::node::MAIN_PASS,
        )
        .unwrap();

    // Create a new material
    let material = materials.add(MyMaterialWithVertexColorSupport {});

>>>>>>> e4952ecd
    // create a generic cube
    let mut cube_with_vertex_colors = Mesh::from(shape::Cube { size: 2.0 });

    // insert our custom color attribute with some nice colors!
    cube_with_vertex_colors.set_attribute(
        // name of the attribute
        "Vertex_Color",
        // the vertex attributes, represented by `VertexAttributeValues`
        // NOTE: the attribute count has to be consistent across all attributes, otherwise bevy
        // will panic.
        VertexAttributeValues::from(vec![
            // top
            [0.79, 0.73, 0.07],
            [0.74, 0.14, 0.29],
            [0.08, 0.55, 0.74],
            [0.20, 0.27, 0.29],
            // bottom
            [0.79, 0.73, 0.07],
            [0.74, 0.14, 0.29],
            [0.08, 0.55, 0.74],
            [0.20, 0.27, 0.29],
            // right
            [0.79, 0.73, 0.07],
            [0.74, 0.14, 0.29],
            [0.08, 0.55, 0.74],
            [0.20, 0.27, 0.29],
            // left
            [0.79, 0.73, 0.07],
            [0.74, 0.14, 0.29],
            [0.08, 0.55, 0.74],
            [0.20, 0.27, 0.29],
            // front
            [0.79, 0.73, 0.07],
            [0.74, 0.14, 0.29],
            [0.08, 0.55, 0.74],
            [0.20, 0.27, 0.29],
            // back
            [0.79, 0.73, 0.07],
            [0.74, 0.14, 0.29],
            [0.08, 0.55, 0.74],
            [0.20, 0.27, 0.29],
        ]),
    );
    // cube
    commands.spawn_bundle(MeshBundle {
        mesh: meshes.add(cube_with_vertex_colors), // use our cube with vertex colors
        render_pipelines: RenderPipelines::from_pipelines(vec![RenderPipeline::new(
            pipeline_handle,
        )]),
        transform: Transform::from_xyz(0.0, 0.0, 0.0),
        ..Default::default()
    });
    // camera
    commands.spawn_bundle(PerspectiveCameraBundle {
        transform: Transform::from_xyz(3.0, 5.0, -8.0).looking_at(Vec3::ZERO, Vec3::Y),
        ..Default::default()
    });
}<|MERGE_RESOLUTION|>--- conflicted
+++ resolved
@@ -3,14 +3,11 @@
     render::{
         mesh::{shape, VertexAttributeValues},
         pipeline::{PipelineDescriptor, RenderPipeline},
-<<<<<<< HEAD
-=======
         render_graph::{
             base::{self, MainPass},
             AssetRenderResourcesNode, RenderGraph,
         },
         renderer::RenderResources,
->>>>>>> e4952ecd
         shader::{ShaderStage, ShaderStages},
     },
 };
@@ -63,8 +60,6 @@
         fragment: Some(shaders.add(Shader::from_glsl(ShaderStage::Fragment, FRAGMENT_SHADER))),
     }));
 
-<<<<<<< HEAD
-=======
     // Add an AssetRenderResourcesNode to our Render Graph. This will bind
     // MyMaterialWithVertexColorSupport resources to our shader
     render_graph.add_system_node(
@@ -84,7 +79,6 @@
     // Create a new material
     let material = materials.add(MyMaterialWithVertexColorSupport {});
 
->>>>>>> e4952ecd
     // create a generic cube
     let mut cube_with_vertex_colors = Mesh::from(shape::Cube { size: 2.0 });
 
