//! A shader that renders a mesh multiple times in one draw call.

use bevy::{
    core_pipeline::core_3d::Transparent3d,
    ecs::system::{lifetimeless::*, SystemParamItem},
    math::{prelude::*, Vec4Swizzles},
    pbr::{MeshPipeline, MeshPipelineKey, MeshUniform, SetMeshBindGroup, SetMeshViewBindGroup},
    prelude::*,
    render::{
        extract_component::{ExtractComponent, ExtractComponentPlugin},
        mesh::{GpuBufferInfo, MeshVertexBufferLayout},
        render_asset::RenderAssets,
        render_phase::{
            AddRenderCommand, DrawFunctions, EntityRenderCommand, RenderCommandResult, RenderPhase,
            SetItemPipeline, TrackedRenderPass,
        },
        render_resource::*,
        renderer::{RenderDevice, RenderQueue},
        view::{ComputedVisibility, ExtractedView, Msaa, Visibility},
        RenderApp, RenderStage,
    },
};
use bytemuck::{Pod, Zeroable};

fn main() {
    App::new()
        .add_plugins(DefaultPlugins)
        .add_plugin(CustomMaterialPlugin)
        .add_startup_system(setup)
        .run();
}

fn setup(mut commands: Commands, mut meshes: ResMut<Assets<Mesh>>) {
    let mesh_handle = meshes.add(Mesh::from(shape::Cube { size: 0.5 }));
    for x in 1..=10 {
        for y in 1..=10 {
            let (x, y) = (x as f32 / 10.0, y as f32 / 10.0);
            commands.spawn_bundle((
                mesh_handle.clone(),
                // NOTE: The x-component of the scale is being used for the scale of the instance.
                // This would break if rotations are applied to the transform, but in that case you
                // would probably extend the instance data to account for it.
                Transform::from_xyz(x * 10.0 - 5.0, y * 10.0 - 5.0, 0.0).with_scale(Vec3::new(
                    (x * y).sqrt(),
                    0.0,
                    0.0,
                )),
                GlobalTransform::default(),
                ColorMaterialInstanced(Color::hsla(x * 360., y, 0.5, 1.0)),
                Visibility::default(),
                ComputedVisibility::default(),
            ));
        }
    }

    // camera
    commands.spawn_bundle(Camera3dBundle {
        transform: Transform::from_xyz(0.0, 0.0, 15.0).looking_at(Vec3::ZERO, Vec3::Y),
        ..default()
    });
}

<<<<<<< HEAD
#[derive(Clone, Component, Debug, Deref)]
struct ColorMaterialInstanced(Color);

impl ExtractComponent for ColorMaterialInstanced {
    type Query = &'static ColorMaterialInstanced;
=======
#[derive(Component, Deref)]
struct InstanceMaterialData(Vec<InstanceData>);

impl ExtractComponent for InstanceMaterialData {
    type Query = &'static InstanceMaterialData;
>>>>>>> 1c23421f
    type Filter = ();

    fn extract_component(item: bevy::ecs::query::QueryItem<Self::Query>) -> Self {
        item.clone()
    }
}

pub struct CustomMaterialPlugin;

impl Plugin for CustomMaterialPlugin {
    fn build(&self, app: &mut App) {
        app.add_plugin(ExtractComponentPlugin::<ColorMaterialInstanced>::default());
        app.sub_app_mut(RenderApp)
            .add_render_command::<Transparent3d, DrawCustom>()
            .init_resource::<CustomPipeline>()
            .init_resource::<SpecializedMeshPipelines<CustomPipeline>>()
            .init_resource::<InstanceBuffer>()
            .add_system_to_stage(RenderStage::Prepare, prepare_instance_buffers)
            .add_system_to_stage(RenderStage::Queue, queue_custom);
    }
}

#[derive(Clone, Copy, Pod, Zeroable)]
#[repr(C)]
pub struct InstanceData {
    position: Vec3,
    scale: f32,
    color: [f32; 4],
}

#[derive(Component, Deref, DerefMut)]
pub struct InstanceBuffer(BufferVec<InstanceData>);

impl Default for InstanceBuffer {
    fn default() -> Self {
        Self(BufferVec::<InstanceData>::new(
            BufferUsages::VERTEX | BufferUsages::COPY_DST,
        ))
    }
}

#[derive(Component, Debug, Deref)]
pub struct InstanceIndex(u32);

fn prepare_instance_buffers(
    mut commands: Commands,
    query: Query<(Entity, &MeshUniform, &ColorMaterialInstanced)>,
    render_device: Res<RenderDevice>,
    render_queue: Res<RenderQueue>,
    mut instance_buffer: ResMut<InstanceBuffer>,
) {
    instance_buffer.clear();
    instance_buffer.reserve(query.iter().len(), &*render_device);
    for (entity, mesh_uniform, color_material_instanced) in query.iter() {
        let index = instance_buffer.push(InstanceData {
            position: mesh_uniform.transform.w_axis.xyz(),
            // NOTE: Using the x component of the scale as the instance scale
            scale: mesh_uniform.transform.x_axis.x,
            color: color_material_instanced.as_rgba_f32(),
        });
        commands.entity(entity).insert(InstanceIndex(index as u32));
    }
    instance_buffer.write_buffer(&*render_device, &*render_queue);
}

#[allow(clippy::too_many_arguments)]
fn queue_custom(
    transparent_3d_draw_functions: Res<DrawFunctions<Transparent3d>>,
    custom_pipeline: Res<CustomPipeline>,
    msaa: Res<Msaa>,
    mut pipelines: ResMut<SpecializedMeshPipelines<CustomPipeline>>,
    mut pipeline_cache: ResMut<PipelineCache>,
    meshes: Res<RenderAssets<Mesh>>,
<<<<<<< HEAD
    material_meshes: Query<(Entity, &MeshUniform, &Handle<Mesh>), With<ColorMaterialInstanced>>,
=======
    material_meshes: Query<(Entity, &MeshUniform, &Handle<Mesh>), With<InstanceMaterialData>>,
>>>>>>> 1c23421f
    mut views: Query<(&ExtractedView, &mut RenderPhase<Transparent3d>)>,
) {
    let draw_custom = transparent_3d_draw_functions
        .read()
        .get_id::<DrawCustom>()
        .unwrap();

    let msaa_key = MeshPipelineKey::from_msaa_samples(msaa.samples);

<<<<<<< HEAD
    for (view, mut transparent_phase) in views.iter_mut() {
        let inverse_view_matrix = view.transform.compute_matrix().inverse();
        let inverse_view_row_2 = inverse_view_matrix.row(2);
        for (entity, mesh_uniform, mesh_handle) in material_meshes.iter() {
=======
    for (view, mut transparent_phase) in &mut views {
        let rangefinder = view.rangefinder3d();
        for (entity, mesh_uniform, mesh_handle) in &material_meshes {
>>>>>>> 1c23421f
            if let Some(mesh) = meshes.get(mesh_handle) {
                let key =
                    msaa_key | MeshPipelineKey::from_primitive_topology(mesh.primitive_topology);
                let pipeline = pipelines
                    .specialize(&mut pipeline_cache, &custom_pipeline, key, &mesh.layout)
                    .unwrap();
                transparent_phase.add(Transparent3d {
                    entity,
                    pipeline,
                    draw_function: draw_custom,
<<<<<<< HEAD
                    distance: inverse_view_row_2.dot(mesh_uniform.transform.col(3)),
                });
            }
        }
    }
}

=======
                    distance: rangefinder.distance(&mesh_uniform.transform),
                });
            }
        }
    }
}

#[derive(Component)]
pub struct InstanceBuffer {
    buffer: Buffer,
    length: usize,
}

fn prepare_instance_buffers(
    mut commands: Commands,
    query: Query<(Entity, &InstanceMaterialData)>,
    render_device: Res<RenderDevice>,
) {
    for (entity, instance_data) in &query {
        let buffer = render_device.create_buffer_with_data(&BufferInitDescriptor {
            label: Some("instance data buffer"),
            contents: bytemuck::cast_slice(instance_data.as_slice()),
            usage: BufferUsages::VERTEX | BufferUsages::COPY_DST,
        });
        commands.entity(entity).insert(InstanceBuffer {
            buffer,
            length: instance_data.len(),
        });
    }
}

>>>>>>> 1c23421f
pub struct CustomPipeline {
    shader: Handle<Shader>,
    mesh_pipeline: MeshPipeline,
}

impl FromWorld for CustomPipeline {
    fn from_world(world: &mut World) -> Self {
        let asset_server = world.resource::<AssetServer>();
        asset_server.watch_for_changes().unwrap();
        let shader = asset_server.load("shaders/instancing.wgsl");

        let mesh_pipeline = world.resource::<MeshPipeline>();

        CustomPipeline {
            shader,
            mesh_pipeline: mesh_pipeline.clone(),
        }
    }
}

impl SpecializedMeshPipeline for CustomPipeline {
    type Key = MeshPipelineKey;

    fn specialize(
        &self,
        key: Self::Key,
        layout: &MeshVertexBufferLayout,
    ) -> Result<RenderPipelineDescriptor, SpecializedMeshPipelineError> {
        let mut descriptor = self.mesh_pipeline.specialize(key, layout)?;
        descriptor.vertex.shader = self.shader.clone();
        descriptor.vertex.buffers.push(VertexBufferLayout {
            array_stride: std::mem::size_of::<InstanceData>() as u64,
            step_mode: VertexStepMode::Instance,
            attributes: vec![
                VertexAttribute {
                    format: VertexFormat::Float32x4,
                    offset: 0,
                    shader_location: 3, // shader locations 0-2 are taken up by Position, Normal and UV attributes
                },
                VertexAttribute {
                    format: VertexFormat::Float32x4,
                    offset: VertexFormat::Float32x4.size(),
                    shader_location: 4,
                },
            ],
        });
        descriptor.fragment.as_mut().unwrap().shader = self.shader.clone();
        descriptor.layout = Some(vec![
            self.mesh_pipeline.view_layout.clone(),
            self.mesh_pipeline.mesh_layout.clone(),
        ]);

        Ok(descriptor)
    }
}

type DrawCustom = (
    SetItemPipeline,
    SetMeshViewBindGroup<0>,
    SetMeshBindGroup<1>,
    DrawMeshInstanced,
);

pub struct DrawMeshInstanced;

impl EntityRenderCommand for DrawMeshInstanced {
    type Param = (
        SRes<RenderAssets<Mesh>>,
        SQuery<(Read<Handle<Mesh>>, Read<InstanceIndex>)>,
        SRes<InstanceBuffer>,
    );
    #[inline]
    fn render<'w>(
        _view: Entity,
        item: Entity,
        (meshes, mesh_query, instance_buffer): SystemParamItem<'w, '_, Self::Param>,
        pass: &mut TrackedRenderPass<'w>,
    ) -> RenderCommandResult {
        let (mesh_handle, instance_index) = mesh_query.get(item).unwrap();
        let instance_buffer = instance_buffer.into_inner();

        let gpu_mesh = match meshes.into_inner().get(mesh_handle) {
            Some(gpu_mesh) => gpu_mesh,
            None => return RenderCommandResult::Failure,
        };

        pass.set_vertex_buffer(0, gpu_mesh.vertex_buffer.slice(..));
        pass.set_vertex_buffer(1, instance_buffer.buffer().unwrap().slice(..));

        match &gpu_mesh.buffer_info {
            GpuBufferInfo::Indexed {
                buffer,
                index_format,
                count,
            } => {
                pass.set_index_buffer(buffer.slice(..), 0, *index_format);
                pass.draw_indexed(0..*count, 0, instance_index.0..(instance_index.0 + 1));
            }
            GpuBufferInfo::NonIndexed { vertex_count } => {
                pass.draw(0..*vertex_count, instance_index.0..(instance_index.0 + 1));
            }
        }
        RenderCommandResult::Success
    }
}<|MERGE_RESOLUTION|>--- conflicted
+++ resolved
@@ -2,6 +2,7 @@
 
 use bevy::{
     core_pipeline::core_3d::Transparent3d,
+    diagnostic::{FrameTimeDiagnosticsPlugin, LogDiagnosticsPlugin},
     ecs::system::{lifetimeless::*, SystemParamItem},
     math::{prelude::*, Vec4Swizzles},
     pbr::{MeshPipeline, MeshPipelineKey, MeshUniform, SetMeshBindGroup, SetMeshViewBindGroup},
@@ -25,26 +26,57 @@
 fn main() {
     App::new()
         .add_plugins(DefaultPlugins)
+        .add_plugin(FrameTimeDiagnosticsPlugin)
+        .add_plugin(LogDiagnosticsPlugin::default())
         .add_plugin(CustomMaterialPlugin)
         .add_startup_system(setup)
+        .add_system(toggle_spawn)
         .run();
 }
 
-fn setup(mut commands: Commands, mut meshes: ResMut<Assets<Mesh>>) {
+const DIM: usize = 500;
+
+fn setup(mut commands: Commands) {
+    // camera
+    commands.spawn_bundle(Camera3dBundle {
+        transform: Transform::from_xyz(0.0, 0.0, 1.5 * DIM as f32).looking_at(Vec3::ZERO, Vec3::Y),
+        ..default()
+    });
+}
+
+fn toggle_spawn(
+    mut commands: Commands,
+    key_input: Res<Input<KeyCode>>,
+    mut spawned: Local<bool>,
+    cubes: Query<Entity, With<ColorMaterialInstanced>>,
+    meshes: ResMut<Assets<Mesh>>,
+) {
+    if key_input.just_pressed(KeyCode::S) {
+        if *spawned {
+            info!("Despawning");
+            for entity in cubes.iter() {
+                commands.entity(entity).despawn_recursive();
+            }
+        } else {
+            info!("Spawning");
+            spawn(&mut commands, meshes.into_inner());
+        }
+        *spawned = !*spawned;
+    }
+}
+
+fn spawn(commands: &mut Commands, meshes: &mut Assets<Mesh>) {
     let mesh_handle = meshes.add(Mesh::from(shape::Cube { size: 0.5 }));
-    for x in 1..=10 {
-        for y in 1..=10 {
-            let (x, y) = (x as f32 / 10.0, y as f32 / 10.0);
+    for x in 0..DIM {
+        for y in 0..DIM {
+            let (x, y) = (x as f32 / (DIM - 1) as f32, y as f32 / (DIM - 1) as f32);
             commands.spawn_bundle((
                 mesh_handle.clone(),
                 // NOTE: The x-component of the scale is being used for the scale of the instance.
                 // This would break if rotations are applied to the transform, but in that case you
                 // would probably extend the instance data to account for it.
-                Transform::from_xyz(x * 10.0 - 5.0, y * 10.0 - 5.0, 0.0).with_scale(Vec3::new(
-                    (x * y).sqrt(),
-                    0.0,
-                    0.0,
-                )),
+                Transform::from_xyz((x - 0.5) * DIM as f32, (y - 0.5) * DIM as f32, 0.0)
+                    .with_scale(Vec3::new((x * y).sqrt(), 0.0, 0.0)),
                 GlobalTransform::default(),
                 ColorMaterialInstanced(Color::hsla(x * 360., y, 0.5, 1.0)),
                 Visibility::default(),
@@ -52,27 +84,13 @@
             ));
         }
     }
-
-    // camera
-    commands.spawn_bundle(Camera3dBundle {
-        transform: Transform::from_xyz(0.0, 0.0, 15.0).looking_at(Vec3::ZERO, Vec3::Y),
-        ..default()
-    });
-}
-
-<<<<<<< HEAD
+}
+
 #[derive(Clone, Component, Debug, Deref)]
 struct ColorMaterialInstanced(Color);
 
 impl ExtractComponent for ColorMaterialInstanced {
     type Query = &'static ColorMaterialInstanced;
-=======
-#[derive(Component, Deref)]
-struct InstanceMaterialData(Vec<InstanceData>);
-
-impl ExtractComponent for InstanceMaterialData {
-    type Query = &'static InstanceMaterialData;
->>>>>>> 1c23421f
     type Filter = ();
 
     fn extract_component(item: bevy::ecs::query::QueryItem<Self::Query>) -> Self {
@@ -146,11 +164,7 @@
     mut pipelines: ResMut<SpecializedMeshPipelines<CustomPipeline>>,
     mut pipeline_cache: ResMut<PipelineCache>,
     meshes: Res<RenderAssets<Mesh>>,
-<<<<<<< HEAD
     material_meshes: Query<(Entity, &MeshUniform, &Handle<Mesh>), With<ColorMaterialInstanced>>,
-=======
-    material_meshes: Query<(Entity, &MeshUniform, &Handle<Mesh>), With<InstanceMaterialData>>,
->>>>>>> 1c23421f
     mut views: Query<(&ExtractedView, &mut RenderPhase<Transparent3d>)>,
 ) {
     let draw_custom = transparent_3d_draw_functions
@@ -160,16 +174,9 @@
 
     let msaa_key = MeshPipelineKey::from_msaa_samples(msaa.samples);
 
-<<<<<<< HEAD
-    for (view, mut transparent_phase) in views.iter_mut() {
-        let inverse_view_matrix = view.transform.compute_matrix().inverse();
-        let inverse_view_row_2 = inverse_view_matrix.row(2);
-        for (entity, mesh_uniform, mesh_handle) in material_meshes.iter() {
-=======
     for (view, mut transparent_phase) in &mut views {
         let rangefinder = view.rangefinder3d();
         for (entity, mesh_uniform, mesh_handle) in &material_meshes {
->>>>>>> 1c23421f
             if let Some(mesh) = meshes.get(mesh_handle) {
                 let key =
                     msaa_key | MeshPipelineKey::from_primitive_topology(mesh.primitive_topology);
@@ -180,15 +187,6 @@
                     entity,
                     pipeline,
                     draw_function: draw_custom,
-<<<<<<< HEAD
-                    distance: inverse_view_row_2.dot(mesh_uniform.transform.col(3)),
-                });
-            }
-        }
-    }
-}
-
-=======
                     distance: rangefinder.distance(&mesh_uniform.transform),
                 });
             }
@@ -196,31 +194,6 @@
     }
 }
 
-#[derive(Component)]
-pub struct InstanceBuffer {
-    buffer: Buffer,
-    length: usize,
-}
-
-fn prepare_instance_buffers(
-    mut commands: Commands,
-    query: Query<(Entity, &InstanceMaterialData)>,
-    render_device: Res<RenderDevice>,
-) {
-    for (entity, instance_data) in &query {
-        let buffer = render_device.create_buffer_with_data(&BufferInitDescriptor {
-            label: Some("instance data buffer"),
-            contents: bytemuck::cast_slice(instance_data.as_slice()),
-            usage: BufferUsages::VERTEX | BufferUsages::COPY_DST,
-        });
-        commands.entity(entity).insert(InstanceBuffer {
-            buffer,
-            length: instance_data.len(),
-        });
-    }
-}
-
->>>>>>> 1c23421f
 pub struct CustomPipeline {
     shader: Handle<Shader>,
     mesh_pipeline: MeshPipeline,
