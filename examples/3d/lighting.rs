--- conflicted
+++ resolved
@@ -345,11 +345,8 @@
         // IntersectTestType::RunningSSPrecomputeViewPrecacheDepthLimitXTesting,
         IntersectTestType::SimpleJCClip,
         IntersectTestType::JustCause1DClip,
-<<<<<<< HEAD
+        IntersectTestType::JustCause2DClip,
         IntersectTestType::IterativeSphereRefinement,
-=======
-        IntersectTestType::JustCause2DClip,
->>>>>>> 66cdf5ad
         IntersectTestType::None,
     ];
 
