--- conflicted
+++ resolved
@@ -103,13 +103,8 @@
     render_graph.add_system_node("secondary_camera", CameraNode::new("Secondary"));
 
     // add a new render pass for our new window / camera
-<<<<<<< HEAD
-    let mut second_window_pass = PassNode::<&MainPass>::new(PassDescriptor {
+    let mut second_window_pass = PassNode::<MainPass, &MainPass>::new(PassDescriptor {
         color_attachments: vec![msaa.color_attachment(
-=======
-    let mut second_window_pass = PassNode::<MainPass, &MainPass>::new(PassDescriptor {
-        color_attachments: vec![msaa.color_attachment_descriptor(
->>>>>>> e4952ecd
             TextureAttachment::Input("color_attachment".to_string()),
             TextureAttachment::Input("color_resolve_target".to_string()),
             Operations {
