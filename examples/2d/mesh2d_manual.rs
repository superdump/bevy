//! This example shows how to manually render 2d items using "mid level render apis" with a custom
//! pipeline for 2d meshes.
//! It doesn't use the [`Material2d`] abstraction, but changes the vertex buffer to include vertex color.
//! Check out the "mesh2d" example for simpler / higher level 2d meshes.
//!
//! [`Material2d`]: bevy::sprite::Material2d

use bevy::{
    core_pipeline::core_2d::Transparent2d,
    prelude::*,
    render::{
        mesh::{Indices, MeshVertexAttribute},
        render_asset::RenderAssetUsages,
        render_asset::RenderAssets,
        render_phase::{AddRenderCommand, DrawFunctions, RenderPhase, SetItemPipeline},
        render_resource::{
            BlendState, ColorTargetState, ColorWrites, Face, FragmentState, FrontFace,
            MultisampleState, PipelineCache, PolygonMode, PrimitiveState, PrimitiveTopology,
            RenderPipelineDescriptor, SpecializedRenderPipeline, SpecializedRenderPipelines,
            TextureFormat, VertexBufferLayout, VertexFormat, VertexState, VertexStepMode,
        },
        texture::BevyDefault,
        view::{ExtractedView, ViewTarget, VisibleEntities},
        Extract, Render, RenderApp, RenderSet,
    },
    sprite::{
        extract_mesh2d, DrawMesh2d, Material2dBindGroupId, Mesh2dHandle, Mesh2dPipeline,
        Mesh2dPipelineKey, Mesh2dTransforms, MeshFlags, RenderMesh2dInstance,
        RenderMesh2dInstances, SetMesh2dBindGroup, SetMesh2dViewBindGroup,
    },
    utils::FloatOrd,
};
use std::f32::consts::PI;

fn main() {
    App::new()
        .add_plugins((DefaultPlugins, ColoredMesh2dPlugin))
        .add_systems(Startup, star)
        .run();
}

fn star(
    mut commands: Commands,
    // We will add a new Mesh for the star being created
    mut meshes: ResMut<Assets<Mesh>>,
) {
    // Let's define the mesh for the object we want to draw: a nice star.
    // We will specify here what kind of topology is used to define the mesh,
    // that is, how triangles are built from the vertices. We will use a
    // triangle list, meaning that each vertex of the triangle has to be
    // specified. We set `RenderAssetUsages::RENDER_WORLD`, meaning this mesh
    // will not be accessible in future frames from the `meshes` resource, in
    // order to save on memory once it has been uploaded to the GPU.
    let mut star = Mesh::new(
        PrimitiveTopology::TriangleList,
        RenderAssetUsages::RENDER_WORLD,
    );

    // Vertices need to have a position attribute. We will use the following
    // vertices (I hope you can spot the star in the schema).
    //
    //        1
    //
    //     10   2
    // 9      0      3
    //     8     4
    //        6
    //   7        5
    //
    // These vertices are specified in 3D space.
    let mut v_pos = vec![[0.0, 0.0, 0.0]];
    for i in 0..10 {
        // The angle between each vertex is 1/10 of a full rotation.
        let a = i as f32 * PI / 5.0;
        // The radius of inner vertices (even indices) is 100. For outer vertices (odd indices) it's 200.
        let r = (1 - i % 2) as f32 * 100.0 + 100.0;
        // Add the vertex position.
        v_pos.push([r * a.sin(), r * a.cos(), 0.0]);
    }
    // Set the position attribute
    star.insert_attribute(Mesh::ATTRIBUTE_POSITION, v_pos);
    // And a RGB color attribute as well
    let mut v_color: Vec<u32> = vec![Color::BLACK.as_linear_rgba_u32()];
    v_color.extend_from_slice(&[Color::YELLOW.as_linear_rgba_u32(); 10]);
    star.insert_attribute(
        MeshVertexAttribute::new("Vertex_Color", 1, VertexFormat::Uint32),
        v_color,
    );

    // Now, we specify the indices of the vertex that are going to compose the
    // triangles in our star. Vertices in triangles have to be specified in CCW
    // winding (that will be the front face, colored). Since we are using
    // triangle list, we will specify each triangle as 3 vertices
    //   First triangle: 0, 2, 1
    //   Second triangle: 0, 3, 2
    //   Third triangle: 0, 4, 3
    //   etc
    //   Last triangle: 0, 1, 10
    let mut indices = vec![0, 1, 10];
    for i in 2..=10 {
        indices.extend_from_slice(&[0, i, i - 1]);
    }
    star.insert_indices(Indices::U32(indices));

    // We can now spawn the entities for the star and the camera
    commands.spawn((
        // We use a marker component to identify the custom colored meshes
        ColoredMesh2d,
        // The `Handle<Mesh>` needs to be wrapped in a `Mesh2dHandle` to use 2d rendering instead of 3d
        Mesh2dHandle(meshes.add(star)),
        // This bundle's components are needed for something to be rendered
        SpatialBundle::INHERITED_IDENTITY,
    ));

    // Spawn the camera
    commands.spawn(Camera2dBundle::default());
}

/// A marker component for colored 2d meshes
#[derive(Component, Default)]
pub struct ColoredMesh2d;

/// Custom pipeline for 2d meshes with vertex colors
#[derive(Resource)]
pub struct ColoredMesh2dPipeline {
    /// this pipeline wraps the standard [`Mesh2dPipeline`]
    mesh2d_pipeline: Mesh2dPipeline,
}

impl FromWorld for ColoredMesh2dPipeline {
    fn from_world(world: &mut World) -> Self {
        Self {
            mesh2d_pipeline: Mesh2dPipeline::from_world(world),
        }
    }
}

// We implement `SpecializedPipeline` to customize the default rendering from `Mesh2dPipeline`
impl SpecializedRenderPipeline for ColoredMesh2dPipeline {
    type Key = Mesh2dPipelineKey;

    fn specialize(&self, key: Self::Key) -> RenderPipelineDescriptor {
        // Customize how to store the meshes' vertex attributes in the vertex buffer
        // Our meshes only have position and color
        let formats = vec![
            // Position
            VertexFormat::Float32x3,
            // Color
            VertexFormat::Uint32,
        ];

        let vertex_layout =
            VertexBufferLayout::from_vertex_formats(VertexStepMode::Vertex, formats);

        let format = match key.contains(Mesh2dPipelineKey::HDR) {
            true => ViewTarget::TEXTURE_FORMAT_HDR,
            false => TextureFormat::bevy_default(),
        };

        RenderPipelineDescriptor {
            vertex: VertexState {
                // Use our custom shader
                shader: COLORED_MESH2D_SHADER_HANDLE,
                entry_point: "vertex".into(),
                shader_defs: vec![],
                // Use our custom vertex buffer
                buffers: vec![vertex_layout],
            },
            fragment: Some(FragmentState {
                // Use our custom shader
                shader: COLORED_MESH2D_SHADER_HANDLE,
                shader_defs: vec![],
                entry_point: "fragment".into(),
                targets: vec![Some(ColorTargetState {
                    format,
                    blend: Some(BlendState::ALPHA_BLENDING),
                    write_mask: ColorWrites::ALL,
                })],
            }),
            // Use the two standard uniforms for 2d meshes
            layout: vec![
                // Bind group 0 is the view uniform
                self.mesh2d_pipeline.view_layout.clone(),
                // Bind group 1 is the mesh uniform
                self.mesh2d_pipeline.mesh_layout.clone(),
            ],
            push_constant_ranges: Vec::new(),
            primitive: PrimitiveState {
                front_face: FrontFace::Ccw,
                cull_mode: Some(Face::Back),
                unclipped_depth: false,
                polygon_mode: PolygonMode::Fill,
                conservative: false,
                topology: key.primitive_topology(),
                strip_index_format: None,
            },
            depth_stencil: None,
            multisample: MultisampleState {
                count: key.msaa_samples(),
                mask: !0,
                alpha_to_coverage_enabled: false,
            },
            label: Some("colored_mesh2d_pipeline".into()),
        }
    }
}

// This specifies how to render a colored 2d mesh
type DrawColoredMesh2d = (
    // Set the pipeline
    SetItemPipeline,
    // Set the view uniform as bind group 0
    SetMesh2dViewBindGroup<0>,
    // Set the mesh uniform as bind group 1
    SetMesh2dBindGroup<1>,
    // Draw the mesh
    DrawMesh2d,
);

// The custom shader can be inline like here, included from another file at build time
// using `include_str!()`, or loaded like any other asset with `asset_server.load()`.
const COLORED_MESH2D_SHADER: &str = r"
// Import the standard 2d mesh uniforms and set their bind groups
#import bevy_sprite::mesh2d_functions

// The structure of the vertex buffer is as specified in `specialize()`
struct Vertex {
    @builtin(instance_index) instance_index: u32,
    @location(0) position: vec3<f32>,
    @location(1) color: u32,
};

struct VertexOutput {
    // The vertex shader must set the on-screen position of the vertex
    @builtin(position) clip_position: vec4<f32>,
    // We pass the vertex color to the fragment shader in location 0
    @location(0) color: vec4<f32>,
};

/// Entry point for the vertex shader
@vertex
fn vertex(vertex: Vertex) -> VertexOutput {
    var out: VertexOutput;
    // Project the world position of the mesh into screen position
    let model = mesh2d_functions::get_model_matrix(vertex.instance_index);
    out.clip_position = mesh2d_functions::mesh2d_position_local_to_clip(model, vec4<f32>(vertex.position, 1.0));
    // Unpack the `u32` from the vertex buffer into the `vec4<f32>` used by the fragment shader
    out.color = vec4<f32>((vec4<u32>(vertex.color) >> vec4<u32>(0u, 8u, 16u, 24u)) & vec4<u32>(255u)) / 255.0;
    return out;
}

// The input of the fragment shader must correspond to the output of the vertex shader for all `location`s
struct FragmentInput {
    // The color is interpolated between vertices by default
    @location(0) color: vec4<f32>,
};

/// Entry point for the fragment shader
@fragment
fn fragment(in: FragmentInput) -> @location(0) vec4<f32> {
    return in.color;
}
";

/// Plugin that renders [`ColoredMesh2d`]s
pub struct ColoredMesh2dPlugin;

/// Handle to the custom shader with a unique random ID
pub const COLORED_MESH2D_SHADER_HANDLE: Handle<Shader> =
    Handle::weak_from_u128(13828845428412094821);

impl Plugin for ColoredMesh2dPlugin {
    fn build(&self, app: &mut App) {
        // Load our custom shader
        let mut shaders = app.world.resource_mut::<Assets<Shader>>();
        shaders.insert(
            COLORED_MESH2D_SHADER_HANDLE,
            Shader::from_wgsl(COLORED_MESH2D_SHADER, file!()),
        );

        // Register our custom draw function, and add our render systems
        app.get_sub_app_mut(RenderApp)
            .unwrap()
            .add_render_command::<Transparent2d, DrawColoredMesh2d>()
            .init_resource::<SpecializedRenderPipelines<ColoredMesh2dPipeline>>()
            .add_systems(
                ExtractSchedule,
                extract_colored_mesh2d.after(extract_mesh2d),
            )
            .add_systems(Render, queue_colored_mesh2d.in_set(RenderSet::QueueMeshes));
    }

    fn finish(&self, app: &mut App) {
        // Register our custom pipeline
        app.get_sub_app_mut(RenderApp)
            .unwrap()
            .init_resource::<ColoredMesh2dPipeline>();
    }
}

/// Extract the [`ColoredMesh2d`] marker component into the render app
pub fn extract_colored_mesh2d(
    mut commands: Commands,
    mut previous_len: Local<usize>,
    // When extracting, you must use `Extract` to mark the `SystemParam`s
    // which should be taken from the main world.
    query: Extract<
        Query<(Entity, &ViewVisibility, &GlobalTransform, &Mesh2dHandle), With<ColoredMesh2d>>,
    >,
    mut render_mesh_instances: ResMut<RenderMesh2dInstances>,
) {
    let mut values = Vec::with_capacity(*previous_len);
    for (entity, view_visibility, transform, handle) in &query {
        if !view_visibility.get() {
            continue;
        }

        let transforms = Mesh2dTransforms {
            transform: (&transform.affine()).into(),
            flags: MeshFlags::empty().bits(),
        };

        values.push((entity, ColoredMesh2d));
        render_mesh_instances.insert(
            entity,
            RenderMesh2dInstance {
                mesh_asset_id: handle.0.id(),
                transforms,
                material_bind_group_id: Material2dBindGroupId::default(),
                automatic_batching: false,
            },
        );
    }
    *previous_len = values.len();
    commands.insert_or_spawn_batch(values);
}

/// Queue the 2d meshes marked with [`ColoredMesh2d`] using our custom pipeline and draw function
#[allow(clippy::too_many_arguments)]
pub fn queue_colored_mesh2d(
    transparent_draw_functions: Res<DrawFunctions<Transparent2d>>,
    colored_mesh2d_pipeline: Res<ColoredMesh2dPipeline>,
    mut pipelines: ResMut<SpecializedRenderPipelines<ColoredMesh2dPipeline>>,
    pipeline_cache: Res<PipelineCache>,
    msaa: Res<Msaa>,
    render_meshes: Res<RenderAssets<Mesh>>,
    render_mesh_instances: Res<RenderMesh2dInstances>,
    mut views: Query<(
        &VisibleEntities,
        &mut RenderPhase<Transparent2d>,
        &ExtractedView,
    )>,
) {
    if render_mesh_instances.is_empty() {
        return;
    }
    // Iterate each view (a camera is a view)
    for (visible_entities, mut transparent_phase, view) in &mut views {
        let draw_colored_mesh2d = transparent_draw_functions.read().id::<DrawColoredMesh2d>();

        let mesh_key = Mesh2dPipelineKey::from_msaa_samples(msaa.samples())
            | Mesh2dPipelineKey::from_hdr(view.hdr);

        // Queue all entities visible to that view
        for visible_entity in &visible_entities.entities {
            if let Some(mesh_instance) = render_mesh_instances.get(visible_entity) {
                let mesh2d_handle = mesh_instance.mesh_asset_id;
                let mesh2d_transforms = &mesh_instance.transforms;
                // Get our specialized pipeline
                let mut mesh2d_key = mesh_key;
<<<<<<< HEAD
                if let Some(mesh) = render_meshes.get_with_asset_id(&mesh2d_handle.0) {
=======
                if let Some(mesh) = render_meshes.get(mesh2d_handle) {
>>>>>>> abb8c353
                    mesh2d_key |=
                        Mesh2dPipelineKey::from_primitive_topology(mesh.primitive_topology);
                }

                let pipeline_id =
                    pipelines.specialize(&pipeline_cache, &colored_mesh2d_pipeline, mesh2d_key);

                let mesh_z = mesh2d_transforms.transform.translation.z;
                transparent_phase.add(Transparent2d {
                    entity: *visible_entity,
                    draw_function: draw_colored_mesh2d,
                    pipeline: pipeline_id,
                    // The 2d render items are sorted according to their z value before rendering,
                    // in order to get correct transparency
                    sort_key: FloatOrd(mesh_z),
                    // This material is not batched
                    batch_range: 0..1,
                    dynamic_offset: None,
                });
            }
        }
    }
}<|MERGE_RESOLUTION|>--- conflicted
+++ resolved
@@ -368,11 +368,7 @@
                 let mesh2d_transforms = &mesh_instance.transforms;
                 // Get our specialized pipeline
                 let mut mesh2d_key = mesh_key;
-<<<<<<< HEAD
-                if let Some(mesh) = render_meshes.get_with_asset_id(&mesh2d_handle.0) {
-=======
-                if let Some(mesh) = render_meshes.get(mesh2d_handle) {
->>>>>>> abb8c353
+                if let Some(mesh) = render_meshes.get_with_asset_id(mesh2d_handle) {
                     mesh2d_key |=
                         Mesh2dPipelineKey::from_primitive_topology(mesh.primitive_topology);
                 }
