--- conflicted
+++ resolved
@@ -21,11 +21,8 @@
     };
 }
 
-<<<<<<< HEAD
 use bevy_app::prelude::*;
 use bevy_ecs::schedule::{IntoSystemDescriptor, SystemSet};
-=======
->>>>>>> 519f6f45
 use std::path::PathBuf;
 
 use bevy_app::prelude::*;
@@ -96,14 +93,6 @@
                 .insert(PrimaryWindow);
         }
 
-<<<<<<< HEAD
-        if self.exit_on_all_closed {
-            app.add_system(
-                exit_on_all_closed
-                    .in_set(CoreSet::PostUpdate)
-                    .after(ModifiesWindows),
-            );
-=======
         match self.exit_condition {
             ExitCondition::OnPrimaryClosed => {
                 app.add_system(exit_on_primary_closed);
@@ -112,7 +101,6 @@
                 app.add_system(exit_on_all_closed);
             }
             ExitCondition::DontExit => {}
->>>>>>> 519f6f45
         }
 
         if self.close_when_requested {
@@ -151,12 +139,7 @@
     }
 }
 
-<<<<<<< HEAD
 #[derive(Debug, Hash, PartialEq, Eq, Clone, SystemSet)]
-pub struct ModifiesWindows;
-=======
-/// System Label marking when changes are applied to windows
-#[derive(Debug, Hash, PartialEq, Eq, Clone, SystemLabel)]
 pub struct ModifiesWindows;
 
 /// Defines the specific conditions the application should exit on
@@ -177,5 +160,4 @@
     /// create 'headless' processes (processes without windows), which may
     /// surprise your users.
     DontExit,
-}
->>>>>>> 519f6f45
+}