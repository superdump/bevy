#[warn(missing_docs)]
mod cursor;
mod event;
mod raw_handle;
mod system;
mod window;

pub use crate::raw_handle::*;

pub use cursor::*;
pub use event::*;
pub use system::*;
pub use window::*;

pub mod prelude {
    #[doc(hidden)]
    pub use crate::{
        CursorEntered, CursorIcon, CursorLeft, CursorMoved, FileDragAndDrop, MonitorSelection,
        ReceivedCharacter, Window, WindowMoved, WindowPlugin, WindowPosition,
        WindowResizeConstraints,
    };
}

use bevy_app::prelude::*;
use bevy_ecs::prelude::*;
use std::path::PathBuf;

impl Default for WindowPlugin {
    fn default() -> Self {
        WindowPlugin {
            primary_window: Some(Window::default()),
            exit_condition: ExitCondition::OnAllClosed,
            close_when_requested: true,
        }
    }
}

/// A [`Plugin`] that defines an interface for windowing support in Bevy.
pub struct WindowPlugin {
    /// Settings for the primary window. This will be spawned by
    /// default, if you want to run without a primary window you should
    /// set this to `None`.
    ///
    /// Note that if there are no windows, by default the App will exit,
    /// due to [`exit_on_all_closed`].
    pub primary_window: Option<Window>,

    /// Whether to exit the app when there are no open windows.
    ///
    /// If disabling this, ensure that you send the [`bevy_app::AppExit`]
    /// event when the app should exit. If this does not occur, you will
    /// create 'headless' processes (processes without windows), which may
    /// surprise your users. It is recommended to leave this setting to
    /// either [`ExitCondition::OnAllClosed`] or [`ExitCondition::OnPrimaryClosed`].
    ///
    /// [`ExitCondition::OnAllClosed`] will add [`exit_on_all_closed`] to [`CoreStage::Update`].
    /// [`ExitCondition::OnPrimaryClosed`] will add [`exit_on_primary_closed`] to [`CoreStage::Update`].
    pub exit_condition: ExitCondition,

    /// Whether to close windows when they are requested to be closed (i.e.
    /// when the close button is pressed).
    ///
    /// If true, this plugin will add [`close_when_requested`] to [`CoreStage::Update`].
    /// If this system (or a replacement) is not running, the close button will have no effect.
    /// This may surprise your users. It is recommended to leave this setting as `true`.
    pub close_when_requested: bool,
}

impl Plugin for WindowPlugin {
    fn build(&self, app: &mut App) {
        // User convenience events
        app.add_event::<WindowResized>()
            .add_event::<WindowCreated>()
            .add_event::<WindowClosed>()
            .add_event::<WindowCloseRequested>()
            .add_event::<RequestRedraw>()
            .add_event::<CursorMoved>()
            .add_event::<CursorEntered>()
            .add_event::<CursorLeft>()
            .add_event::<ReceivedCharacter>()
            .add_event::<WindowFocused>()
            .add_event::<WindowScaleFactorChanged>()
            .add_event::<WindowBackendScaleFactorChanged>()
            .add_event::<FileDragAndDrop>()
            .add_event::<WindowMoved>();

        if let Some(primary_window) = &self.primary_window {
            app.world
                .spawn(primary_window.clone())
                .insert(PrimaryWindow);
        }

        match self.exit_condition {
            ExitCondition::OnPrimaryClosed => {
                app.add_system_to_stage(CoreStage::PostUpdate, exit_on_primary_closed);
            }
            ExitCondition::OnAllClosed => {
                app.add_system_to_stage(CoreStage::PostUpdate, exit_on_all_closed);
            }
            ExitCondition::DontExit => {}
        }

        if self.close_when_requested {
<<<<<<< HEAD
            app.add_system(close_when_requested.in_set(CoreSet::First));
=======
            app.add_system(close_when_requested);
>>>>>>> 02637b60
        }

        // Register event types
        app.register_type::<WindowResized>()
            .register_type::<RequestRedraw>()
            .register_type::<WindowCreated>()
            .register_type::<WindowCloseRequested>()
            .register_type::<WindowClosed>()
            .register_type::<CursorMoved>()
            .register_type::<CursorEntered>()
            .register_type::<CursorLeft>()
            .register_type::<ReceivedCharacter>()
            .register_type::<WindowFocused>()
            .register_type::<WindowScaleFactorChanged>()
            .register_type::<WindowBackendScaleFactorChanged>()
            .register_type::<FileDragAndDrop>()
            .register_type::<WindowMoved>();

        // Register window descriptor and related types
        app.register_type::<Window>()
            .register_type::<Cursor>()
            .register_type::<WindowResolution>()
            .register_type::<WindowPosition>()
            .register_type::<WindowMode>()
            .register_type::<PresentMode>()
            .register_type::<InternalWindowState>()
            .register_type::<MonitorSelection>()
            .register_type::<WindowResizeConstraints>();

        // Register `PathBuf` as it's used by `FileDragAndDrop`
        app.register_type::<PathBuf>();
    }
}

#[derive(Debug, Hash, PartialEq, Eq, Clone, SystemSet)]
pub struct ModifiesWindows;

/// Defines the specific conditions the application should exit on
#[derive(Clone)]
pub enum ExitCondition {
    /// Close application when the primary window is closed
    ///
    /// The plugin will add [`exit_on_primary_closed`] to [`CoreStage::Update`].
    OnPrimaryClosed,
    /// Close application when all windows are closed
    ///
    /// The plugin will add [`exit_on_all_closed`] to [`CoreStage::Update`].
    OnAllClosed,
    /// Keep application running headless even after closing all windows
    ///
    /// If selecting this, ensure that you send the [`bevy_app::AppExit`]
    /// event when the app should exit. If this does not occur, you will
    /// create 'headless' processes (processes without windows), which may
    /// surprise your users.
    DontExit,
}<|MERGE_RESOLUTION|>--- conflicted
+++ resolved
@@ -101,11 +101,7 @@
         }
 
         if self.close_when_requested {
-<<<<<<< HEAD
-            app.add_system(close_when_requested.in_set(CoreSet::First));
-=======
             app.add_system(close_when_requested);
->>>>>>> 02637b60
         }
 
         // Register event types
