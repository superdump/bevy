--- conflicted
+++ resolved
@@ -330,22 +330,8 @@
         Tonemapping::TonyMcMapface => &tonemapping_luts.tony_mc_mapface,
         Tonemapping::BlenderFilmic => &tonemapping_luts.blender_filmic,
     };
-<<<<<<< HEAD
     let lut_image = images.get_with_asset_id(image).unwrap();
-    [
-        BindGroupEntry {
-            binding: bindings[0],
-            resource: BindingResource::TextureView(&lut_image.texture_view),
-        },
-        BindGroupEntry {
-            binding: bindings[1],
-            resource: BindingResource::Sampler(&lut_image.sampler),
-        },
-    ]
-=======
-    let lut_image = images.get(image).unwrap();
     (&lut_image.texture_view, &lut_image.sampler)
->>>>>>> abb8c353
 }
 
 pub fn get_lut_bind_group_layout_entries() -> [BindGroupLayoutEntryBuilder; 2] {
