use std::ops::Range;

use crate::{
    texture_atlas::{TextureAtlas, TextureAtlasSprite},
    Sprite, SPRITE_SHADER_HANDLE,
};
use bevy_asset::{AssetEvent, Assets, Handle, HandleId};
use bevy_core_pipeline::{
    core_2d::Transparent2d,
    tonemapping::{DebandDither, Tonemapping},
};
use bevy_ecs::{
    prelude::*,
    storage::SparseSet,
    system::{lifetimeless::*, SystemParamItem, SystemState},
};
<<<<<<< HEAD
use bevy_math::{Affine3A, Quat, Rect, Vec2, Vec4};
=======
use bevy_math::{Rect, Vec2};
>>>>>>> 4f1d9a63
use bevy_render::{
    color::Color,
    render_asset::RenderAssets,
    render_phase::{
        DrawFunctions, PhaseItem, RenderCommand, RenderCommandResult, RenderPhase, SetItemPipeline,
        TrackedRenderPass,
    },
    render_resource::*,
    renderer::{RenderDevice, RenderQueue},
    texture::{
        BevyDefault, DefaultImageSampler, GpuImage, Image, ImageSampler, TextureFormatPixelInfo,
    },
    view::{
        ComputedVisibility, ExtractedView, Msaa, ViewTarget, ViewUniform, ViewUniformOffset,
        ViewUniforms, VisibleEntities,
    },
    Extract,
};
use bevy_transform::components::GlobalTransform;
use bevy_utils::{FloatOrd, HashMap, Uuid};
use bytemuck::{Pod, Zeroable};
use fixedbitset::FixedBitSet;

#[derive(Resource)]
pub struct SpritePipeline {
    view_layout: BindGroupLayout,
    material_layout: BindGroupLayout,
    pub dummy_white_gpu_image: GpuImage,
}

impl FromWorld for SpritePipeline {
    fn from_world(world: &mut World) -> Self {
        let mut system_state: SystemState<(
            Res<RenderDevice>,
            Res<DefaultImageSampler>,
            Res<RenderQueue>,
        )> = SystemState::new(world);
        let (render_device, default_sampler, render_queue) = system_state.get_mut(world);

        let view_layout = render_device.create_bind_group_layout(&BindGroupLayoutDescriptor {
            entries: &[BindGroupLayoutEntry {
                binding: 0,
                visibility: ShaderStages::VERTEX | ShaderStages::FRAGMENT,
                ty: BindingType::Buffer {
                    ty: BufferBindingType::Uniform,
                    has_dynamic_offset: true,
                    min_binding_size: Some(ViewUniform::min_size()),
                },
                count: None,
            }],
            label: Some("sprite_view_layout"),
        });

        let material_layout = render_device.create_bind_group_layout(&BindGroupLayoutDescriptor {
            entries: &[
                BindGroupLayoutEntry {
                    binding: 0,
                    visibility: ShaderStages::FRAGMENT,
                    ty: BindingType::Texture {
                        multisampled: false,
                        sample_type: TextureSampleType::Float { filterable: true },
                        view_dimension: TextureViewDimension::D2,
                    },
                    count: None,
                },
                BindGroupLayoutEntry {
                    binding: 1,
                    visibility: ShaderStages::FRAGMENT,
                    ty: BindingType::Sampler(SamplerBindingType::Filtering),
                    count: None,
                },
            ],
            label: Some("sprite_material_layout"),
        });

        let dummy_white_gpu_image = {
            let image = Image::default();
            let texture = render_device.create_texture(&image.texture_descriptor);
            let sampler = match image.sampler_descriptor {
                ImageSampler::Default => (**default_sampler).clone(),
                ImageSampler::Descriptor(descriptor) => render_device.create_sampler(&descriptor),
            };

            let format_size = image.texture_descriptor.format.pixel_size();
            render_queue.write_texture(
                ImageCopyTexture {
                    texture: &texture,
                    mip_level: 0,
                    origin: Origin3d::ZERO,
                    aspect: TextureAspect::All,
                },
                &image.data,
                ImageDataLayout {
                    offset: 0,
                    bytes_per_row: Some(image.texture_descriptor.size.width * format_size as u32),
                    rows_per_image: None,
                },
                image.texture_descriptor.size,
            );
            let texture_view = texture.create_view(&TextureViewDescriptor::default());
            GpuImage {
                texture,
                texture_view,
                texture_format: image.texture_descriptor.format,
                sampler,
                size: Vec2::new(
                    image.texture_descriptor.size.width as f32,
                    image.texture_descriptor.size.height as f32,
                ),
                mip_level_count: image.texture_descriptor.mip_level_count,
            }
        };

        SpritePipeline {
            view_layout,
            material_layout,
            dummy_white_gpu_image,
        }
    }
}

bitflags::bitflags! {
    #[derive(Clone, Copy, Debug, PartialEq, Eq, Hash)]
    #[repr(transparent)]
    // NOTE: Apparently quadro drivers support up to 64x MSAA.
    // MSAA uses the highest 3 bits for the MSAA log2(sample count) to support up to 128x MSAA.
    pub struct SpritePipelineKey: u32 {
        const NONE                              = 0;
        const COLORED                           = (1 << 0);
        const HDR                               = (1 << 1);
        const TONEMAP_IN_SHADER                 = (1 << 2);
        const DEBAND_DITHER                     = (1 << 3);
        const MSAA_RESERVED_BITS                = Self::MSAA_MASK_BITS << Self::MSAA_SHIFT_BITS;
        const TONEMAP_METHOD_RESERVED_BITS      = Self::TONEMAP_METHOD_MASK_BITS << Self::TONEMAP_METHOD_SHIFT_BITS;
        const TONEMAP_METHOD_NONE               = 0 << Self::TONEMAP_METHOD_SHIFT_BITS;
        const TONEMAP_METHOD_REINHARD           = 1 << Self::TONEMAP_METHOD_SHIFT_BITS;
        const TONEMAP_METHOD_REINHARD_LUMINANCE = 2 << Self::TONEMAP_METHOD_SHIFT_BITS;
        const TONEMAP_METHOD_ACES_FITTED        = 3 << Self::TONEMAP_METHOD_SHIFT_BITS;
        const TONEMAP_METHOD_AGX                = 4 << Self::TONEMAP_METHOD_SHIFT_BITS;
        const TONEMAP_METHOD_SOMEWHAT_BORING_DISPLAY_TRANSFORM = 5 << Self::TONEMAP_METHOD_SHIFT_BITS;
        const TONEMAP_METHOD_TONY_MC_MAPFACE    = 6 << Self::TONEMAP_METHOD_SHIFT_BITS;
        const TONEMAP_METHOD_BLENDER_FILMIC     = 7 << Self::TONEMAP_METHOD_SHIFT_BITS;
    }
}

impl SpritePipelineKey {
    const MSAA_MASK_BITS: u32 = 0b111;
    const MSAA_SHIFT_BITS: u32 = 32 - Self::MSAA_MASK_BITS.count_ones();
    const TONEMAP_METHOD_MASK_BITS: u32 = 0b111;
    const TONEMAP_METHOD_SHIFT_BITS: u32 =
        Self::MSAA_SHIFT_BITS - Self::TONEMAP_METHOD_MASK_BITS.count_ones();

    #[inline]
    pub const fn from_msaa_samples(msaa_samples: u32) -> Self {
        let msaa_bits =
            (msaa_samples.trailing_zeros() & Self::MSAA_MASK_BITS) << Self::MSAA_SHIFT_BITS;
        Self::from_bits_retain(msaa_bits)
    }

    #[inline]
    pub const fn msaa_samples(&self) -> u32 {
        1 << ((self.bits() >> Self::MSAA_SHIFT_BITS) & Self::MSAA_MASK_BITS)
    }

    #[inline]
    pub const fn from_colored(colored: bool) -> Self {
        if colored {
            SpritePipelineKey::COLORED
        } else {
            SpritePipelineKey::NONE
        }
    }

    #[inline]
    pub const fn from_hdr(hdr: bool) -> Self {
        if hdr {
            SpritePipelineKey::HDR
        } else {
            SpritePipelineKey::NONE
        }
    }
}

impl SpecializedRenderPipeline for SpritePipeline {
    type Key = SpritePipelineKey;

    fn specialize(&self, key: Self::Key) -> RenderPipelineDescriptor {
        let mut shader_defs = Vec::new();
        if key.contains(SpritePipelineKey::TONEMAP_IN_SHADER) {
            shader_defs.push("TONEMAP_IN_SHADER".into());

            let method = key.intersection(SpritePipelineKey::TONEMAP_METHOD_RESERVED_BITS);

            if method == SpritePipelineKey::TONEMAP_METHOD_NONE {
                shader_defs.push("TONEMAP_METHOD_NONE".into());
            } else if method == SpritePipelineKey::TONEMAP_METHOD_REINHARD {
                shader_defs.push("TONEMAP_METHOD_REINHARD".into());
            } else if method == SpritePipelineKey::TONEMAP_METHOD_REINHARD_LUMINANCE {
                shader_defs.push("TONEMAP_METHOD_REINHARD_LUMINANCE".into());
            } else if method == SpritePipelineKey::TONEMAP_METHOD_ACES_FITTED {
                shader_defs.push("TONEMAP_METHOD_ACES_FITTED".into());
            } else if method == SpritePipelineKey::TONEMAP_METHOD_AGX {
                shader_defs.push("TONEMAP_METHOD_AGX".into());
            } else if method == SpritePipelineKey::TONEMAP_METHOD_SOMEWHAT_BORING_DISPLAY_TRANSFORM
            {
                shader_defs.push("TONEMAP_METHOD_SOMEWHAT_BORING_DISPLAY_TRANSFORM".into());
            } else if method == SpritePipelineKey::TONEMAP_METHOD_BLENDER_FILMIC {
                shader_defs.push("TONEMAP_METHOD_BLENDER_FILMIC".into());
            } else if method == SpritePipelineKey::TONEMAP_METHOD_TONY_MC_MAPFACE {
                shader_defs.push("TONEMAP_METHOD_TONY_MC_MAPFACE".into());
            }

            // Debanding is tied to tonemapping in the shader, cannot run without it.
            if key.contains(SpritePipelineKey::DEBAND_DITHER) {
                shader_defs.push("DEBAND_DITHER".into());
            }
        }

        let format = match key.contains(SpritePipelineKey::HDR) {
            true => ViewTarget::TEXTURE_FORMAT_HDR,
            false => TextureFormat::bevy_default(),
        };

        let instance_rate_vertex_buffer_layout = VertexBufferLayout {
            array_stride: 80,
            step_mode: VertexStepMode::Instance,
            attributes: vec![
                // @location(0) i_col0_tx: vec4<f32>,
                VertexAttribute {
                    format: VertexFormat::Float32x4,
                    offset: 0,
                    shader_location: 0,
                },
                // @location(1) i_col1_ty: vec4<f32>,
                VertexAttribute {
                    format: VertexFormat::Float32x4,
                    offset: 16,
                    shader_location: 1,
                },
                // @location(2) i_col2_tz: vec4<f32>,
                VertexAttribute {
                    format: VertexFormat::Float32x4,
                    offset: 32,
                    shader_location: 2,
                },
                // @location(3) i_color: vec4<f32>,
                VertexAttribute {
                    format: VertexFormat::Float32x4,
                    offset: 48,
                    shader_location: 3,
                },
                // @location(4) i_uv_offset_scale: vec4<f32>,
                VertexAttribute {
                    format: VertexFormat::Float32x4,
                    offset: 64,
                    shader_location: 4,
                },
            ],
        };

        RenderPipelineDescriptor {
            vertex: VertexState {
                shader: SPRITE_SHADER_HANDLE.typed::<Shader>(),
                entry_point: "vertex".into(),
                shader_defs: shader_defs.clone(),
                buffers: vec![instance_rate_vertex_buffer_layout],
            },
            fragment: Some(FragmentState {
                shader: SPRITE_SHADER_HANDLE.typed::<Shader>(),
                shader_defs,
                entry_point: "fragment".into(),
                targets: vec![Some(ColorTargetState {
                    format,
                    blend: Some(BlendState::ALPHA_BLENDING),
                    write_mask: ColorWrites::ALL,
                })],
            }),
            layout: vec![self.view_layout.clone(), self.material_layout.clone()],
            primitive: PrimitiveState {
                front_face: FrontFace::Ccw,
                cull_mode: None,
                unclipped_depth: false,
                polygon_mode: PolygonMode::Fill,
                conservative: false,
                topology: PrimitiveTopology::TriangleList,
                strip_index_format: None,
            },
            depth_stencil: None,
            multisample: MultisampleState {
                count: key.msaa_samples(),
                mask: !0,
                alpha_to_coverage_enabled: false,
            },
            label: Some("sprite_pipeline".into()),
            push_constant_ranges: Vec::new(),
        }
    }
}

pub struct ExtractedSprite {
    pub transform: GlobalTransform,
    pub color: Color,
    /// Select an area of the texture
    pub rect: Option<Rect>,
    /// Change the on-screen size of the sprite
    pub custom_size: Option<Vec2>,
    /// Handle to the [`Image`] of this sprite
    /// PERF: storing a `HandleId` instead of `Handle<Image>` enables some optimizations (`ExtractedSprite` becomes `Copy` and doesn't need to be dropped)
    pub image_handle_id: HandleId,
    pub flip_x: bool,
    pub flip_y: bool,
    pub anchor: Vec2,
}

#[derive(Resource, Default)]
pub struct ExtractedSprites {
    pub sprites: SparseSet<Entity, ExtractedSprite>,
}

#[derive(Resource, Default)]
pub struct SpriteAssetEvents {
    pub images: Vec<AssetEvent<Image>>,
}

pub fn extract_sprite_events(
    mut events: ResMut<SpriteAssetEvents>,
    mut image_events: Extract<EventReader<AssetEvent<Image>>>,
) {
    let SpriteAssetEvents { ref mut images } = *events;
    images.clear();

    for image in image_events.iter() {
        // AssetEvent: !Clone
        images.push(match image {
            AssetEvent::Created { handle } => AssetEvent::Created {
                handle: handle.clone_weak(),
            },
            AssetEvent::Modified { handle } => AssetEvent::Modified {
                handle: handle.clone_weak(),
            },
            AssetEvent::Removed { handle } => AssetEvent::Removed {
                handle: handle.clone_weak(),
            },
        });
    }
}

pub fn extract_sprites(
    mut extracted_sprites: ResMut<ExtractedSprites>,
    texture_atlases: Extract<Res<Assets<TextureAtlas>>>,
    sprite_query: Extract<
        Query<(
            Entity,
            &ComputedVisibility,
            &Sprite,
            &GlobalTransform,
            &Handle<Image>,
        )>,
    >,
    atlas_query: Extract<
        Query<(
            Entity,
            &ComputedVisibility,
            &TextureAtlasSprite,
            &GlobalTransform,
            &Handle<TextureAtlas>,
        )>,
    >,
) {
    for (entity, visibility, sprite, transform, handle) in sprite_query.iter() {
        if !visibility.is_visible() {
            continue;
        }
        // PERF: we don't check in this function that the `Image` asset is ready, since it should be in most cases and hashing the handle is expensive
        extracted_sprites.sprites.insert(
            entity,
            ExtractedSprite {
                color: sprite.color,
                transform: *transform,
                rect: sprite.rect,
                // Pass the custom size
                custom_size: sprite.custom_size,
                flip_x: sprite.flip_x,
                flip_y: sprite.flip_y,
                image_handle_id: handle.id(),
                anchor: sprite.anchor.as_vec(),
            },
        );
    }
    for (entity, visibility, atlas_sprite, transform, texture_atlas_handle) in atlas_query.iter() {
        if !visibility.is_visible() {
            continue;
        }
        if let Some(texture_atlas) = texture_atlases.get(texture_atlas_handle) {
            let rect = Some(
                *texture_atlas
                    .textures
                    .get(atlas_sprite.index)
                    .unwrap_or_else(|| {
                        panic!(
                            "Sprite index {:?} does not exist for texture atlas handle {:?}.",
                            atlas_sprite.index,
                            texture_atlas_handle.id(),
                        )
                    }),
            );
            extracted_sprites.sprites.insert(
                entity,
                ExtractedSprite {
                    color: atlas_sprite.color,
                    transform: *transform,
                    // Select the area in the texture atlas
                    rect,
                    // Pass the custom size
                    custom_size: atlas_sprite.custom_size,
                    flip_x: atlas_sprite.flip_x,
                    flip_y: atlas_sprite.flip_y,
                    image_handle_id: texture_atlas.texture.id(),
                    anchor: atlas_sprite.anchor.as_vec(),
                },
            );
        }
    }
}

#[repr(C)]
#[derive(Copy, Clone, Pod, Zeroable)]
struct SpriteInstance {
    pub i_col0_tx: [f32; 4],
    pub i_col1_ty: [f32; 4],
    pub i_col2_tz: [f32; 4],
    pub i_color: [f32; 4],
    pub i_uv_offset_scale: [f32; 4],
}

#[derive(Resource)]
pub struct SpriteMeta {
    view_bind_group: Option<BindGroup>,
    sprite_index_buffer: BufferVec<u32>,
    sprite_instance_buffer: BufferVec<SpriteInstance>,
}

impl Default for SpriteMeta {
    fn default() -> Self {
        Self {
            view_bind_group: None,
            sprite_index_buffer: BufferVec::<u32>::new(BufferUsages::INDEX),
            sprite_instance_buffer: BufferVec::<SpriteInstance>::new(BufferUsages::VERTEX),
        }
    }
}

<<<<<<< HEAD
#[derive(Component, Eq, PartialEq, Clone)]
=======
const QUAD_INDICES: [usize; 6] = [0, 2, 3, 0, 1, 2];

const QUAD_VERTEX_POSITIONS: [Vec2; 4] = [
    Vec2::new(-0.5, -0.5),
    Vec2::new(0.5, -0.5),
    Vec2::new(0.5, 0.5),
    Vec2::new(-0.5, 0.5),
];

const QUAD_UVS: [Vec2; 4] = [
    Vec2::new(0., 1.),
    Vec2::new(1., 1.),
    Vec2::new(1., 0.),
    Vec2::new(0., 0.),
];

#[derive(Component)]
>>>>>>> 4f1d9a63
pub struct SpriteBatch {
    range: Range<u32>,
    image_handle_id: HandleId,
    range: Range<u32>,
}

#[derive(Resource, Default)]
pub struct ImageBindGroups {
    values: HashMap<Handle<Image>, BindGroup>,
}

#[allow(clippy::too_many_arguments)]
pub fn queue_sprites(
    mut view_entities: Local<FixedBitSet>,
    draw_functions: Res<DrawFunctions<Transparent2d>>,
    sprite_pipeline: Res<SpritePipeline>,
    mut pipelines: ResMut<SpecializedRenderPipelines<SpritePipeline>>,
    pipeline_cache: Res<PipelineCache>,
    msaa: Res<Msaa>,
    extracted_sprites: Res<ExtractedSprites>,
    mut views: Query<(
        &mut RenderPhase<Transparent2d>,
        &VisibleEntities,
        &ExtractedView,
        Option<&Tonemapping>,
        Option<&DebandDither>,
    )>,
) {
    let msaa_key = SpritePipelineKey::from_msaa_samples(msaa.samples());

    let draw_sprite_function = draw_functions.read().id::<DrawSprite>();

    for (mut transparent_phase, visible_entities, view, tonemapping, dither) in &mut views {
        let mut view_key = SpritePipelineKey::from_hdr(view.hdr) | msaa_key;

        if !view.hdr {
            if let Some(tonemapping) = tonemapping {
                view_key |= SpritePipelineKey::TONEMAP_IN_SHADER;
                view_key |= match tonemapping {
                    Tonemapping::None => SpritePipelineKey::TONEMAP_METHOD_NONE,
                    Tonemapping::Reinhard => SpritePipelineKey::TONEMAP_METHOD_REINHARD,
                    Tonemapping::ReinhardLuminance => {
                        SpritePipelineKey::TONEMAP_METHOD_REINHARD_LUMINANCE
                    }
                    Tonemapping::AcesFitted => SpritePipelineKey::TONEMAP_METHOD_ACES_FITTED,
                    Tonemapping::AgX => SpritePipelineKey::TONEMAP_METHOD_AGX,
                    Tonemapping::SomewhatBoringDisplayTransform => {
                        SpritePipelineKey::TONEMAP_METHOD_SOMEWHAT_BORING_DISPLAY_TRANSFORM
                    }
                    Tonemapping::TonyMcMapface => SpritePipelineKey::TONEMAP_METHOD_TONY_MC_MAPFACE,
                    Tonemapping::BlenderFilmic => SpritePipelineKey::TONEMAP_METHOD_BLENDER_FILMIC,
                };
            }
            if let Some(DebandDither::Enabled) = dither {
                view_key |= SpritePipelineKey::DEBAND_DITHER;
            }
        }

        let pipeline = pipelines.specialize(
            &pipeline_cache,
            &sprite_pipeline,
            view_key | SpritePipelineKey::from_colored(false),
        );
        let colored_pipeline = pipelines.specialize(
            &pipeline_cache,
            &sprite_pipeline,
            view_key | SpritePipelineKey::from_colored(true),
        );

        view_entities.clear();
        view_entities.extend(visible_entities.entities.iter().map(|e| e.index() as usize));

        transparent_phase
            .items
            .reserve(extracted_sprites.sprites.len());

        for (entity, extracted_sprite) in extracted_sprites.sprites.iter() {
            if !view_entities.contains(entity.index() as usize) {
                continue;
            }

            // These items will be sorted by depth with other phase items
            let sort_key = FloatOrd(extracted_sprite.transform.translation().z);

            // Add the item to the render phase
            if extracted_sprite.color != Color::WHITE {
                transparent_phase.add(Transparent2d {
                    draw_function: draw_sprite_function,
                    pipeline: colored_pipeline,
                    entity: *entity,
                    sort_key,
<<<<<<< HEAD
                    // batch size will be calculated in prepare_sprites
=======
                    // batch_size will be calculated in prepare_sprites
>>>>>>> 4f1d9a63
                    batch_size: 0,
                });
            } else {
                transparent_phase.add(Transparent2d {
                    draw_function: draw_sprite_function,
                    pipeline,
                    entity: *entity,
                    sort_key,
<<<<<<< HEAD
                    // batch size will be calculated in prepare_sprites
=======
                    // batch_size will be calculated in prepare_sprites
>>>>>>> 4f1d9a63
                    batch_size: 0,
                });
            }
        }
    }
}

#[allow(clippy::too_many_arguments)]
pub fn prepare_sprites(
    mut commands: Commands,
    mut previous_len: Local<usize>,
    render_device: Res<RenderDevice>,
    render_queue: Res<RenderQueue>,
    mut sprite_meta: ResMut<SpriteMeta>,
    view_uniforms: Res<ViewUniforms>,
    sprite_pipeline: Res<SpritePipeline>,
    mut image_bind_groups: ResMut<ImageBindGroups>,
    gpu_images: Res<RenderAssets<Image>>,
<<<<<<< HEAD
    extracted_sprites: Res<ExtractedSprites>,
=======
    mut extracted_sprites: ResMut<ExtractedSprites>,
>>>>>>> 4f1d9a63
    mut phases: Query<&mut RenderPhase<Transparent2d>>,
    events: Res<SpriteAssetEvents>,
) {
    // If an image has changed, the GpuImage has (probably) changed
    for event in &events.images {
        match event {
            AssetEvent::Created { .. } => None,
            AssetEvent::Modified { handle } | AssetEvent::Removed { handle } => {
                image_bind_groups.values.remove(handle)
            }
        };
    }

    if let Some(view_binding) = view_uniforms.uniforms.binding() {
        let mut batches: Vec<(Entity, SpriteBatch)> = Vec::with_capacity(*previous_len);
<<<<<<< HEAD
=======
        let sprite_meta = &mut sprite_meta;
>>>>>>> 4f1d9a63

        // Clear the sprite instances
        sprite_meta.sprite_instance_buffer.clear();

        sprite_meta.view_bind_group = Some(render_device.create_bind_group(&BindGroupDescriptor {
            entries: &[BindGroupEntry {
                binding: 0,
                resource: view_binding,
            }],
            label: Some("sprite_view_bind_group"),
            layout: &sprite_pipeline.view_layout,
        }));

<<<<<<< HEAD
        // Index buffer indices
        let mut index = 0;

        let image_bind_groups = &mut *image_bind_groups;

        let mut total_sprites = 0;
        for mut transparent_phase in &mut phases {
            total_sprites += transparent_phase.items.len();
            let mut batch_item_index = 0;
            let mut batch_image_size = Vec2::ZERO;
            let mut batch_image_handle = HandleId::Id(Uuid::nil(), u64::MAX);
=======
        // Vertex buffer indices
        let mut index = 0;
        let mut colored_index = 0;

        let image_bind_groups = &mut *image_bind_groups;

        for mut transparent_phase in &mut phases {
            let mut batch_item_index = 0;
            let mut batch_image_size = Vec2::ZERO;
            let mut batch_image_handle = HandleId::Id(Uuid::nil(), u64::MAX);
            let mut batch_colored = false;
>>>>>>> 4f1d9a63

            // Iterate through the phase items and detect when successive sprites that can be batched.
            // Spawn an entity with a `SpriteBatch` component for each possible batch.
            // Compatible items share the same entity.
            for item_index in 0..transparent_phase.items.len() {
<<<<<<< HEAD
                let item = &transparent_phase.items[item_index];
                let Some(extracted_sprite) = extracted_sprites.sprites.get(item.entity) else { continue };

                let batch_image_changed = batch_image_handle != extracted_sprite.image_handle_id;
                if batch_image_changed {
                    let Some(gpu_image) =
                    gpu_images.get(&Handle::weak(extracted_sprite.image_handle_id)) else { continue };

                    batch_image_size = Vec2::new(gpu_image.size.x, gpu_image.size.y);
                    batch_image_handle = extracted_sprite.image_handle_id;
                    image_bind_groups
                        .values
                        .entry(Handle::weak(batch_image_handle))
                        .or_insert_with(|| {
                            render_device.create_bind_group(&BindGroupDescriptor {
                                entries: &[
                                    BindGroupEntry {
                                        binding: 0,
                                        resource: BindingResource::TextureView(
                                            &gpu_image.texture_view,
                                        ),
                                    },
                                    BindGroupEntry {
                                        binding: 1,
                                        resource: BindingResource::Sampler(&gpu_image.sampler),
                                    },
                                ],
                                label: Some("sprite_material_bind_group"),
                                layout: &sprite_pipeline.material_layout,
                            })
                        });
                }

                // By default, the size of the quad is the size of the texture
                let mut quad_size = batch_image_size;

                // Calculate vertex data for this item
                let mut uv_offset_scale: Vec4;

                // If a rect is specified, adjust UVs and the size of the quad
                if let Some(rect) = extracted_sprite.rect {
                    let rect_size = rect.size();
                    uv_offset_scale = Vec4::new(
                        rect.min.x / batch_image_size.x,
                        rect.max.y / batch_image_size.y,
                        rect_size.x / batch_image_size.x,
                        -rect_size.y / batch_image_size.y,
                    );
                    quad_size = rect_size;
                } else {
                    uv_offset_scale = Vec4::new(0.0, 1.0, 1.0, -1.0);
                }

                if extracted_sprite.flip_x {
                    uv_offset_scale.x += uv_offset_scale.z;
                    uv_offset_scale.z *= -1.0;
                }
                if extracted_sprite.flip_y {
                    uv_offset_scale.y += uv_offset_scale.w;
                    uv_offset_scale.w *= -1.0;
                }
=======
                let item = &mut transparent_phase.items[item_index];
                if let Some(extracted_sprite) = extracted_sprites.sprites.get(item.entity) {
                    // Take a reference to an existing compatible batch if one exists
                    let mut existing_batch = batches.last_mut().filter(|_| {
                        batch_image_handle == extracted_sprite.image_handle_id
                            && batch_colored == (extracted_sprite.color != Color::WHITE)
                    });

                    if existing_batch.is_none() {
                        if let Some(gpu_image) =
                            gpu_images.get(&Handle::weak(extracted_sprite.image_handle_id))
                        {
                            batch_item_index = item_index;
                            batch_image_size = Vec2::new(gpu_image.size.x, gpu_image.size.y);
                            batch_image_handle = extracted_sprite.image_handle_id;
                            batch_colored = extracted_sprite.color != Color::WHITE;

                            let new_batch = SpriteBatch {
                                range: if batch_colored {
                                    colored_index..colored_index
                                } else {
                                    index..index
                                },
                                colored: batch_colored,
                                image_handle_id: batch_image_handle,
                            };

                            batches.push((item.entity, new_batch));

                            image_bind_groups
                                .values
                                .entry(Handle::weak(batch_image_handle))
                                .or_insert_with(|| {
                                    render_device.create_bind_group(&BindGroupDescriptor {
                                        entries: &[
                                            BindGroupEntry {
                                                binding: 0,
                                                resource: BindingResource::TextureView(
                                                    &gpu_image.texture_view,
                                                ),
                                            },
                                            BindGroupEntry {
                                                binding: 1,
                                                resource: BindingResource::Sampler(
                                                    &gpu_image.sampler,
                                                ),
                                            },
                                        ],
                                        label: Some("sprite_material_bind_group"),
                                        layout: &sprite_pipeline.material_layout,
                                    })
                                });
                            existing_batch = batches.last_mut();
                        } else {
                            continue;
                        }
                    }

                    // Calculate vertex data for this item
                    let mut uvs = QUAD_UVS;
                    if extracted_sprite.flip_x {
                        uvs = [uvs[1], uvs[0], uvs[3], uvs[2]];
                    }
                    if extracted_sprite.flip_y {
                        uvs = [uvs[3], uvs[2], uvs[1], uvs[0]];
                    }

                    // By default, the size of the quad is the size of the texture
                    let mut quad_size = batch_image_size;

                    // If a rect is specified, adjust UVs and the size of the quad
                    if let Some(rect) = extracted_sprite.rect {
                        let rect_size = rect.size();
                        for uv in &mut uvs {
                            *uv = (rect.min + *uv * rect_size) / batch_image_size;
                        }
                        quad_size = rect_size;
                    }
>>>>>>> 4f1d9a63

                    // Override the size if a custom one is specified
                    if let Some(custom_size) = extracted_sprite.custom_size {
                        quad_size = custom_size;
                    }

<<<<<<< HEAD
                let transform = extracted_sprite.transform.affine()
                    * Affine3A::from_scale_rotation_translation(
                        quad_size.extend(1.0),
                        Quat::IDENTITY,
                        (quad_size * (-extracted_sprite.anchor - Vec2::splat(0.5))).extend(0.0),
                    );

                // Store the vertex data and add the item to the render phase
                sprite_meta.sprite_instance_buffer.push(SpriteInstance {
                    i_col0_tx: transform
                        .matrix3
                        .x_axis
                        .extend(transform.translation.x)
                        .to_array(),
                    i_col1_ty: transform
                        .matrix3
                        .y_axis
                        .extend(transform.translation.y)
                        .to_array(),
                    i_col2_tz: transform
                        .matrix3
                        .z_axis
                        .extend(transform.translation.z)
                        .to_array(),
                    i_color: extracted_sprite.color.as_linear_rgba_f32(),
                    i_uv_offset_scale: uv_offset_scale.to_array(),
                });

                if batch_image_changed {
                    batch_item_index = item_index;

                    let new_batch = SpriteBatch {
                        image_handle_id: batch_image_handle,
                        range: index..index,
                    };

                    batches.push((item.entity, new_batch.clone()));
=======
                    // Apply size and global transform
                    let positions = QUAD_VERTEX_POSITIONS.map(|quad_pos| {
                        extracted_sprite
                            .transform
                            .transform_point(
                                ((quad_pos - extracted_sprite.anchor) * quad_size).extend(0.),
                            )
                            .into()
                    });

                    // Store the vertex data and add the item to the render phase
                    if batch_colored {
                        let vertex_color = extracted_sprite.color.as_linear_rgba_f32();
                        for i in QUAD_INDICES {
                            sprite_meta.colored_vertices.push(ColoredSpriteVertex {
                                position: positions[i],
                                uv: uvs[i].into(),
                                color: vertex_color,
                            });
                        }
                        colored_index += QUAD_INDICES.len() as u32;
                        existing_batch.unwrap().1.range.end = colored_index;
                    } else {
                        for i in QUAD_INDICES {
                            sprite_meta.vertices.push(SpriteVertex {
                                position: positions[i],
                                uv: uvs[i].into(),
                            });
                        }
                        index += QUAD_INDICES.len() as u32;
                        existing_batch.unwrap().1.range.end = index;
                    }
                    transparent_phase.items[batch_item_index].batch_size += 1;
                } else {
                    batch_image_handle = HandleId::Id(Uuid::nil(), u64::MAX);
>>>>>>> 4f1d9a63
                }

                transparent_phase.items[batch_item_index].batch_size += 1;
                batches.last_mut().unwrap().1.range.end += 1;
                index += 1;
            }
        }
        sprite_meta
            .sprite_instance_buffer
            .write_buffer(&render_device, &render_queue);
<<<<<<< HEAD

        let total_indices = 6;
        let current_indices = sprite_meta.sprite_index_buffer.len();
        if total_indices > current_indices {
            sprite_meta
                .sprite_index_buffer
                .values
                .reserve(total_indices - current_indices);
            for i in (current_indices / 6)..total_sprites {
                let base = (i * 4) as u32;
                sprite_meta.sprite_index_buffer.push(base + 2);
                sprite_meta.sprite_index_buffer.push(base);
                sprite_meta.sprite_index_buffer.push(base + 1);
                sprite_meta.sprite_index_buffer.push(base + 1);
                sprite_meta.sprite_index_buffer.push(base + 3);
                sprite_meta.sprite_index_buffer.push(base + 2);
            }
            sprite_meta
                .sprite_index_buffer
                .write_buffer(&render_device, &render_queue);
        }

=======
>>>>>>> 4f1d9a63
        *previous_len = batches.len();
        commands.insert_or_spawn_batch(batches);
    }
    extracted_sprites.sprites.clear();
}

pub type DrawSprite = (
    SetItemPipeline,
    SetSpriteViewBindGroup<0>,
    SetSpriteTextureBindGroup<1>,
    DrawSpriteBatch,
);

pub struct SetSpriteViewBindGroup<const I: usize>;
impl<P: PhaseItem, const I: usize> RenderCommand<P> for SetSpriteViewBindGroup<I> {
    type Param = SRes<SpriteMeta>;
    type ViewWorldQuery = Read<ViewUniformOffset>;
    type ItemWorldQuery = ();

    fn render<'w>(
        _item: &P,
        view_uniform: &'_ ViewUniformOffset,
        _entity: (),
        sprite_meta: SystemParamItem<'w, '_, Self::Param>,
        pass: &mut TrackedRenderPass<'w>,
    ) -> RenderCommandResult {
        pass.set_bind_group(
            I,
            sprite_meta.into_inner().view_bind_group.as_ref().unwrap(),
            &[view_uniform.offset],
        );
        RenderCommandResult::Success
    }
}

pub struct SetSpriteTextureBindGroup<const I: usize>;
impl<P: PhaseItem, const I: usize> RenderCommand<P> for SetSpriteTextureBindGroup<I> {
    type Param = SRes<ImageBindGroups>;
    type ViewWorldQuery = ();
    type ItemWorldQuery = Read<SpriteBatch>;

    fn render<'w>(
        _item: &P,
        _view: (),
        batch: &'_ SpriteBatch,
        image_bind_groups: SystemParamItem<'w, '_, Self::Param>,
        pass: &mut TrackedRenderPass<'w>,
    ) -> RenderCommandResult {
        let image_bind_groups = image_bind_groups.into_inner();

        pass.set_bind_group(
            I,
            image_bind_groups
                .values
                .get(&Handle::weak(batch.image_handle_id))
                .unwrap(),
            &[],
        );
        RenderCommandResult::Success
    }
}

pub struct DrawSpriteBatch;
impl<P: PhaseItem> RenderCommand<P> for DrawSpriteBatch {
    type Param = SRes<SpriteMeta>;
    type ViewWorldQuery = ();
    type ItemWorldQuery = Read<SpriteBatch>;

    fn render<'w>(
        _item: &P,
        _view: (),
        batch: &'_ SpriteBatch,
        sprite_meta: SystemParamItem<'w, '_, Self::Param>,
        pass: &mut TrackedRenderPass<'w>,
    ) -> RenderCommandResult {
        let sprite_meta = sprite_meta.into_inner();
<<<<<<< HEAD
        pass.set_index_buffer(
            sprite_meta.sprite_index_buffer.buffer().unwrap().slice(..),
            0,
            IndexFormat::Uint32,
        );
        pass.set_vertex_buffer(
            0,
            sprite_meta
                .sprite_instance_buffer
                .buffer()
                .unwrap()
                .slice(..),
        );
        pass.draw_indexed(0..6, 0, sprite_batch.range.clone());
=======
        if batch.colored {
            pass.set_vertex_buffer(0, sprite_meta.colored_vertices.buffer().unwrap().slice(..));
        } else {
            pass.set_vertex_buffer(0, sprite_meta.vertices.buffer().unwrap().slice(..));
        }
        pass.draw(batch.range.clone(), 0..1);
>>>>>>> 4f1d9a63
        RenderCommandResult::Success
    }
}<|MERGE_RESOLUTION|>--- conflicted
+++ resolved
@@ -14,11 +14,7 @@
     storage::SparseSet,
     system::{lifetimeless::*, SystemParamItem, SystemState},
 };
-<<<<<<< HEAD
 use bevy_math::{Affine3A, Quat, Rect, Vec2, Vec4};
-=======
-use bevy_math::{Rect, Vec2};
->>>>>>> 4f1d9a63
 use bevy_render::{
     color::Color,
     render_asset::RenderAssets,
@@ -471,27 +467,7 @@
     }
 }
 
-<<<<<<< HEAD
 #[derive(Component, Eq, PartialEq, Clone)]
-=======
-const QUAD_INDICES: [usize; 6] = [0, 2, 3, 0, 1, 2];
-
-const QUAD_VERTEX_POSITIONS: [Vec2; 4] = [
-    Vec2::new(-0.5, -0.5),
-    Vec2::new(0.5, -0.5),
-    Vec2::new(0.5, 0.5),
-    Vec2::new(-0.5, 0.5),
-];
-
-const QUAD_UVS: [Vec2; 4] = [
-    Vec2::new(0., 1.),
-    Vec2::new(1., 1.),
-    Vec2::new(1., 0.),
-    Vec2::new(0., 0.),
-];
-
-#[derive(Component)]
->>>>>>> 4f1d9a63
 pub struct SpriteBatch {
     range: Range<u32>,
     image_handle_id: HandleId,
@@ -583,11 +559,7 @@
                     pipeline: colored_pipeline,
                     entity: *entity,
                     sort_key,
-<<<<<<< HEAD
-                    // batch size will be calculated in prepare_sprites
-=======
                     // batch_size will be calculated in prepare_sprites
->>>>>>> 4f1d9a63
                     batch_size: 0,
                 });
             } else {
@@ -596,11 +568,7 @@
                     pipeline,
                     entity: *entity,
                     sort_key,
-<<<<<<< HEAD
-                    // batch size will be calculated in prepare_sprites
-=======
                     // batch_size will be calculated in prepare_sprites
->>>>>>> 4f1d9a63
                     batch_size: 0,
                 });
             }
@@ -619,11 +587,7 @@
     sprite_pipeline: Res<SpritePipeline>,
     mut image_bind_groups: ResMut<ImageBindGroups>,
     gpu_images: Res<RenderAssets<Image>>,
-<<<<<<< HEAD
     extracted_sprites: Res<ExtractedSprites>,
-=======
-    mut extracted_sprites: ResMut<ExtractedSprites>,
->>>>>>> 4f1d9a63
     mut phases: Query<&mut RenderPhase<Transparent2d>>,
     events: Res<SpriteAssetEvents>,
 ) {
@@ -639,10 +603,6 @@
 
     if let Some(view_binding) = view_uniforms.uniforms.binding() {
         let mut batches: Vec<(Entity, SpriteBatch)> = Vec::with_capacity(*previous_len);
-<<<<<<< HEAD
-=======
-        let sprite_meta = &mut sprite_meta;
->>>>>>> 4f1d9a63
 
         // Clear the sprite instances
         sprite_meta.sprite_instance_buffer.clear();
@@ -656,7 +616,6 @@
             layout: &sprite_pipeline.view_layout,
         }));
 
-<<<<<<< HEAD
         // Index buffer indices
         let mut index = 0;
 
@@ -668,25 +627,11 @@
             let mut batch_item_index = 0;
             let mut batch_image_size = Vec2::ZERO;
             let mut batch_image_handle = HandleId::Id(Uuid::nil(), u64::MAX);
-=======
-        // Vertex buffer indices
-        let mut index = 0;
-        let mut colored_index = 0;
-
-        let image_bind_groups = &mut *image_bind_groups;
-
-        for mut transparent_phase in &mut phases {
-            let mut batch_item_index = 0;
-            let mut batch_image_size = Vec2::ZERO;
-            let mut batch_image_handle = HandleId::Id(Uuid::nil(), u64::MAX);
-            let mut batch_colored = false;
->>>>>>> 4f1d9a63
 
             // Iterate through the phase items and detect when successive sprites that can be batched.
             // Spawn an entity with a `SpriteBatch` component for each possible batch.
             // Compatible items share the same entity.
             for item_index in 0..transparent_phase.items.len() {
-<<<<<<< HEAD
                 let item = &transparent_phase.items[item_index];
                 let Some(extracted_sprite) = extracted_sprites.sprites.get(item.entity) else { continue };
 
@@ -748,93 +693,12 @@
                     uv_offset_scale.y += uv_offset_scale.w;
                     uv_offset_scale.w *= -1.0;
                 }
-=======
-                let item = &mut transparent_phase.items[item_index];
-                if let Some(extracted_sprite) = extracted_sprites.sprites.get(item.entity) {
-                    // Take a reference to an existing compatible batch if one exists
-                    let mut existing_batch = batches.last_mut().filter(|_| {
-                        batch_image_handle == extracted_sprite.image_handle_id
-                            && batch_colored == (extracted_sprite.color != Color::WHITE)
-                    });
-
-                    if existing_batch.is_none() {
-                        if let Some(gpu_image) =
-                            gpu_images.get(&Handle::weak(extracted_sprite.image_handle_id))
-                        {
-                            batch_item_index = item_index;
-                            batch_image_size = Vec2::new(gpu_image.size.x, gpu_image.size.y);
-                            batch_image_handle = extracted_sprite.image_handle_id;
-                            batch_colored = extracted_sprite.color != Color::WHITE;
-
-                            let new_batch = SpriteBatch {
-                                range: if batch_colored {
-                                    colored_index..colored_index
-                                } else {
-                                    index..index
-                                },
-                                colored: batch_colored,
-                                image_handle_id: batch_image_handle,
-                            };
-
-                            batches.push((item.entity, new_batch));
-
-                            image_bind_groups
-                                .values
-                                .entry(Handle::weak(batch_image_handle))
-                                .or_insert_with(|| {
-                                    render_device.create_bind_group(&BindGroupDescriptor {
-                                        entries: &[
-                                            BindGroupEntry {
-                                                binding: 0,
-                                                resource: BindingResource::TextureView(
-                                                    &gpu_image.texture_view,
-                                                ),
-                                            },
-                                            BindGroupEntry {
-                                                binding: 1,
-                                                resource: BindingResource::Sampler(
-                                                    &gpu_image.sampler,
-                                                ),
-                                            },
-                                        ],
-                                        label: Some("sprite_material_bind_group"),
-                                        layout: &sprite_pipeline.material_layout,
-                                    })
-                                });
-                            existing_batch = batches.last_mut();
-                        } else {
-                            continue;
-                        }
-                    }
-
-                    // Calculate vertex data for this item
-                    let mut uvs = QUAD_UVS;
-                    if extracted_sprite.flip_x {
-                        uvs = [uvs[1], uvs[0], uvs[3], uvs[2]];
-                    }
-                    if extracted_sprite.flip_y {
-                        uvs = [uvs[3], uvs[2], uvs[1], uvs[0]];
-                    }
-
-                    // By default, the size of the quad is the size of the texture
-                    let mut quad_size = batch_image_size;
-
-                    // If a rect is specified, adjust UVs and the size of the quad
-                    if let Some(rect) = extracted_sprite.rect {
-                        let rect_size = rect.size();
-                        for uv in &mut uvs {
-                            *uv = (rect.min + *uv * rect_size) / batch_image_size;
-                        }
-                        quad_size = rect_size;
-                    }
->>>>>>> 4f1d9a63
-
-                    // Override the size if a custom one is specified
-                    if let Some(custom_size) = extracted_sprite.custom_size {
-                        quad_size = custom_size;
-                    }
-
-<<<<<<< HEAD
+
+                // Override the size if a custom one is specified
+                if let Some(custom_size) = extracted_sprite.custom_size {
+                    quad_size = custom_size;
+                }
+
                 let transform = extracted_sprite.transform.affine()
                     * Affine3A::from_scale_rotation_translation(
                         quad_size.extend(1.0),
@@ -872,43 +736,6 @@
                     };
 
                     batches.push((item.entity, new_batch.clone()));
-=======
-                    // Apply size and global transform
-                    let positions = QUAD_VERTEX_POSITIONS.map(|quad_pos| {
-                        extracted_sprite
-                            .transform
-                            .transform_point(
-                                ((quad_pos - extracted_sprite.anchor) * quad_size).extend(0.),
-                            )
-                            .into()
-                    });
-
-                    // Store the vertex data and add the item to the render phase
-                    if batch_colored {
-                        let vertex_color = extracted_sprite.color.as_linear_rgba_f32();
-                        for i in QUAD_INDICES {
-                            sprite_meta.colored_vertices.push(ColoredSpriteVertex {
-                                position: positions[i],
-                                uv: uvs[i].into(),
-                                color: vertex_color,
-                            });
-                        }
-                        colored_index += QUAD_INDICES.len() as u32;
-                        existing_batch.unwrap().1.range.end = colored_index;
-                    } else {
-                        for i in QUAD_INDICES {
-                            sprite_meta.vertices.push(SpriteVertex {
-                                position: positions[i],
-                                uv: uvs[i].into(),
-                            });
-                        }
-                        index += QUAD_INDICES.len() as u32;
-                        existing_batch.unwrap().1.range.end = index;
-                    }
-                    transparent_phase.items[batch_item_index].batch_size += 1;
-                } else {
-                    batch_image_handle = HandleId::Id(Uuid::nil(), u64::MAX);
->>>>>>> 4f1d9a63
                 }
 
                 transparent_phase.items[batch_item_index].batch_size += 1;
@@ -919,7 +746,6 @@
         sprite_meta
             .sprite_instance_buffer
             .write_buffer(&render_device, &render_queue);
-<<<<<<< HEAD
 
         let total_indices = 6;
         let current_indices = sprite_meta.sprite_index_buffer.len();
@@ -930,6 +756,16 @@
                 .reserve(total_indices - current_indices);
             for i in (current_indices / 6)..total_sprites {
                 let base = (i * 4) as u32;
+                // NOTE: This code is generating sets of 6 indices pointing to 4 vertices.
+                // The vertices form the corners of a quad based on their two least significant bits.
+                // 01   11
+                //
+                // 00   01
+                // The sprite shader can then use the two least significant bits as the vertex index,
+                // and the remaining upper bits as the instance index. The rest of the properties to
+                // transform the vertex positions and UVs (which are implicit) are baked into the
+                // instance transform, and UV offset and scale. See bevy_sprite/src/render/sprite.wgsl
+                // for the details.
                 sprite_meta.sprite_index_buffer.push(base + 2);
                 sprite_meta.sprite_index_buffer.push(base);
                 sprite_meta.sprite_index_buffer.push(base + 1);
@@ -942,8 +778,6 @@
                 .write_buffer(&render_device, &render_queue);
         }
 
-=======
->>>>>>> 4f1d9a63
         *previous_len = batches.len();
         commands.insert_or_spawn_batch(batches);
     }
@@ -1020,7 +854,6 @@
         pass: &mut TrackedRenderPass<'w>,
     ) -> RenderCommandResult {
         let sprite_meta = sprite_meta.into_inner();
-<<<<<<< HEAD
         pass.set_index_buffer(
             sprite_meta.sprite_index_buffer.buffer().unwrap().slice(..),
             0,
@@ -1035,14 +868,6 @@
                 .slice(..),
         );
         pass.draw_indexed(0..6, 0, sprite_batch.range.clone());
-=======
-        if batch.colored {
-            pass.set_vertex_buffer(0, sprite_meta.colored_vertices.buffer().unwrap().slice(..));
-        } else {
-            pass.set_vertex_buffer(0, sprite_meta.vertices.buffer().unwrap().slice(..));
-        }
-        pass.draw(batch.range.clone(), 0..1);
->>>>>>> 4f1d9a63
         RenderCommandResult::Success
     }
 }