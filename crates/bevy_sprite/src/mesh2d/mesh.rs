--- conflicted
+++ resolved
@@ -34,10 +34,7 @@
     Extract, ExtractSchedule, Render, RenderApp, RenderSet,
 };
 use bevy_transform::components::GlobalTransform;
-<<<<<<< HEAD
-use bevy_utils::{EntityHashMap, HashMap};
-=======
->>>>>>> abb8c353
+use bevy_utils::HashMap;
 
 use crate::Material2dBindGroupId;
 
@@ -389,13 +386,7 @@
 
 impl GetBatchData for Mesh2dPipeline {
     type Param = SRes<RenderMesh2dInstances>;
-<<<<<<< HEAD
-    type Query = Entity;
-    type QueryFilter = With<Mesh2d>;
     type CompareData = (Material2dBindGroupId, RenderAssetKey<Mesh>);
-=======
-    type CompareData = (Material2dBindGroupId, AssetId<Mesh>);
->>>>>>> abb8c353
     type BufferData = Mesh2dUniform;
 
     fn get_batch_data(
