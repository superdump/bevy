use bevy_app::Plugin;
use bevy_asset::{load_internal_asset, AssetId, Handle};

use bevy_core_pipeline::core_2d::Transparent2d;
use bevy_derive::{Deref, DerefMut};
use bevy_ecs::entity::EntityHashMap;
use bevy_ecs::{
    prelude::*,
    query::ROQueryItem,
    system::{lifetimeless::*, SystemParamItem, SystemState},
};
use bevy_math::{Affine3, Vec4};
use bevy_reflect::{std_traits::ReflectDefault, Reflect};
use bevy_render::mesh::MeshVertexBufferLayoutRef;
use bevy_render::{
    batching::{
<<<<<<< HEAD
        allocate_batch_buffer, batch_and_prepare_render_phase, clear_batch_buffer,
        reserve_batch_buffer, GetBatchData, NoAutomaticBatching,
=======
        batch_and_prepare_sorted_render_phase, write_batched_instance_buffer, GetBatchData,
        NoAutomaticBatching,
>>>>>>> 24030d2a
    },
    globals::{GlobalsBuffer, GlobalsUniform},
    mesh::{GpuBufferInfo, Mesh},
    render_asset::RenderAssets,
    render_phase::{PhaseItem, RenderCommand, RenderCommandResult, TrackedRenderPass},
    render_resource::{binding_types::uniform_buffer, *},
    renderer::{RenderDevice, RenderQueue},
    texture::{
        BevyDefault, DefaultImageSampler, GpuImage, Image, ImageSampler, TextureFormatPixelInfo,
    },
    view::{
        ExtractedView, ViewTarget, ViewUniform, ViewUniformOffset, ViewUniforms, ViewVisibility,
    },
    Extract, ExtractSchedule, Render, RenderApp, RenderSet,
};
use bevy_transform::components::GlobalTransform;

use crate::Material2dBindGroupId;

/// Component for rendering with meshes in the 2d pipeline, usually with a [2d material](crate::Material2d) such as [`ColorMaterial`](crate::ColorMaterial).
///
/// It wraps a [`Handle<Mesh>`] to differentiate from the 3d pipelines which use the handles directly as components
#[derive(Default, Clone, Component, Debug, Reflect, PartialEq, Eq)]
#[reflect(Default, Component)]
pub struct Mesh2dHandle(pub Handle<Mesh>);

impl From<Handle<Mesh>> for Mesh2dHandle {
    fn from(handle: Handle<Mesh>) -> Self {
        Self(handle)
    }
}

#[derive(Default)]
pub struct Mesh2dRenderPlugin;

pub const MESH2D_VERTEX_OUTPUT: Handle<Shader> = Handle::weak_from_u128(7646632476603252194);
pub const MESH2D_VIEW_TYPES_HANDLE: Handle<Shader> = Handle::weak_from_u128(12677582416765805110);
pub const MESH2D_VIEW_BINDINGS_HANDLE: Handle<Shader> = Handle::weak_from_u128(6901431444735842434);
pub const MESH2D_TYPES_HANDLE: Handle<Shader> = Handle::weak_from_u128(8994673400261890424);
pub const MESH2D_BINDINGS_HANDLE: Handle<Shader> = Handle::weak_from_u128(8983617858458862856);
pub const MESH2D_FUNCTIONS_HANDLE: Handle<Shader> = Handle::weak_from_u128(4976379308250389413);
pub const MESH2D_SHADER_HANDLE: Handle<Shader> = Handle::weak_from_u128(2971387252468633715);

impl Plugin for Mesh2dRenderPlugin {
    fn build(&self, app: &mut bevy_app::App) {
        load_internal_asset!(
            app,
            MESH2D_VERTEX_OUTPUT,
            "mesh2d_vertex_output.wgsl",
            Shader::from_wgsl
        );
        load_internal_asset!(
            app,
            MESH2D_VIEW_TYPES_HANDLE,
            "mesh2d_view_types.wgsl",
            Shader::from_wgsl
        );
        load_internal_asset!(
            app,
            MESH2D_VIEW_BINDINGS_HANDLE,
            "mesh2d_view_bindings.wgsl",
            Shader::from_wgsl
        );
        load_internal_asset!(
            app,
            MESH2D_TYPES_HANDLE,
            "mesh2d_types.wgsl",
            Shader::from_wgsl
        );
        load_internal_asset!(
            app,
            MESH2D_FUNCTIONS_HANDLE,
            "mesh2d_functions.wgsl",
            Shader::from_wgsl
        );
        load_internal_asset!(app, MESH2D_SHADER_HANDLE, "mesh2d.wgsl", Shader::from_wgsl);

        if let Ok(render_app) = app.get_sub_app_mut(RenderApp) {
            render_app
                .init_resource::<RenderMesh2dInstances>()
                .init_resource::<SpecializedMeshPipelines<Mesh2dPipeline>>()
                .add_systems(ExtractSchedule, extract_mesh2d)
                .add_systems(
                    Render,
                    (
<<<<<<< HEAD
                        (
                            clear_batch_buffer::<Mesh2dPipeline>,
                            reserve_batch_buffer::<Transparent2d, Mesh2dPipeline>,
                            allocate_batch_buffer::<Mesh2dPipeline>,
                            batch_and_prepare_render_phase::<Transparent2d, Mesh2dPipeline>,
                        )
                            .chain()
=======
                        batch_and_prepare_sorted_render_phase::<Transparent2d, Mesh2dPipeline>
>>>>>>> 24030d2a
                            .in_set(RenderSet::PrepareResources),
                        prepare_mesh2d_bind_group.in_set(RenderSet::PrepareBindGroups),
                        prepare_mesh2d_view_bind_groups.in_set(RenderSet::PrepareBindGroups),
                    ),
                );
        }
    }

    fn finish(&self, app: &mut bevy_app::App) {
        let mut mesh_bindings_shader_defs = Vec::with_capacity(1);

        if let Ok(render_app) = app.get_sub_app_mut(RenderApp) {
            if let Some(per_object_buffer_batch_size) = GpuArrayBuffer::<Mesh2dUniform>::batch_size(
                render_app.world.resource::<RenderDevice>(),
            ) {
                mesh_bindings_shader_defs.push(ShaderDefVal::UInt(
                    "PER_OBJECT_BUFFER_BATCH_SIZE".into(),
                    per_object_buffer_batch_size,
                ));
            }

            render_app
                .insert_resource(GpuArrayBufferPool::<Mesh2dUniform>::new(
                    render_app.world.resource::<RenderDevice>(),
                ))
                .init_resource::<Mesh2dPipeline>();
        }

        // Load the mesh_bindings shader module here as it depends on runtime information about
        // whether storage buffers are supported, or the maximum uniform buffer binding size.
        load_internal_asset!(
            app,
            MESH2D_BINDINGS_HANDLE,
            "mesh2d_bindings.wgsl",
            Shader::from_wgsl_with_defs,
            mesh_bindings_shader_defs
        );
    }
}

#[derive(Component)]
pub struct Mesh2dTransforms {
    pub transform: Affine3,
    pub flags: u32,
}

#[derive(ShaderType, Clone)]
pub struct Mesh2dUniform {
    // Affine 4x3 matrix transposed to 3x4
    pub transform: [Vec4; 3],
    // 3x3 matrix packed in mat2x4 and f32 as:
    //   [0].xyz, [1].x,
    //   [1].yz, [2].xy
    //   [2].z
    pub inverse_transpose_model_a: [Vec4; 2],
    pub inverse_transpose_model_b: f32,
    pub flags: u32,
}

impl From<&Mesh2dTransforms> for Mesh2dUniform {
    fn from(mesh_transforms: &Mesh2dTransforms) -> Self {
        let (inverse_transpose_model_a, inverse_transpose_model_b) =
            mesh_transforms.transform.inverse_transpose_3x3();
        Self {
            transform: mesh_transforms.transform.to_transpose(),
            inverse_transpose_model_a,
            inverse_transpose_model_b,
            flags: mesh_transforms.flags,
        }
    }
}

// NOTE: These must match the bit flags in bevy_sprite/src/mesh2d/mesh2d.wgsl!
bitflags::bitflags! {
    #[repr(transparent)]
    pub struct MeshFlags: u32 {
        const NONE                       = 0;
        const UNINITIALIZED              = 0xFFFF;
    }
}

pub struct RenderMesh2dInstance {
    pub transforms: Mesh2dTransforms,
    pub mesh_asset_id: AssetId<Mesh>,
    pub material_bind_group_id: Material2dBindGroupId,
    pub automatic_batching: bool,
}

#[derive(Default, Resource, Deref, DerefMut)]
pub struct RenderMesh2dInstances(EntityHashMap<RenderMesh2dInstance>);

#[derive(Component)]
pub struct Mesh2d;

pub fn extract_mesh2d(
    mut commands: Commands,
    mut previous_len: Local<usize>,
    mut render_mesh_instances: ResMut<RenderMesh2dInstances>,
    query: Extract<
        Query<(
            Entity,
            &ViewVisibility,
            &GlobalTransform,
            &Mesh2dHandle,
            Has<NoAutomaticBatching>,
        )>,
    >,
) {
    render_mesh_instances.clear();
    let mut entities = Vec::with_capacity(*previous_len);

    for (entity, view_visibility, transform, handle, no_automatic_batching) in &query {
        if !view_visibility.get() {
            continue;
        }
        // FIXME: Remove this - it is just a workaround to enable rendering to work as
        // render commands require an entity to exist at the moment.
        entities.push((entity, Mesh2d));
        render_mesh_instances.insert(
            entity,
            RenderMesh2dInstance {
                transforms: Mesh2dTransforms {
                    transform: (&transform.affine()).into(),
                    flags: MeshFlags::empty().bits(),
                },
                mesh_asset_id: handle.0.id(),
                material_bind_group_id: Material2dBindGroupId::default(),
                automatic_batching: !no_automatic_batching,
            },
        );
    }
    *previous_len = entities.len();
    commands.insert_or_spawn_batch(entities);
}

#[derive(Resource, Clone)]
pub struct Mesh2dPipeline {
    pub view_layout: BindGroupLayout,
    pub mesh_layout: BindGroupLayout,
    // This dummy white texture is to be used in place of optional textures
    pub dummy_white_gpu_image: GpuImage,
    pub per_object_buffer_batch_size: Option<u32>,
}

impl FromWorld for Mesh2dPipeline {
    fn from_world(world: &mut World) -> Self {
        let mut system_state: SystemState<(
            Res<RenderDevice>,
            Res<RenderQueue>,
            Res<DefaultImageSampler>,
        )> = SystemState::new(world);
        let (render_device, render_queue, default_sampler) = system_state.get_mut(world);
        let render_device = render_device.into_inner();
        let view_layout = render_device.create_bind_group_layout(
            "mesh2d_view_layout",
            &BindGroupLayoutEntries::sequential(
                ShaderStages::VERTEX_FRAGMENT,
                (
                    // View
                    uniform_buffer::<ViewUniform>(true),
                    uniform_buffer::<GlobalsUniform>(false),
                ),
            ),
        );

        let mesh_layout = render_device.create_bind_group_layout(
            "mesh2d_layout",
            &BindGroupLayoutEntries::single(
                ShaderStages::VERTEX_FRAGMENT,
                GpuArrayBuffer::<Mesh2dUniform>::binding_layout(render_device),
            ),
        );
        // A 1x1x1 'all 1.0' texture to use as a dummy texture to use in place of optional StandardMaterial textures
        let dummy_white_gpu_image = {
            let image = Image::default();
            let texture = render_device.create_texture(&image.texture_descriptor);
            let sampler = match image.sampler {
                ImageSampler::Default => (**default_sampler).clone(),
                ImageSampler::Descriptor(ref descriptor) => {
                    render_device.create_sampler(&descriptor.as_wgpu())
                }
            };

            let format_size = image.texture_descriptor.format.pixel_size();
            render_queue.write_texture(
                texture.as_image_copy(),
                &image.data,
                ImageDataLayout {
                    offset: 0,
                    bytes_per_row: Some(image.width() * format_size as u32),
                    rows_per_image: None,
                },
                image.texture_descriptor.size,
            );

            let texture_view = texture.create_view(&TextureViewDescriptor::default());
            GpuImage {
                texture,
                texture_view,
                texture_format: image.texture_descriptor.format,
                sampler,
                size: image.size(),
                mip_level_count: image.texture_descriptor.mip_level_count,
            }
        };
        Mesh2dPipeline {
            view_layout,
            mesh_layout,
            dummy_white_gpu_image,
            per_object_buffer_batch_size: GpuArrayBuffer::<Mesh2dUniform>::batch_size(
                render_device,
            ),
        }
    }
}

impl Mesh2dPipeline {
    pub fn get_image_texture<'a>(
        &'a self,
        gpu_images: &'a RenderAssets<Image>,
        handle_option: &Option<Handle<Image>>,
    ) -> Option<(&'a TextureView, &'a Sampler)> {
        if let Some(handle) = handle_option {
            let gpu_image = gpu_images.get(handle)?;
            Some((&gpu_image.texture_view, &gpu_image.sampler))
        } else {
            Some((
                &self.dummy_white_gpu_image.texture_view,
                &self.dummy_white_gpu_image.sampler,
            ))
        }
    }
}

impl GetBatchData for Mesh2dPipeline {
    type Param = SRes<RenderMesh2dInstances>;
    type CompareData = (Material2dBindGroupId, AssetId<Mesh>);
    type BufferData = Mesh2dUniform;

    fn get_batch_data(
        mesh_instances: &SystemParamItem<Self::Param>,
        entity: Entity,
    ) -> Option<(Self::BufferData, Option<Self::CompareData>)> {
        let mesh_instance = mesh_instances.get(&entity)?;
        Some((
            (&mesh_instance.transforms).into(),
            mesh_instance.automatic_batching.then_some((
                mesh_instance.material_bind_group_id,
                mesh_instance.mesh_asset_id,
            )),
        ))
    }
}

bitflags::bitflags! {
    #[derive(Clone, Copy, Debug, PartialEq, Eq, Hash)]
    #[repr(transparent)]
    // NOTE: Apparently quadro drivers support up to 64x MSAA.
    // MSAA uses the highest 3 bits for the MSAA log2(sample count) to support up to 128x MSAA.
    // FIXME: make normals optional?
    pub struct Mesh2dPipelineKey: u32 {
        const NONE                              = 0;
        const HDR                               = 1 << 0;
        const TONEMAP_IN_SHADER                 = 1 << 1;
        const DEBAND_DITHER                     = 1 << 2;
        const MSAA_RESERVED_BITS                = Self::MSAA_MASK_BITS << Self::MSAA_SHIFT_BITS;
        const PRIMITIVE_TOPOLOGY_RESERVED_BITS  = Self::PRIMITIVE_TOPOLOGY_MASK_BITS << Self::PRIMITIVE_TOPOLOGY_SHIFT_BITS;
        const TONEMAP_METHOD_RESERVED_BITS      = Self::TONEMAP_METHOD_MASK_BITS << Self::TONEMAP_METHOD_SHIFT_BITS;
        const TONEMAP_METHOD_NONE               = 0 << Self::TONEMAP_METHOD_SHIFT_BITS;
        const TONEMAP_METHOD_REINHARD           = 1 << Self::TONEMAP_METHOD_SHIFT_BITS;
        const TONEMAP_METHOD_REINHARD_LUMINANCE = 2 << Self::TONEMAP_METHOD_SHIFT_BITS;
        const TONEMAP_METHOD_ACES_FITTED        = 3 << Self::TONEMAP_METHOD_SHIFT_BITS;
        const TONEMAP_METHOD_AGX                = 4 << Self::TONEMAP_METHOD_SHIFT_BITS;
        const TONEMAP_METHOD_SOMEWHAT_BORING_DISPLAY_TRANSFORM = 5 << Self::TONEMAP_METHOD_SHIFT_BITS;
        const TONEMAP_METHOD_TONY_MC_MAPFACE    = 6 << Self::TONEMAP_METHOD_SHIFT_BITS;
        const TONEMAP_METHOD_BLENDER_FILMIC     = 7 << Self::TONEMAP_METHOD_SHIFT_BITS;
    }
}

impl Mesh2dPipelineKey {
    const MSAA_MASK_BITS: u32 = 0b111;
    const MSAA_SHIFT_BITS: u32 = 32 - Self::MSAA_MASK_BITS.count_ones();
    const PRIMITIVE_TOPOLOGY_MASK_BITS: u32 = 0b111;
    const PRIMITIVE_TOPOLOGY_SHIFT_BITS: u32 = Self::MSAA_SHIFT_BITS - 3;
    const TONEMAP_METHOD_MASK_BITS: u32 = 0b111;
    const TONEMAP_METHOD_SHIFT_BITS: u32 =
        Self::PRIMITIVE_TOPOLOGY_SHIFT_BITS - Self::TONEMAP_METHOD_MASK_BITS.count_ones();

    pub fn from_msaa_samples(msaa_samples: u32) -> Self {
        let msaa_bits =
            (msaa_samples.trailing_zeros() & Self::MSAA_MASK_BITS) << Self::MSAA_SHIFT_BITS;
        Self::from_bits_retain(msaa_bits)
    }

    pub fn from_hdr(hdr: bool) -> Self {
        if hdr {
            Mesh2dPipelineKey::HDR
        } else {
            Mesh2dPipelineKey::NONE
        }
    }

    pub fn msaa_samples(&self) -> u32 {
        1 << ((self.bits() >> Self::MSAA_SHIFT_BITS) & Self::MSAA_MASK_BITS)
    }

    pub fn from_primitive_topology(primitive_topology: PrimitiveTopology) -> Self {
        let primitive_topology_bits = ((primitive_topology as u32)
            & Self::PRIMITIVE_TOPOLOGY_MASK_BITS)
            << Self::PRIMITIVE_TOPOLOGY_SHIFT_BITS;
        Self::from_bits_retain(primitive_topology_bits)
    }

    pub fn primitive_topology(&self) -> PrimitiveTopology {
        let primitive_topology_bits = (self.bits() >> Self::PRIMITIVE_TOPOLOGY_SHIFT_BITS)
            & Self::PRIMITIVE_TOPOLOGY_MASK_BITS;
        match primitive_topology_bits {
            x if x == PrimitiveTopology::PointList as u32 => PrimitiveTopology::PointList,
            x if x == PrimitiveTopology::LineList as u32 => PrimitiveTopology::LineList,
            x if x == PrimitiveTopology::LineStrip as u32 => PrimitiveTopology::LineStrip,
            x if x == PrimitiveTopology::TriangleList as u32 => PrimitiveTopology::TriangleList,
            x if x == PrimitiveTopology::TriangleStrip as u32 => PrimitiveTopology::TriangleStrip,
            _ => PrimitiveTopology::default(),
        }
    }
}

impl SpecializedMeshPipeline for Mesh2dPipeline {
    type Key = Mesh2dPipelineKey;

    fn specialize(
        &self,
        key: Self::Key,
        layout: &MeshVertexBufferLayoutRef,
    ) -> Result<RenderPipelineDescriptor, SpecializedMeshPipelineError> {
        let mut shader_defs = Vec::new();
        let mut vertex_attributes = Vec::new();

        if layout.0.contains(Mesh::ATTRIBUTE_POSITION) {
            shader_defs.push("VERTEX_POSITIONS".into());
            vertex_attributes.push(Mesh::ATTRIBUTE_POSITION.at_shader_location(0));
        }

        if layout.0.contains(Mesh::ATTRIBUTE_NORMAL) {
            shader_defs.push("VERTEX_NORMALS".into());
            vertex_attributes.push(Mesh::ATTRIBUTE_NORMAL.at_shader_location(1));
        }

        if layout.0.contains(Mesh::ATTRIBUTE_UV_0) {
            shader_defs.push("VERTEX_UVS".into());
            vertex_attributes.push(Mesh::ATTRIBUTE_UV_0.at_shader_location(2));
        }

        if layout.0.contains(Mesh::ATTRIBUTE_TANGENT) {
            shader_defs.push("VERTEX_TANGENTS".into());
            vertex_attributes.push(Mesh::ATTRIBUTE_TANGENT.at_shader_location(3));
        }

        if layout.0.contains(Mesh::ATTRIBUTE_COLOR) {
            shader_defs.push("VERTEX_COLORS".into());
            vertex_attributes.push(Mesh::ATTRIBUTE_COLOR.at_shader_location(4));
        }

        if key.contains(Mesh2dPipelineKey::TONEMAP_IN_SHADER) {
            shader_defs.push("TONEMAP_IN_SHADER".into());

            let method = key.intersection(Mesh2dPipelineKey::TONEMAP_METHOD_RESERVED_BITS);

            match method {
                Mesh2dPipelineKey::TONEMAP_METHOD_NONE => {
                    shader_defs.push("TONEMAP_METHOD_NONE".into());
                }
                Mesh2dPipelineKey::TONEMAP_METHOD_REINHARD => {
                    shader_defs.push("TONEMAP_METHOD_REINHARD".into());
                }
                Mesh2dPipelineKey::TONEMAP_METHOD_REINHARD_LUMINANCE => {
                    shader_defs.push("TONEMAP_METHOD_REINHARD_LUMINANCE".into());
                }
                Mesh2dPipelineKey::TONEMAP_METHOD_ACES_FITTED => {
                    shader_defs.push("TONEMAP_METHOD_ACES_FITTED".into());
                }
                Mesh2dPipelineKey::TONEMAP_METHOD_AGX => {
                    shader_defs.push("TONEMAP_METHOD_AGX".into());
                }
                Mesh2dPipelineKey::TONEMAP_METHOD_SOMEWHAT_BORING_DISPLAY_TRANSFORM => {
                    shader_defs.push("TONEMAP_METHOD_SOMEWHAT_BORING_DISPLAY_TRANSFORM".into());
                }
                Mesh2dPipelineKey::TONEMAP_METHOD_BLENDER_FILMIC => {
                    shader_defs.push("TONEMAP_METHOD_BLENDER_FILMIC".into());
                }
                Mesh2dPipelineKey::TONEMAP_METHOD_TONY_MC_MAPFACE => {
                    shader_defs.push("TONEMAP_METHOD_TONY_MC_MAPFACE".into());
                }
                _ => {}
            }
            // Debanding is tied to tonemapping in the shader, cannot run without it.
            if key.contains(Mesh2dPipelineKey::DEBAND_DITHER) {
                shader_defs.push("DEBAND_DITHER".into());
            }
        }

        let vertex_buffer_layout = layout.0.get_layout(&vertex_attributes)?;

        let format = match key.contains(Mesh2dPipelineKey::HDR) {
            true => ViewTarget::TEXTURE_FORMAT_HDR,
            false => TextureFormat::bevy_default(),
        };
        let mut push_constant_ranges = Vec::with_capacity(1);
        if cfg!(all(
            feature = "webgl",
            target_arch = "wasm32",
            not(feature = "webgpu")
        )) {
            push_constant_ranges.push(PushConstantRange {
                stages: ShaderStages::VERTEX,
                range: 0..4,
            });
        }

        Ok(RenderPipelineDescriptor {
            vertex: VertexState {
                shader: MESH2D_SHADER_HANDLE,
                entry_point: "vertex".into(),
                shader_defs: shader_defs.clone(),
                buffers: vec![vertex_buffer_layout],
            },
            fragment: Some(FragmentState {
                shader: MESH2D_SHADER_HANDLE,
                shader_defs,
                entry_point: "fragment".into(),
                targets: vec![Some(ColorTargetState {
                    format,
                    blend: Some(BlendState::ALPHA_BLENDING),
                    write_mask: ColorWrites::ALL,
                })],
            }),
            layout: vec![self.view_layout.clone(), self.mesh_layout.clone()],
            push_constant_ranges,
            primitive: PrimitiveState {
                front_face: FrontFace::Ccw,
                cull_mode: None,
                unclipped_depth: false,
                polygon_mode: PolygonMode::Fill,
                conservative: false,
                topology: key.primitive_topology(),
                strip_index_format: None,
            },
            depth_stencil: None,
            multisample: MultisampleState {
                count: key.msaa_samples(),
                mask: !0,
                alpha_to_coverage_enabled: false,
            },
            label: Some("transparent_mesh2d_pipeline".into()),
        })
    }
}

#[derive(Resource)]
pub struct Mesh2dBindGroup {
    pub value: BindGroup,
}

pub fn prepare_mesh2d_bind_group(
    mut commands: Commands,
    mesh2d_pipeline: Res<Mesh2dPipeline>,
    render_device: Res<RenderDevice>,
    mesh2d_uniforms: Res<GpuArrayBufferPool<Mesh2dUniform>>,
) {
    if let Some(binding) = mesh2d_uniforms.binding() {
        commands.insert_resource(Mesh2dBindGroup {
            value: render_device.create_bind_group(
                "mesh2d_bind_group",
                &mesh2d_pipeline.mesh_layout,
                &BindGroupEntries::single(binding),
            ),
        });
    }
}

#[derive(Component)]
pub struct Mesh2dViewBindGroup {
    pub value: BindGroup,
}

pub fn prepare_mesh2d_view_bind_groups(
    mut commands: Commands,
    render_device: Res<RenderDevice>,
    mesh2d_pipeline: Res<Mesh2dPipeline>,
    view_uniforms: Res<ViewUniforms>,
    views: Query<Entity, With<ExtractedView>>,
    globals_buffer: Res<GlobalsBuffer>,
) {
    if let (Some(view_binding), Some(globals)) = (
        view_uniforms.uniforms.binding(),
        globals_buffer.buffer.binding(),
    ) {
        for entity in &views {
            let view_bind_group = render_device.create_bind_group(
                "mesh2d_view_bind_group",
                &mesh2d_pipeline.view_layout,
                &BindGroupEntries::sequential((view_binding.clone(), globals.clone())),
            );

            commands.entity(entity).insert(Mesh2dViewBindGroup {
                value: view_bind_group,
            });
        }
    }
}

pub struct SetMesh2dViewBindGroup<const I: usize>;
impl<P: PhaseItem, const I: usize> RenderCommand<P> for SetMesh2dViewBindGroup<I> {
    type Param = ();
    type ViewQuery = (Read<ViewUniformOffset>, Read<Mesh2dViewBindGroup>);
    type ItemQuery = ();

    #[inline]
    fn render<'w>(
        _item: &P,
        (view_uniform, mesh2d_view_bind_group): ROQueryItem<'w, Self::ViewQuery>,
        _view: Option<()>,
        _param: SystemParamItem<'w, '_, Self::Param>,
        pass: &mut TrackedRenderPass<'w>,
    ) -> RenderCommandResult {
        pass.set_bind_group(I, &mesh2d_view_bind_group.value, &[view_uniform.offset]);

        RenderCommandResult::Success
    }
}

pub struct SetMesh2dBindGroup<const I: usize>;
impl<P: PhaseItem, const I: usize> RenderCommand<P> for SetMesh2dBindGroup<I> {
    type Param = SRes<Mesh2dBindGroup>;
    type ViewQuery = ();
    type ItemQuery = ();

    #[inline]
    fn render<'w>(
        item: &P,
        _view: (),
        _item_query: Option<()>,
        mesh2d_bind_group: SystemParamItem<'w, '_, Self::Param>,
        pass: &mut TrackedRenderPass<'w>,
    ) -> RenderCommandResult {
        let mut dynamic_offsets: [u32; 1] = Default::default();
        let mut offset_count = 0;
        if let Some(dynamic_offset) = item.dynamic_offset() {
            dynamic_offsets[offset_count] = dynamic_offset.get();
            offset_count += 1;
        }
        pass.set_bind_group(
            I,
            &mesh2d_bind_group.into_inner().value,
            &dynamic_offsets[..offset_count],
        );
        RenderCommandResult::Success
    }
}

pub struct DrawMesh2d;
impl<P: PhaseItem> RenderCommand<P> for DrawMesh2d {
    type Param = (SRes<RenderAssets<Mesh>>, SRes<RenderMesh2dInstances>);
    type ViewQuery = ();
    type ItemQuery = ();

    #[inline]
    fn render<'w>(
        item: &P,
        _view: (),
        _item_query: Option<()>,
        (meshes, render_mesh2d_instances): SystemParamItem<'w, '_, Self::Param>,
        pass: &mut TrackedRenderPass<'w>,
    ) -> RenderCommandResult {
        let meshes = meshes.into_inner();
        let render_mesh2d_instances = render_mesh2d_instances.into_inner();

        let Some(RenderMesh2dInstance { mesh_asset_id, .. }) =
            render_mesh2d_instances.get(&item.entity())
        else {
            return RenderCommandResult::Failure;
        };
        let Some(gpu_mesh) = meshes.get(*mesh_asset_id) else {
            return RenderCommandResult::Failure;
        };

        pass.set_vertex_buffer(0, gpu_mesh.vertex_buffer.slice(..));

        let batch_range = item.batch_range();
        #[cfg(all(feature = "webgl", target_arch = "wasm32", not(feature = "webgpu")))]
        pass.set_push_constants(
            ShaderStages::VERTEX,
            0,
            &(batch_range.start as i32).to_le_bytes(),
        );
        match &gpu_mesh.buffer_info {
            GpuBufferInfo::Indexed {
                buffer,
                index_format,
                count,
            } => {
                pass.set_index_buffer(buffer.slice(..), 0, *index_format);
                pass.draw_indexed(0..*count, 0, batch_range.clone());
            }
            GpuBufferInfo::NonIndexed => {
                pass.draw(0..gpu_mesh.vertex_count, batch_range.clone());
            }
        }
        RenderCommandResult::Success
    }
}<|MERGE_RESOLUTION|>--- conflicted
+++ resolved
@@ -14,13 +14,8 @@
 use bevy_render::mesh::MeshVertexBufferLayoutRef;
 use bevy_render::{
     batching::{
-<<<<<<< HEAD
-        allocate_batch_buffer, batch_and_prepare_render_phase, clear_batch_buffer,
+        allocate_batch_buffer, batch_and_prepare_sorted_render_phase, clear_batch_buffer,
         reserve_batch_buffer, GetBatchData, NoAutomaticBatching,
-=======
-        batch_and_prepare_sorted_render_phase, write_batched_instance_buffer, GetBatchData,
-        NoAutomaticBatching,
->>>>>>> 24030d2a
     },
     globals::{GlobalsBuffer, GlobalsUniform},
     mesh::{GpuBufferInfo, Mesh},
@@ -106,17 +101,13 @@
                 .add_systems(
                     Render,
                     (
-<<<<<<< HEAD
                         (
                             clear_batch_buffer::<Mesh2dPipeline>,
                             reserve_batch_buffer::<Transparent2d, Mesh2dPipeline>,
                             allocate_batch_buffer::<Mesh2dPipeline>,
-                            batch_and_prepare_render_phase::<Transparent2d, Mesh2dPipeline>,
+                            batch_and_prepare_sorted_render_phase::<Transparent2d, Mesh2dPipeline>,
                         )
                             .chain()
-=======
-                        batch_and_prepare_sorted_render_phase::<Transparent2d, Mesh2dPipeline>
->>>>>>> 24030d2a
                             .in_set(RenderSet::PrepareResources),
                         prepare_mesh2d_bind_group.in_set(RenderSet::PrepareBindGroups),
                         prepare_mesh2d_view_bind_groups.in_set(RenderSet::PrepareBindGroups),
