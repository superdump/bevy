use bevy_app::Plugin;
use bevy_asset::{load_internal_asset, Handle, HandleUntyped};

use bevy_ecs::{
    prelude::*,
    query::ROQueryItem,
    system::{lifetimeless::*, SystemParamItem, SystemState},
};
use bevy_math::{Mat4, Vec2};
use bevy_reflect::{Reflect, TypeUuid};
use bevy_render::{
    extract_component::{ComponentUniforms, DynamicUniformIndex, UniformComponentPlugin},
    globals::{GlobalsBuffer, GlobalsUniform},
    mesh::{GpuBufferInfo, Mesh, MeshVertexBufferLayout},
    render_asset::RenderAssets,
    render_phase::{PhaseItem, RenderCommand, RenderCommandResult, TrackedRenderPass},
    render_resource::*,
    renderer::{RenderDevice, RenderQueue},
    texture::{
        BevyDefault, DefaultImageSampler, GpuImage, Image, ImageSampler, TextureFormatPixelInfo,
    },
    view::{
        ComputedVisibility, ExtractedView, ViewSet, ViewTarget, ViewUniform, ViewUniformOffset,
        ViewUniforms,
    },
    Extract, ExtractSchedule, Render, RenderApp, RenderSet,
};
use bevy_transform::components::GlobalTransform;

/// Component for rendering with meshes in the 2d pipeline, usually with a [2d material](crate::Material2d) such as [`ColorMaterial`](crate::ColorMaterial).
///
/// It wraps a [`Handle<Mesh>`] to differentiate from the 3d pipelines which use the handles directly as components
#[derive(Default, Clone, Component, Debug, Reflect)]
#[reflect(Component)]
pub struct Mesh2dHandle(pub Handle<Mesh>);

impl From<Handle<Mesh>> for Mesh2dHandle {
    fn from(handle: Handle<Mesh>) -> Self {
        Self(handle)
    }
}

#[derive(Default)]
pub struct Mesh2dRenderPlugin;

pub const MESH2D_VERTEX_OUTPUT: HandleUntyped =
    HandleUntyped::weak_from_u64(Shader::TYPE_UUID, 7646632476603252194);
pub const MESH2D_VIEW_TYPES_HANDLE: HandleUntyped =
    HandleUntyped::weak_from_u64(Shader::TYPE_UUID, 12677582416765805110);
pub const MESH2D_VIEW_BINDINGS_HANDLE: HandleUntyped =
    HandleUntyped::weak_from_u64(Shader::TYPE_UUID, 6901431444735842434);
pub const MESH2D_TYPES_HANDLE: HandleUntyped =
    HandleUntyped::weak_from_u64(Shader::TYPE_UUID, 8994673400261890424);
pub const MESH2D_BINDINGS_HANDLE: HandleUntyped =
    HandleUntyped::weak_from_u64(Shader::TYPE_UUID, 8983617858458862856);
pub const MESH2D_FUNCTIONS_HANDLE: HandleUntyped =
    HandleUntyped::weak_from_u64(Shader::TYPE_UUID, 4976379308250389413);
pub const MESH2D_SHADER_HANDLE: HandleUntyped =
    HandleUntyped::weak_from_u64(Shader::TYPE_UUID, 2971387252468633715);

impl Plugin for Mesh2dRenderPlugin {
    fn build(&self, app: &mut bevy_app::App) {
        load_internal_asset!(
            app,
            MESH2D_VERTEX_OUTPUT,
            "mesh2d_vertex_output.wgsl",
            Shader::from_wgsl
        );
        load_internal_asset!(
            app,
            MESH2D_VIEW_TYPES_HANDLE,
            "mesh2d_view_types.wgsl",
            Shader::from_wgsl
        );
        load_internal_asset!(
            app,
            MESH2D_VIEW_BINDINGS_HANDLE,
            "mesh2d_view_bindings.wgsl",
            Shader::from_wgsl
        );
        load_internal_asset!(
            app,
            MESH2D_TYPES_HANDLE,
            "mesh2d_types.wgsl",
            Shader::from_wgsl
        );
        load_internal_asset!(
            app,
            MESH2D_BINDINGS_HANDLE,
            "mesh2d_bindings.wgsl",
            Shader::from_wgsl
        );
        load_internal_asset!(
            app,
            MESH2D_FUNCTIONS_HANDLE,
            "mesh2d_functions.wgsl",
            Shader::from_wgsl
        );
        load_internal_asset!(app, MESH2D_SHADER_HANDLE, "mesh2d.wgsl", Shader::from_wgsl);

        app.add_plugins(UniformComponentPlugin::<Mesh2dUniform>::default());

        if let Ok(render_app) = app.get_sub_app_mut(RenderApp) {
            render_app
                .init_resource::<SpecializedMeshPipelines<Mesh2dPipeline>>()
                .add_systems(ExtractSchedule, extract_mesh2d)
                .add_systems(
                    Render,
                    (
<<<<<<< HEAD
                        prepare_mesh2d_bind_group
                            .in_set(RenderSet::Prepare)
                            .after(ViewSet::PrepareUniforms),
                        prepare_mesh2d_view_bind_groups
                            .in_set(RenderSet::Prepare)
                            .after(ViewSet::PrepareUniforms),
=======
                        prepare_mesh2d_bind_group.in_set(RenderSet::PrepareBindGroups),
                        prepare_mesh2d_view_bind_groups.in_set(RenderSet::PrepareBindGroups),
>>>>>>> 4f1d9a63
                    ),
                );
        }
    }

    fn finish(&self, app: &mut bevy_app::App) {
        if let Ok(render_app) = app.get_sub_app_mut(RenderApp) {
            render_app.init_resource::<Mesh2dPipeline>();
        }
    }
}

#[derive(Component, ShaderType, Clone)]
pub struct Mesh2dUniform {
    pub transform: Mat4,
    pub inverse_transpose_model: Mat4,
    pub flags: u32,
}

// NOTE: These must match the bit flags in bevy_sprite/src/mesh2d/mesh2d.wgsl!
bitflags::bitflags! {
    #[repr(transparent)]
    struct MeshFlags: u32 {
        const NONE                       = 0;
        const UNINITIALIZED              = 0xFFFF;
    }
}

pub fn extract_mesh2d(
    mut commands: Commands,
    mut previous_len: Local<usize>,
    query: Extract<Query<(Entity, &ComputedVisibility, &GlobalTransform, &Mesh2dHandle)>>,
) {
    let mut values = Vec::with_capacity(*previous_len);
    for (entity, computed_visibility, transform, handle) in &query {
        if !computed_visibility.is_visible() {
            continue;
        }
        let transform = transform.compute_matrix();
        values.push((
            entity,
            (
                Mesh2dHandle(handle.0.clone_weak()),
                Mesh2dUniform {
                    flags: MeshFlags::empty().bits(),
                    transform,
                    inverse_transpose_model: transform.inverse().transpose(),
                },
            ),
        ));
    }
    *previous_len = values.len();
    commands.insert_or_spawn_batch(values);
}

#[derive(Resource, Clone)]
pub struct Mesh2dPipeline {
    pub view_layout: BindGroupLayout,
    pub mesh_layout: BindGroupLayout,
    // This dummy white texture is to be used in place of optional textures
    pub dummy_white_gpu_image: GpuImage,
}

impl FromWorld for Mesh2dPipeline {
    fn from_world(world: &mut World) -> Self {
        let mut system_state: SystemState<(Res<RenderDevice>, Res<DefaultImageSampler>)> =
            SystemState::new(world);
        let (render_device, default_sampler) = system_state.get_mut(world);
        let view_layout = render_device.create_bind_group_layout(&BindGroupLayoutDescriptor {
            entries: &[
                // View
                BindGroupLayoutEntry {
                    binding: 0,
                    visibility: ShaderStages::VERTEX | ShaderStages::FRAGMENT,
                    ty: BindingType::Buffer {
                        ty: BufferBindingType::Uniform,
                        has_dynamic_offset: true,
                        min_binding_size: Some(ViewUniform::min_size()),
                    },
                    count: None,
                },
                BindGroupLayoutEntry {
                    binding: 1,
                    visibility: ShaderStages::VERTEX_FRAGMENT,
                    ty: BindingType::Buffer {
                        ty: BufferBindingType::Uniform,
                        has_dynamic_offset: false,
                        min_binding_size: Some(GlobalsUniform::min_size()),
                    },
                    count: None,
                },
            ],
            label: Some("mesh2d_view_layout"),
        });

        let mesh_layout = render_device.create_bind_group_layout(&BindGroupLayoutDescriptor {
            entries: &[BindGroupLayoutEntry {
                binding: 0,
                visibility: ShaderStages::VERTEX | ShaderStages::FRAGMENT,
                ty: BindingType::Buffer {
                    ty: BufferBindingType::Uniform,
                    has_dynamic_offset: true,
                    min_binding_size: Some(Mesh2dUniform::min_size()),
                },
                count: None,
            }],
            label: Some("mesh2d_layout"),
        });
        // A 1x1x1 'all 1.0' texture to use as a dummy texture to use in place of optional StandardMaterial textures
        let dummy_white_gpu_image = {
            let image = Image::default();
            let texture = render_device.create_texture(&image.texture_descriptor);
            let sampler = match image.sampler_descriptor {
                ImageSampler::Default => (**default_sampler).clone(),
                ImageSampler::Descriptor(descriptor) => render_device.create_sampler(&descriptor),
            };

            let format_size = image.texture_descriptor.format.pixel_size();
            let render_queue = world.resource_mut::<RenderQueue>();
            render_queue.write_texture(
                ImageCopyTexture {
                    texture: &texture,
                    mip_level: 0,
                    origin: Origin3d::ZERO,
                    aspect: TextureAspect::All,
                },
                &image.data,
                ImageDataLayout {
                    offset: 0,
                    bytes_per_row: Some(image.texture_descriptor.size.width * format_size as u32),
                    rows_per_image: None,
                },
                image.texture_descriptor.size,
            );

            let texture_view = texture.create_view(&TextureViewDescriptor::default());
            GpuImage {
                texture,
                texture_view,
                texture_format: image.texture_descriptor.format,
                sampler,
                size: Vec2::new(
                    image.texture_descriptor.size.width as f32,
                    image.texture_descriptor.size.height as f32,
                ),
                mip_level_count: image.texture_descriptor.mip_level_count,
            }
        };
        Mesh2dPipeline {
            view_layout,
            mesh_layout,
            dummy_white_gpu_image,
        }
    }
}

impl Mesh2dPipeline {
    pub fn get_image_texture<'a>(
        &'a self,
        gpu_images: &'a RenderAssets<Image>,
        handle_option: &Option<Handle<Image>>,
    ) -> Option<(&'a TextureView, &'a Sampler)> {
        if let Some(handle) = handle_option {
            let gpu_image = gpu_images.get(handle)?;
            Some((&gpu_image.texture_view, &gpu_image.sampler))
        } else {
            Some((
                &self.dummy_white_gpu_image.texture_view,
                &self.dummy_white_gpu_image.sampler,
            ))
        }
    }
}

bitflags::bitflags! {
    #[derive(Clone, Copy, Debug, PartialEq, Eq, Hash)]
    #[repr(transparent)]
    // NOTE: Apparently quadro drivers support up to 64x MSAA.
    // MSAA uses the highest 3 bits for the MSAA log2(sample count) to support up to 128x MSAA.
    // FIXME: make normals optional?
    pub struct Mesh2dPipelineKey: u32 {
        const NONE                              = 0;
        const HDR                               = (1 << 0);
        const TONEMAP_IN_SHADER                 = (1 << 1);
        const DEBAND_DITHER                     = (1 << 2);
        const MSAA_RESERVED_BITS                = Self::MSAA_MASK_BITS << Self::MSAA_SHIFT_BITS;
        const PRIMITIVE_TOPOLOGY_RESERVED_BITS  = Self::PRIMITIVE_TOPOLOGY_MASK_BITS << Self::PRIMITIVE_TOPOLOGY_SHIFT_BITS;
        const TONEMAP_METHOD_RESERVED_BITS      = Self::TONEMAP_METHOD_MASK_BITS << Self::TONEMAP_METHOD_SHIFT_BITS;
        const TONEMAP_METHOD_NONE               = 0 << Self::TONEMAP_METHOD_SHIFT_BITS;
        const TONEMAP_METHOD_REINHARD           = 1 << Self::TONEMAP_METHOD_SHIFT_BITS;
        const TONEMAP_METHOD_REINHARD_LUMINANCE = 2 << Self::TONEMAP_METHOD_SHIFT_BITS;
        const TONEMAP_METHOD_ACES_FITTED        = 3 << Self::TONEMAP_METHOD_SHIFT_BITS;
        const TONEMAP_METHOD_AGX                = 4 << Self::TONEMAP_METHOD_SHIFT_BITS;
        const TONEMAP_METHOD_SOMEWHAT_BORING_DISPLAY_TRANSFORM = 5 << Self::TONEMAP_METHOD_SHIFT_BITS;
        const TONEMAP_METHOD_TONY_MC_MAPFACE    = 6 << Self::TONEMAP_METHOD_SHIFT_BITS;
        const TONEMAP_METHOD_BLENDER_FILMIC     = 7 << Self::TONEMAP_METHOD_SHIFT_BITS;
    }
}

impl Mesh2dPipelineKey {
    const MSAA_MASK_BITS: u32 = 0b111;
    const MSAA_SHIFT_BITS: u32 = 32 - Self::MSAA_MASK_BITS.count_ones();
    const PRIMITIVE_TOPOLOGY_MASK_BITS: u32 = 0b111;
    const PRIMITIVE_TOPOLOGY_SHIFT_BITS: u32 = Self::MSAA_SHIFT_BITS - 3;
    const TONEMAP_METHOD_MASK_BITS: u32 = 0b111;
    const TONEMAP_METHOD_SHIFT_BITS: u32 =
        Self::PRIMITIVE_TOPOLOGY_SHIFT_BITS - Self::TONEMAP_METHOD_MASK_BITS.count_ones();

    pub fn from_msaa_samples(msaa_samples: u32) -> Self {
        let msaa_bits =
            (msaa_samples.trailing_zeros() & Self::MSAA_MASK_BITS) << Self::MSAA_SHIFT_BITS;
        Self::from_bits_retain(msaa_bits)
    }

    pub fn from_hdr(hdr: bool) -> Self {
        if hdr {
            Mesh2dPipelineKey::HDR
        } else {
            Mesh2dPipelineKey::NONE
        }
    }

    pub fn msaa_samples(&self) -> u32 {
        1 << ((self.bits() >> Self::MSAA_SHIFT_BITS) & Self::MSAA_MASK_BITS)
    }

    pub fn from_primitive_topology(primitive_topology: PrimitiveTopology) -> Self {
        let primitive_topology_bits = ((primitive_topology as u32)
            & Self::PRIMITIVE_TOPOLOGY_MASK_BITS)
            << Self::PRIMITIVE_TOPOLOGY_SHIFT_BITS;
        Self::from_bits_retain(primitive_topology_bits)
    }

    pub fn primitive_topology(&self) -> PrimitiveTopology {
        let primitive_topology_bits = (self.bits() >> Self::PRIMITIVE_TOPOLOGY_SHIFT_BITS)
            & Self::PRIMITIVE_TOPOLOGY_MASK_BITS;
        match primitive_topology_bits {
            x if x == PrimitiveTopology::PointList as u32 => PrimitiveTopology::PointList,
            x if x == PrimitiveTopology::LineList as u32 => PrimitiveTopology::LineList,
            x if x == PrimitiveTopology::LineStrip as u32 => PrimitiveTopology::LineStrip,
            x if x == PrimitiveTopology::TriangleList as u32 => PrimitiveTopology::TriangleList,
            x if x == PrimitiveTopology::TriangleStrip as u32 => PrimitiveTopology::TriangleStrip,
            _ => PrimitiveTopology::default(),
        }
    }
}

impl SpecializedMeshPipeline for Mesh2dPipeline {
    type Key = Mesh2dPipelineKey;

    fn specialize(
        &self,
        key: Self::Key,
        layout: &MeshVertexBufferLayout,
    ) -> Result<RenderPipelineDescriptor, SpecializedMeshPipelineError> {
        let mut shader_defs = Vec::new();
        let mut vertex_attributes = Vec::new();

        if layout.contains(Mesh::ATTRIBUTE_POSITION) {
            shader_defs.push("VERTEX_POSITIONS".into());
            vertex_attributes.push(Mesh::ATTRIBUTE_POSITION.at_shader_location(0));
        }

        if layout.contains(Mesh::ATTRIBUTE_NORMAL) {
            shader_defs.push("VERTEX_NORMALS".into());
            vertex_attributes.push(Mesh::ATTRIBUTE_NORMAL.at_shader_location(1));
        }

        if layout.contains(Mesh::ATTRIBUTE_UV_0) {
            shader_defs.push("VERTEX_UVS".into());
            vertex_attributes.push(Mesh::ATTRIBUTE_UV_0.at_shader_location(2));
        }

        if layout.contains(Mesh::ATTRIBUTE_TANGENT) {
            shader_defs.push("VERTEX_TANGENTS".into());
            vertex_attributes.push(Mesh::ATTRIBUTE_TANGENT.at_shader_location(3));
        }

        if layout.contains(Mesh::ATTRIBUTE_COLOR) {
            shader_defs.push("VERTEX_COLORS".into());
            vertex_attributes.push(Mesh::ATTRIBUTE_COLOR.at_shader_location(4));
        }

        if key.contains(Mesh2dPipelineKey::TONEMAP_IN_SHADER) {
            shader_defs.push("TONEMAP_IN_SHADER".into());

            let method = key.intersection(Mesh2dPipelineKey::TONEMAP_METHOD_RESERVED_BITS);

            match method {
                Mesh2dPipelineKey::TONEMAP_METHOD_NONE => {
                    shader_defs.push("TONEMAP_METHOD_NONE".into());
                }
                Mesh2dPipelineKey::TONEMAP_METHOD_REINHARD => {
                    shader_defs.push("TONEMAP_METHOD_REINHARD".into());
                }
                Mesh2dPipelineKey::TONEMAP_METHOD_REINHARD_LUMINANCE => {
                    shader_defs.push("TONEMAP_METHOD_REINHARD_LUMINANCE".into());
                }
                Mesh2dPipelineKey::TONEMAP_METHOD_ACES_FITTED => {
                    shader_defs.push("TONEMAP_METHOD_ACES_FITTED".into());
                }
                Mesh2dPipelineKey::TONEMAP_METHOD_AGX => {
                    shader_defs.push("TONEMAP_METHOD_AGX".into());
                }
                Mesh2dPipelineKey::TONEMAP_METHOD_SOMEWHAT_BORING_DISPLAY_TRANSFORM => {
                    shader_defs.push("TONEMAP_METHOD_SOMEWHAT_BORING_DISPLAY_TRANSFORM".into());
                }
                Mesh2dPipelineKey::TONEMAP_METHOD_BLENDER_FILMIC => {
                    shader_defs.push("TONEMAP_METHOD_BLENDER_FILMIC".into());
                }
                Mesh2dPipelineKey::TONEMAP_METHOD_TONY_MC_MAPFACE => {
                    shader_defs.push("TONEMAP_METHOD_TONY_MC_MAPFACE".into());
                }
                _ => {}
            }
            // Debanding is tied to tonemapping in the shader, cannot run without it.
            if key.contains(Mesh2dPipelineKey::DEBAND_DITHER) {
                shader_defs.push("DEBAND_DITHER".into());
            }
        }

        let vertex_buffer_layout = layout.get_layout(&vertex_attributes)?;

        let format = match key.contains(Mesh2dPipelineKey::HDR) {
            true => ViewTarget::TEXTURE_FORMAT_HDR,
            false => TextureFormat::bevy_default(),
        };

        Ok(RenderPipelineDescriptor {
            vertex: VertexState {
                shader: MESH2D_SHADER_HANDLE.typed::<Shader>(),
                entry_point: "vertex".into(),
                shader_defs: shader_defs.clone(),
                buffers: vec![vertex_buffer_layout],
            },
            fragment: Some(FragmentState {
                shader: MESH2D_SHADER_HANDLE.typed::<Shader>(),
                shader_defs,
                entry_point: "fragment".into(),
                targets: vec![Some(ColorTargetState {
                    format,
                    blend: Some(BlendState::ALPHA_BLENDING),
                    write_mask: ColorWrites::ALL,
                })],
            }),
            layout: vec![self.view_layout.clone(), self.mesh_layout.clone()],
            push_constant_ranges: Vec::new(),
            primitive: PrimitiveState {
                front_face: FrontFace::Ccw,
                cull_mode: None,
                unclipped_depth: false,
                polygon_mode: PolygonMode::Fill,
                conservative: false,
                topology: key.primitive_topology(),
                strip_index_format: None,
            },
            depth_stencil: None,
            multisample: MultisampleState {
                count: key.msaa_samples(),
                mask: !0,
                alpha_to_coverage_enabled: false,
            },
            label: Some("transparent_mesh2d_pipeline".into()),
        })
    }
}

#[derive(Resource)]
pub struct Mesh2dBindGroup {
    pub value: BindGroup,
}

pub fn prepare_mesh2d_bind_group(
    mut commands: Commands,
    mesh2d_pipeline: Res<Mesh2dPipeline>,
    render_device: Res<RenderDevice>,
    mesh2d_uniforms: Res<ComponentUniforms<Mesh2dUniform>>,
) {
    if let Some(binding) = mesh2d_uniforms.uniforms().binding() {
        commands.insert_resource(Mesh2dBindGroup {
            value: render_device.create_bind_group(&BindGroupDescriptor {
                entries: &[BindGroupEntry {
                    binding: 0,
                    resource: binding,
                }],
                label: Some("mesh2d_bind_group"),
                layout: &mesh2d_pipeline.mesh_layout,
            }),
        });
    }
}

#[derive(Component)]
pub struct Mesh2dViewBindGroup {
    pub value: BindGroup,
}

pub fn prepare_mesh2d_view_bind_groups(
    mut commands: Commands,
    render_device: Res<RenderDevice>,
    mesh2d_pipeline: Res<Mesh2dPipeline>,
    view_uniforms: Res<ViewUniforms>,
    views: Query<Entity, With<ExtractedView>>,
    globals_buffer: Res<GlobalsBuffer>,
) {
    if let (Some(view_binding), Some(globals)) = (
        view_uniforms.uniforms.binding(),
        globals_buffer.buffer.binding(),
    ) {
        for entity in &views {
            let view_bind_group = render_device.create_bind_group(&BindGroupDescriptor {
                entries: &[
                    BindGroupEntry {
                        binding: 0,
                        resource: view_binding.clone(),
                    },
                    BindGroupEntry {
                        binding: 1,
                        resource: globals.clone(),
                    },
                ],
                label: Some("mesh2d_view_bind_group"),
                layout: &mesh2d_pipeline.view_layout,
            });

            commands.entity(entity).insert(Mesh2dViewBindGroup {
                value: view_bind_group,
            });
        }
    }
}

pub struct SetMesh2dViewBindGroup<const I: usize>;
impl<P: PhaseItem, const I: usize> RenderCommand<P> for SetMesh2dViewBindGroup<I> {
    type Param = ();
    type ViewWorldQuery = (Read<ViewUniformOffset>, Read<Mesh2dViewBindGroup>);
    type ItemWorldQuery = ();

    #[inline]
    fn render<'w>(
        _item: &P,
        (view_uniform, mesh2d_view_bind_group): ROQueryItem<'w, Self::ViewWorldQuery>,
        _view: (),
        _param: SystemParamItem<'w, '_, Self::Param>,
        pass: &mut TrackedRenderPass<'w>,
    ) -> RenderCommandResult {
        pass.set_bind_group(I, &mesh2d_view_bind_group.value, &[view_uniform.offset]);

        RenderCommandResult::Success
    }
}

pub struct SetMesh2dBindGroup<const I: usize>;
impl<P: PhaseItem, const I: usize> RenderCommand<P> for SetMesh2dBindGroup<I> {
    type Param = SRes<Mesh2dBindGroup>;
    type ViewWorldQuery = ();
    type ItemWorldQuery = Read<DynamicUniformIndex<Mesh2dUniform>>;

    #[inline]
    fn render<'w>(
        _item: &P,
        _view: (),
        mesh2d_index: &'_ DynamicUniformIndex<Mesh2dUniform>,
        mesh2d_bind_group: SystemParamItem<'w, '_, Self::Param>,
        pass: &mut TrackedRenderPass<'w>,
    ) -> RenderCommandResult {
        pass.set_bind_group(
            I,
            &mesh2d_bind_group.into_inner().value,
            &[mesh2d_index.index()],
        );
        RenderCommandResult::Success
    }
}

pub struct DrawMesh2d;
impl<P: PhaseItem> RenderCommand<P> for DrawMesh2d {
    type Param = SRes<RenderAssets<Mesh>>;
    type ViewWorldQuery = ();
    type ItemWorldQuery = Read<Mesh2dHandle>;

    #[inline]
    fn render<'w>(
        _item: &P,
        _view: (),
        mesh_handle: ROQueryItem<'w, Self::ItemWorldQuery>,
        meshes: SystemParamItem<'w, '_, Self::Param>,
        pass: &mut TrackedRenderPass<'w>,
    ) -> RenderCommandResult {
        if let Some(gpu_mesh) = meshes.into_inner().get(&mesh_handle.0) {
            pass.set_vertex_buffer(0, gpu_mesh.vertex_buffer.slice(..));
            match &gpu_mesh.buffer_info {
                GpuBufferInfo::Indexed {
                    buffer,
                    index_format,
                    count,
                } => {
                    pass.set_index_buffer(buffer.slice(..), 0, *index_format);
                    pass.draw_indexed(0..*count, 0, 0..1);
                }
                GpuBufferInfo::NonIndexed => {
                    pass.draw(0..gpu_mesh.vertex_count, 0..1);
                }
            }
            RenderCommandResult::Success
        } else {
            RenderCommandResult::Failure
        }
    }
}<|MERGE_RESOLUTION|>--- conflicted
+++ resolved
@@ -107,17 +107,8 @@
                 .add_systems(
                     Render,
                     (
-<<<<<<< HEAD
-                        prepare_mesh2d_bind_group
-                            .in_set(RenderSet::Prepare)
-                            .after(ViewSet::PrepareUniforms),
-                        prepare_mesh2d_view_bind_groups
-                            .in_set(RenderSet::Prepare)
-                            .after(ViewSet::PrepareUniforms),
-=======
                         prepare_mesh2d_bind_group.in_set(RenderSet::PrepareBindGroups),
                         prepare_mesh2d_view_bind_groups.in_set(RenderSet::PrepareBindGroups),
->>>>>>> 4f1d9a63
                     ),
                 );
         }
