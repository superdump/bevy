use bevy_app::{App, Plugin, PostUpdate};
use bevy_asset::{Asset, AssetApp, AssetEvent, AssetId, AssetServer, Assets, Handle};
use bevy_core_pipeline::{
    core_2d::{BatchQueue, BatchStruct, DynamicOffsets, Transparent2d},
    tonemapping::{DebandDither, Tonemapping},
};
use bevy_derive::{Deref, DerefMut};
use bevy_ecs::entity::EntityHashMap;
use bevy_ecs::{
    prelude::*,
    system::{lifetimeless::SRes, SystemParamItem},
};
use bevy_log::error;
use bevy_render::{
    mesh::{Mesh, MeshVertexBufferLayout},
    prelude::Image,
    render_asset::{prepare_assets, RenderAssets},
    render_phase::{
        AddRenderCommand, DrawFunctions, PhaseItem, RenderCommand, RenderCommandResult,
        RenderPhase, SetItemPipeline, TrackedRenderPass,
    },
    render_resource::{
        AsBindGroup, AsBindGroupError, BindGroup, BindGroupId, BindGroupLayout,
        OwnedBindingResource, PipelineCache, RenderPipelineDescriptor, Shader, ShaderRef,
        SpecializedMeshPipeline, SpecializedMeshPipelineError, SpecializedMeshPipelines,
    },
    renderer::RenderDevice,
    texture::FallbackImage,
    view::{ExtractedView, InheritedVisibility, Msaa, ViewVisibility, Visibility, VisibleEntities},
    Extract, ExtractSchedule, Render, RenderApp, RenderSet,
};
use bevy_transform::components::{GlobalTransform, Transform};
<<<<<<< HEAD
use bevy_utils::{
    slotmap::{new_key_type, Key, SlotMap},
    EntityHashMap, FloatOrd, HashMap, HashSet,
};
use crossbeam_channel::{Receiver, Sender};
=======
use bevy_utils::{FloatOrd, HashMap, HashSet};
>>>>>>> 961d49f9
use std::hash::Hash;
use std::marker::PhantomData;
use std::ops::{Deref, DerefMut};

use crate::{
    DrawMesh2d, Mesh2dHandle, Mesh2dPipeline, Mesh2dPipelineKey, RenderMesh2dInstances,
    SetMesh2dBindGroup, SetMesh2dViewBindGroup,
};

/// Materials are used alongside [`Material2dPlugin`] and [`MaterialMesh2dBundle`]
/// to spawn entities that are rendered with a specific [`Material2d`] type. They serve as an easy to use high level
/// way to render [`Mesh2dHandle`] entities with custom shader logic.
///
/// Material2ds must implement [`AsBindGroup`] to define how data will be transferred to the GPU and bound in shaders.
/// [`AsBindGroup`] can be derived, which makes generating bindings straightforward. See the [`AsBindGroup`] docs for details.
///
/// # Example
///
/// Here is a simple Material2d implementation. The [`AsBindGroup`] derive has many features. To see what else is available,
/// check out the [`AsBindGroup`] documentation.
/// ```
/// # use bevy_sprite::{Material2d, MaterialMesh2dBundle};
/// # use bevy_ecs::prelude::*;
/// # use bevy_reflect::TypePath;
/// # use bevy_render::{render_resource::{AsBindGroup, ShaderRef}, texture::Image, color::Color};
/// # use bevy_asset::{Handle, AssetServer, Assets, Asset};
///
/// #[derive(AsBindGroup, Debug, Clone, Asset, TypePath)]
/// pub struct CustomMaterial {
///     // Uniform bindings must implement `ShaderType`, which will be used to convert the value to
///     // its shader-compatible equivalent. Most core math types already implement `ShaderType`.
///     #[uniform(0)]
///     color: Color,
///     // Images can be bound as textures in shaders. If the Image's sampler is also needed, just
///     // add the sampler attribute with a different binding index.
///     #[texture(1)]
///     #[sampler(2)]
///     color_texture: Handle<Image>,
/// }
///
/// // All functions on `Material2d` have default impls. You only need to implement the
/// // functions that are relevant for your material.
/// impl Material2d for CustomMaterial {
///     fn fragment_shader() -> ShaderRef {
///         "shaders/custom_material.wgsl".into()
///     }
/// }
///
/// // Spawn an entity using `CustomMaterial`.
/// fn setup(mut commands: Commands, mut materials: ResMut<Assets<CustomMaterial>>, asset_server: Res<AssetServer>) {
///     commands.spawn(MaterialMesh2dBundle {
///         material: materials.add(CustomMaterial {
///             color: Color::RED,
///             color_texture: asset_server.load("some_image.png"),
///         }),
///         ..Default::default()
///     });
/// }
/// ```
/// In WGSL shaders, the material's binding would look like this:
///
/// ```wgsl
/// struct CustomMaterial {
///     color: vec4<f32>,
/// }
///
/// @group(2) @binding(0) var<uniform> material: CustomMaterial;
/// @group(2) @binding(1) var color_texture: texture_2d<f32>;
/// @group(2) @binding(2) var color_sampler: sampler;
/// ```
pub trait Material2d: AsBindGroup + Asset + Clone + Sized {
    /// Returns this material's vertex shader. If [`ShaderRef::Default`] is returned, the default mesh vertex shader
    /// will be used.
    fn vertex_shader() -> ShaderRef {
        ShaderRef::Default
    }

    /// Returns this material's fragment shader. If [`ShaderRef::Default`] is returned, the default mesh fragment shader
    /// will be used.
    fn fragment_shader() -> ShaderRef {
        ShaderRef::Default
    }

    /// Add a bias to the view depth of the mesh which can be used to force a specific render order.
    #[inline]
    fn depth_bias(&self) -> f32 {
        0.0
    }

    /// Customizes the default [`RenderPipelineDescriptor`].
    #[allow(unused_variables)]
    #[inline]
    fn specialize(
        descriptor: &mut RenderPipelineDescriptor,
        layout: &MeshVertexBufferLayout,
        key: Material2dKey<Self>,
    ) -> Result<(), SpecializedMeshPipelineError> {
        Ok(())
    }
}

/// Adds the necessary ECS resources and render logic to enable rendering entities using the given [`Material2d`]
/// asset type (which includes [`Material2d`] types).
pub struct Material2dPlugin<M: Material2d>(PhantomData<M>);

impl<M: Material2d> Default for Material2dPlugin<M> {
    fn default() -> Self {
        Self(Default::default())
    }
}

impl<M: Material2d> Plugin for Material2dPlugin<M>
where
    M::Data: PartialEq + Eq + Hash + Clone,
{
    fn build(&self, app: &mut App) {
        let (render_material2d_key_sender, render_material2d_key_receiver) =
            create_render_material_key_channel::<M>();
        app.init_asset::<M>()
            .insert_resource(render_material2d_key_receiver.clone())
            .add_systems(PostUpdate, update_main_world_render_material2d_keys::<M>);

        if let Ok(render_app) = app.get_sub_app_mut(RenderApp) {
            render_app
                .add_render_command::<Transparent2d, DrawMaterial2d<M>>()
                .init_resource::<ExtractedMaterials2d<M>>()
                .init_resource::<RenderMaterials2d<M>>()
                .init_resource::<RenderMaterial2dKeyUpdates<M>>()
                .insert_resource(render_material2d_key_sender)
                .insert_resource(render_material2d_key_receiver)
                .init_resource::<RenderMaterial2dInstances<M>>()
                .init_resource::<SpecializedMeshPipelines<Material2dPipeline<M>>>()
                .add_systems(
                    ExtractSchedule,
                    (extract_materials_2d::<M>, extract_material_meshes_2d::<M>),
                )
                .add_systems(
                    Render,
                    (
                        prepare_materials_2d::<M>
                            .in_set(RenderSet::PrepareAssets)
                            .after(prepare_assets::<Image>),
                        update_render_world_render_material2d_keys::<M>
                            .in_set(RenderSet::PrepareAssets)
                            .after(prepare_materials_2d::<M>),
                        queue_material2d_meshes::<M>
                            .in_set(RenderSet::QueueMeshes)
                            .after(prepare_materials_2d::<M>),
                    ),
                );
        }
    }

    fn finish(&self, app: &mut App) {
        if let Ok(render_app) = app.get_sub_app_mut(RenderApp) {
            render_app.init_resource::<Material2dPipeline<M>>();
        }
    }
}

pub struct RenderMaterial2dInstance<M: Material2d> {
    pub asset_id: Option<AssetId<M>>,
    pub key: Option<RenderMaterial2dKey>,
}

#[derive(Resource, Deref, DerefMut)]
<<<<<<< HEAD
pub struct RenderMaterial2dInstances<M: Material2d>(
    EntityHashMap<Entity, RenderMaterial2dInstance<M>>,
);
=======
pub struct RenderMaterial2dInstances<M: Material2d>(EntityHashMap<AssetId<M>>);
>>>>>>> 961d49f9

impl<M: Material2d> Default for RenderMaterial2dInstances<M> {
    fn default() -> Self {
        Self(Default::default())
    }
}

fn extract_material_meshes_2d<M: Material2d>(
    mut material_instances: ResMut<RenderMaterial2dInstances<M>>,
    query: Extract<
        Query<(
            Entity,
            &ViewVisibility,
            Ref<Handle<M>>,
            Option<&RenderMaterial2dKey>,
        )>,
    >,
) {
    material_instances.clear();
    for (entity, view_visibility, handle, key) in &query {
        if view_visibility.get() {
            material_instances.insert(
                entity,
                RenderMaterial2dInstance {
                    asset_id: if key.is_none() || handle.is_changed() {
                        Some(handle.id())
                    } else {
                        None
                    },
                    key: key.cloned(),
                },
            );
        }
    }
}

/// Render pipeline data for a given [`Material2d`]
#[derive(Resource)]
pub struct Material2dPipeline<M: Material2d> {
    pub mesh2d_pipeline: Mesh2dPipeline,
    pub material2d_layout: BindGroupLayout,
    pub vertex_shader: Option<Handle<Shader>>,
    pub fragment_shader: Option<Handle<Shader>>,
    marker: PhantomData<M>,
}

pub struct Material2dKey<M: Material2d> {
    pub mesh_key: Mesh2dPipelineKey,
    pub bind_group_data: M::Data,
}

impl<M: Material2d> Eq for Material2dKey<M> where M::Data: PartialEq {}

impl<M: Material2d> PartialEq for Material2dKey<M>
where
    M::Data: PartialEq,
{
    fn eq(&self, other: &Self) -> bool {
        self.mesh_key == other.mesh_key && self.bind_group_data == other.bind_group_data
    }
}

impl<M: Material2d> Clone for Material2dKey<M>
where
    M::Data: Clone,
{
    fn clone(&self) -> Self {
        Self {
            mesh_key: self.mesh_key,
            bind_group_data: self.bind_group_data.clone(),
        }
    }
}

impl<M: Material2d> Hash for Material2dKey<M>
where
    M::Data: Hash,
{
    fn hash<H: std::hash::Hasher>(&self, state: &mut H) {
        self.mesh_key.hash(state);
        self.bind_group_data.hash(state);
    }
}

impl<M: Material2d> Clone for Material2dPipeline<M> {
    fn clone(&self) -> Self {
        Self {
            mesh2d_pipeline: self.mesh2d_pipeline.clone(),
            material2d_layout: self.material2d_layout.clone(),
            vertex_shader: self.vertex_shader.clone(),
            fragment_shader: self.fragment_shader.clone(),
            marker: PhantomData,
        }
    }
}

impl<M: Material2d> SpecializedMeshPipeline for Material2dPipeline<M>
where
    M::Data: PartialEq + Eq + Hash + Clone,
{
    type Key = Material2dKey<M>;

    fn specialize(
        &self,
        key: Self::Key,
        layout: &MeshVertexBufferLayout,
    ) -> Result<RenderPipelineDescriptor, SpecializedMeshPipelineError> {
        let mut descriptor = self.mesh2d_pipeline.specialize(key.mesh_key, layout)?;
        if let Some(vertex_shader) = &self.vertex_shader {
            descriptor.vertex.shader = vertex_shader.clone();
        }

        if let Some(fragment_shader) = &self.fragment_shader {
            descriptor.fragment.as_mut().unwrap().shader = fragment_shader.clone();
        }
        descriptor.layout = vec![
            self.mesh2d_pipeline.view_layout.clone(),
            self.mesh2d_pipeline.mesh_layout.clone(),
            self.material2d_layout.clone(),
        ];

        M::specialize(&mut descriptor, layout, key)?;
        Ok(descriptor)
    }
}

impl<M: Material2d> FromWorld for Material2dPipeline<M> {
    fn from_world(world: &mut World) -> Self {
        let asset_server = world.resource::<AssetServer>();
        let render_device = world.resource::<RenderDevice>();
        let material2d_layout = M::bind_group_layout(render_device);

        Material2dPipeline {
            mesh2d_pipeline: world.resource::<Mesh2dPipeline>().clone(),
            material2d_layout,
            vertex_shader: match M::vertex_shader() {
                ShaderRef::Default => None,
                ShaderRef::Handle(handle) => Some(handle),
                ShaderRef::Path(path) => Some(asset_server.load(path)),
            },
            fragment_shader: match M::fragment_shader() {
                ShaderRef::Default => None,
                ShaderRef::Handle(handle) => Some(handle),
                ShaderRef::Path(path) => Some(asset_server.load(path)),
            },
            marker: PhantomData,
        }
    }
}

type DrawMaterial2d<M> = (
    SetItemPipeline,
    SetMesh2dViewBindGroup<0>,
    SetMesh2dBindGroup<1>,
    SetMaterial2dBindGroup<M, 2>,
    DrawMesh2d,
);

pub struct SetMaterial2dBindGroup<M: Material2d, const I: usize>(PhantomData<M>);
impl<P: PhaseItem, M: Material2d, const I: usize> RenderCommand<P>
    for SetMaterial2dBindGroup<M, I>
{
    type Param = (
        SRes<RenderMaterials2d<M>>,
        SRes<RenderMaterial2dInstances<M>>,
    );
    type ViewQuery = ();
    type ItemQuery = ();

    #[inline]
    fn render<'w>(
        item: &P,
        _view: (),
        _item_query: Option<()>,
        (materials, material_instances): SystemParamItem<'w, '_, Self::Param>,
        pass: &mut TrackedRenderPass<'w>,
    ) -> RenderCommandResult {
        let materials = materials.into_inner();
        let material_instances = material_instances.into_inner();
        let Some(material_instance) = material_instances.get(&item.entity()) else {
            return RenderCommandResult::Failure;
        };
        let Some(material_key) = material_instance.key else {
            return RenderCommandResult::Failure;
        };
        let Some(material2d) = materials.get_with_key(material_key) else {
            return RenderCommandResult::Failure;
        };
        pass.set_bind_group(I, &material2d.bind_group, &[]);
        RenderCommandResult::Success
    }
}

pub const fn tonemapping_pipeline_key(tonemapping: Tonemapping) -> Mesh2dPipelineKey {
    match tonemapping {
        Tonemapping::None => Mesh2dPipelineKey::TONEMAP_METHOD_NONE,
        Tonemapping::Reinhard => Mesh2dPipelineKey::TONEMAP_METHOD_REINHARD,
        Tonemapping::ReinhardLuminance => Mesh2dPipelineKey::TONEMAP_METHOD_REINHARD_LUMINANCE,
        Tonemapping::AcesFitted => Mesh2dPipelineKey::TONEMAP_METHOD_ACES_FITTED,
        Tonemapping::AgX => Mesh2dPipelineKey::TONEMAP_METHOD_AGX,
        Tonemapping::SomewhatBoringDisplayTransform => {
            Mesh2dPipelineKey::TONEMAP_METHOD_SOMEWHAT_BORING_DISPLAY_TRANSFORM
        }
        Tonemapping::TonyMcMapface => Mesh2dPipelineKey::TONEMAP_METHOD_TONY_MC_MAPFACE,
        Tonemapping::BlenderFilmic => Mesh2dPipelineKey::TONEMAP_METHOD_BLENDER_FILMIC,
    }
}

#[allow(clippy::too_many_arguments)]
pub fn queue_material2d_meshes<M: Material2d>(
    // transparent_draw_functions: Res<DrawFunctions<Transparent2d>>,
    material2d_pipeline: Res<Material2dPipeline<M>>,
    mut pipelines: ResMut<SpecializedMeshPipelines<Material2dPipeline<M>>>,
    pipeline_cache: Res<PipelineCache>,
    msaa: Res<Msaa>,
    render_meshes: Res<RenderAssets<Mesh>>,
    render_materials: Res<RenderMaterials2d<M>>,
    mut render_mesh_instances: ResMut<RenderMesh2dInstances>,
    render_material_instances: Res<RenderMaterial2dInstances<M>>,
    // mut dynamic_offsets: ResMut<DynamicOffsets>,
    mut views: Query<(
        &ExtractedView,
        &VisibleEntities,
        Option<&Tonemapping>,
        Option<&DebandDither>,
        // &mut RenderPhase<Transparent2d>,
        &mut BatchQueue,
    )>,
) where
    M::Data: PartialEq + Eq + Hash + Clone,
{
    if render_material_instances.is_empty() {
        return;
    }

    for (view, visible_entities, tonemapping, dither, mut batch_queue) in &mut views {
        // let draw_transparent_pbr = transparent_draw_functions.read().id::<DrawMaterial2d<M>>();
        batch_queue.clear();

        let mut view_key = Mesh2dPipelineKey::from_msaa_samples(msaa.samples())
            | Mesh2dPipelineKey::from_hdr(view.hdr);

        if !view.hdr {
            if let Some(tonemapping) = tonemapping {
                view_key |= Mesh2dPipelineKey::TONEMAP_IN_SHADER;
                view_key |= tonemapping_pipeline_key(*tonemapping);
            }
            if let Some(DebandDither::Enabled) = dither {
                view_key |= Mesh2dPipelineKey::DEBAND_DITHER;
            }
        }
        for visible_entity in &visible_entities.entities {
            let Some(material_instance) = render_material_instances.get(visible_entity) else {
                continue;
            };
            let Some(mesh_instance) = render_mesh_instances.get_mut(visible_entity) else {
                continue;
            };
            let Some(material_key) = material_instance.key else {
                continue;
            };
            let Some(material2d) = render_materials.get_with_key(material_key) else {
                continue;
            };
            let Some(mesh_asset_key) = mesh_instance.mesh_asset_key else {
                continue;
            };
            let Some(mesh) = render_meshes.get_with_key(mesh_asset_key) else {
                continue;
            };
            let mesh_key =
                view_key | Mesh2dPipelineKey::from_primitive_topology(mesh.primitive_topology);

            let pipeline_id = pipelines.specialize(
                &pipeline_cache,
                &material2d_pipeline,
                Material2dKey {
                    mesh_key,
                    bind_group_data: material2d.key.clone(),
                },
                &mesh.layout,
            );

            let pipeline_id = match pipeline_id {
                Ok(id) => id,
                Err(err) => {
                    error!("{}", err);
                    continue;
                }
            };

            mesh_instance.material_bind_group_id = material2d.get_bind_group_id();

            let mesh_z = mesh_instance.transforms.transform.translation.z;
            batch_queue.push(BatchStruct {
                view_z: FloatOrd(mesh_z),
                pipeline_id,
                material_bind_group_id: mesh_instance.material_bind_group_id.0.unwrap(),
                material_key: material_key.data().as_ffi(),
                material_bind_group_dynamic_offsets: 0..0,
                mesh_buffers: mesh_instance.mesh_asset_key.unwrap(),
                entity: *visible_entity,
<<<<<<< HEAD
=======
                draw_function: draw_transparent_pbr,
                pipeline: pipeline_id,
                // NOTE: Back-to-front ordering for transparent with ascending sort means far should have the
                // lowest sort key and getting closer should increase. As we have
                // -z in front of the camera, the largest distance is -far with values increasing toward the
                // camera. As such we can just use mesh_z as the distance
                sort_key: FloatOrd(mesh_z + material2d.depth_bias),
                // Batching is done in batch_and_prepare_render_phase
                batch_range: 0..1,
                dynamic_offset: None,
>>>>>>> 961d49f9
            });
            // transparent_phase.add(Transparent2d {
            //     entity: *visible_entity,
            //     draw_function: draw_transparent_pbr,
            //     pipeline: pipeline_id,
            //     // NOTE: Back-to-front ordering for transparent with ascending sort means far should have the
            //     // lowest sort key and getting closer should increase. As we have
            //     // -z in front of the camera, the largest distance is -far with values increasing toward the
            //     // camera. As such we can just use mesh_z as the distance
            //     sort_key: FloatOrd(mesh_z),
            //     // Batching is done in batch_and_prepare_render_phase
            //     batch_range: 0..1,
            //     dynamic_offset: None,
            // });
        }
    }
}

#[derive(Component, Clone, Copy, Default, PartialEq, Eq, Deref, DerefMut)]
pub struct Material2dBindGroupId(Option<BindGroupId>);

/// Data prepared for a [`Material2d`] instance.
pub struct PreparedMaterial2d<T: Material2d> {
    pub bindings: Vec<(u32, OwnedBindingResource)>,
    pub bind_group: BindGroup,
    pub key: T::Data,
    pub depth_bias: f32,
}

impl<T: Material2d> PreparedMaterial2d<T> {
    pub fn get_bind_group_id(&self) -> Material2dBindGroupId {
        Material2dBindGroupId(Some(self.bind_group.id()))
    }
}

#[derive(Resource)]
pub struct ExtractedMaterials2d<M: Material2d> {
    extracted: Vec<(AssetId<M>, M)>,
    removed: Vec<AssetId<M>>,
}

impl<M: Material2d> Default for ExtractedMaterials2d<M> {
    fn default() -> Self {
        Self {
            extracted: Default::default(),
            removed: Default::default(),
        }
    }
}

new_key_type! {
    #[derive(Component)]
    pub struct RenderMaterial2dKey;
}

#[derive(Resource, Clone)]
pub struct RenderMaterial2dKeyReceiver<M: Material2d> {
    pub inner: Receiver<Vec<(Vec<Entity>, RenderMaterial2dKey)>>,
    marker: PhantomData<M>,
}

impl<M: Material2d> RenderMaterial2dKeyReceiver<M> {
    pub fn new(receiver: Receiver<Vec<(Vec<Entity>, RenderMaterial2dKey)>>) -> Self {
        Self {
            inner: receiver,
            marker: PhantomData,
        }
    }
}

impl<M: Material2d> Deref for RenderMaterial2dKeyReceiver<M> {
    type Target = Receiver<Vec<(Vec<Entity>, RenderMaterial2dKey)>>;

    fn deref(&self) -> &Self::Target {
        &self.inner
    }
}

impl<M: Material2d> DerefMut for RenderMaterial2dKeyReceiver<M> {
    fn deref_mut(&mut self) -> &mut Self::Target {
        &mut self.inner
    }
}

#[derive(Resource)]
pub struct RenderMaterial2dKeySender<M: Material2d> {
    pub inner: Sender<Vec<(Vec<Entity>, RenderMaterial2dKey)>>,
    marker: PhantomData<M>,
}

impl<M: Material2d> RenderMaterial2dKeySender<M> {
    pub fn new(receiver: Sender<Vec<(Vec<Entity>, RenderMaterial2dKey)>>) -> Self {
        Self {
            inner: receiver,
            marker: PhantomData,
        }
    }
}

impl<M: Material2d> Deref for RenderMaterial2dKeySender<M> {
    type Target = Sender<Vec<(Vec<Entity>, RenderMaterial2dKey)>>;

    fn deref(&self) -> &Self::Target {
        &self.inner
    }
}

impl<M: Material2d> DerefMut for RenderMaterial2dKeySender<M> {
    fn deref_mut(&mut self) -> &mut Self::Target {
        &mut self.inner
    }
}

pub fn create_render_material_key_channel<M: Material2d>(
) -> (RenderMaterial2dKeySender<M>, RenderMaterial2dKeyReceiver<M>) {
    let (s, r) = crossbeam_channel::unbounded::<Vec<(Vec<Entity>, RenderMaterial2dKey)>>();
    (
        RenderMaterial2dKeySender::<M>::new(s),
        RenderMaterial2dKeyReceiver::<M>::new(r),
    )
}

/// Stores all prepared representations of [`Material2d`] assets for as long as they exist.
#[derive(Resource)]
pub struct RenderMaterials2d<T: Material2d> {
    asset_id_to_key: HashMap<AssetId<T>, RenderMaterial2dKey>,
    prepared_materials: SlotMap<RenderMaterial2dKey, PreparedMaterial2d<T>>,
}

impl<T: Material2d> RenderMaterials2d<T> {
    #[inline]
    pub fn insert(
        &mut self,
        asset_id: impl Into<AssetId<T>>,
        prepared_material: PreparedMaterial2d<T>,
    ) -> RenderMaterial2dKey {
        let key = self.prepared_materials.insert(prepared_material);
        self.asset_id_to_key.insert(asset_id.into(), key);
        key
    }

    #[inline]
    pub fn remove(&mut self, asset_id: impl Into<AssetId<T>>) {
        let Some(key) = self.asset_id_to_key.remove::<AssetId<T>>(&asset_id.into()) else {
            return;
        };
        self.prepared_materials.remove(key);
    }

    #[inline]
    pub fn get_with_asset_id(
        &self,
        asset_id: impl Into<AssetId<T>>,
    ) -> Option<&PreparedMaterial2d<T>> {
        self.asset_id_to_key
            .get::<AssetId<T>>(&asset_id.into())
            .and_then(|key| self.prepared_materials.get(*key))
    }

    #[inline]
    pub fn get_with_key(&self, key: RenderMaterial2dKey) -> Option<&PreparedMaterial2d<T>> {
        self.prepared_materials.get(key)
    }
}

impl<T: Material2d> Default for RenderMaterials2d<T> {
    fn default() -> Self {
        Self {
            asset_id_to_key: Default::default(),
            prepared_materials: Default::default(),
        }
    }
}

/// This system extracts all created or modified assets of the corresponding [`Material2d`] type
/// into the "render world".
pub fn extract_materials_2d<M: Material2d>(
    mut commands: Commands,
    mut events: Extract<EventReader<AssetEvent<M>>>,
    assets: Extract<Res<Assets<M>>>,
) {
    let mut changed_assets = HashSet::default();
    let mut removed = Vec::new();
    for event in events.read() {
        #[allow(clippy::match_same_arms)]
        match event {
            AssetEvent::Added { id } | AssetEvent::Modified { id } => {
                changed_assets.insert(*id);
            }
            AssetEvent::Removed { id } => {
                changed_assets.remove(id);
                removed.push(*id);
            }
            AssetEvent::Unused { .. } => {}
            AssetEvent::LoadedWithDependencies { .. } => {
                // TODO: handle this
            }
        }
    }

    let mut extracted_assets = Vec::new();
    for id in changed_assets.drain() {
        if let Some(asset) = assets.get(id) {
            extracted_assets.push((id, asset.clone()));
        }
    }

    commands.insert_resource(ExtractedMaterials2d {
        extracted: extracted_assets,
        removed,
    });
}

/// All [`Material2d`] values of a given type that should be prepared next frame.
pub struct PrepareNextFrameMaterials<M: Material2d> {
    assets: Vec<(AssetId<M>, M)>,
}

impl<M: Material2d> Default for PrepareNextFrameMaterials<M> {
    fn default() -> Self {
        Self {
            assets: Default::default(),
        }
    }
}

/// This system prepares all assets of the corresponding [`Material2d`] type
/// which where extracted this frame for the GPU.
pub fn prepare_materials_2d<M: Material2d>(
    mut prepare_next_frame: Local<PrepareNextFrameMaterials<M>>,
    mut extracted_assets: ResMut<ExtractedMaterials2d<M>>,
    mut render_materials: ResMut<RenderMaterials2d<M>>,
    mut key_updates: ResMut<RenderMaterial2dKeyUpdates<M>>,
    render_device: Res<RenderDevice>,
    images: Res<RenderAssets<Image>>,
    fallback_image: Res<FallbackImage>,
    pipeline: Res<Material2dPipeline<M>>,
) {
    let queued_assets = std::mem::take(&mut prepare_next_frame.assets);
    for (id, material) in queued_assets {
        match prepare_material2d(
            &material,
            &render_device,
            &images,
            &fallback_image,
            &pipeline,
        ) {
            Ok(prepared_asset) => {
                let key = render_materials.insert(id, prepared_asset);
                key_updates.push((id, key));
            }
            Err(AsBindGroupError::RetryNextUpdate) => {
                prepare_next_frame.assets.push((id, material));
            }
        }
    }

    for removed in std::mem::take(&mut extracted_assets.removed) {
        render_materials.remove(removed);
    }

    for (asset_id, material) in std::mem::take(&mut extracted_assets.extracted) {
        match prepare_material2d(
            &material,
            &render_device,
            &images,
            &fallback_image,
            &pipeline,
        ) {
            Ok(prepared_asset) => {
                let key = render_materials.insert(asset_id, prepared_asset);
                key_updates.push((asset_id, key));
            }
            Err(AsBindGroupError::RetryNextUpdate) => {
                prepare_next_frame.assets.push((asset_id, material));
            }
        }
    }
}

pub fn update_main_world_render_material2d_keys<M: Material2d>(
    mut commands: Commands,
    render_material2d_key_receiver: Res<RenderMaterial2dKeyReceiver<M>>,
) {
    while let Ok(mut received) = render_material2d_key_receiver.try_recv() {
        for (entities, key) in received.drain(..) {
            commands.insert_or_spawn_batch(entities.into_iter().map(move |entity| (entity, key)));
        }
    }
}

#[derive(Resource, Deref, DerefMut)]
pub struct RenderMaterial2dKeyUpdates<M: Material2d>(Vec<(AssetId<M>, RenderMaterial2dKey)>);

impl<M: Material2d> Default for RenderMaterial2dKeyUpdates<M> {
    fn default() -> Self {
        Self(Default::default())
    }
}

pub fn update_render_world_render_material2d_keys<M: Material2d>(
    mut key_updates: ResMut<RenderMaterial2dKeyUpdates<M>>,
    mut render_material_instances: ResMut<RenderMaterial2dInstances<M>>,
    mut key_map: Local<HashMap<AssetId<M>, RenderMaterial2dKey>>,
    render_material2d_key_sender: Res<RenderMaterial2dKeySender<M>>,
) {
    let mut map: HashMap<RenderMaterial2dKey, Vec<Entity>> = HashMap::new();
    key_map.extend(key_updates.drain(..));
    for (&entity, material_instance) in render_material_instances.iter_mut() {
        if material_instance.key.is_some() {
            continue;
        }
        material_instance.key = key_map
            .get(material_instance.asset_id.as_ref().unwrap())
            .cloned();
        if let Some(key) = material_instance.key {
            map.entry(key).or_default().push(entity);
        }
    }
    let to_send = map.into_iter().map(|(k, v)| (v, k)).collect::<Vec<_>>();
    if !to_send.is_empty() {
        match render_material2d_key_sender.try_send(to_send) {
            Ok(_) => {}
            Err(_) => panic!("Failed to send"),
        }
    }
}

fn prepare_material2d<M: Material2d>(
    material: &M,
    render_device: &RenderDevice,
    images: &RenderAssets<Image>,
    fallback_image: &FallbackImage,
    pipeline: &Material2dPipeline<M>,
) -> Result<PreparedMaterial2d<M>, AsBindGroupError> {
    let prepared = material.as_bind_group(
        &pipeline.material2d_layout,
        render_device,
        images,
        fallback_image,
    )?;
    Ok(PreparedMaterial2d {
        bindings: prepared.bindings,
        bind_group: prepared.bind_group,
        key: prepared.data,
        depth_bias: material.depth_bias(),
    })
}

/// A component bundle for entities with a [`Mesh2dHandle`] and a [`Material2d`].
#[derive(Bundle, Clone)]
pub struct MaterialMesh2dBundle<M: Material2d> {
    pub mesh: Mesh2dHandle,
    pub material: Handle<M>,
    pub transform: Transform,
    pub global_transform: GlobalTransform,
    /// User indication of whether an entity is visible
    pub visibility: Visibility,
    // Inherited visibility of an entity.
    pub inherited_visibility: InheritedVisibility,
    // Indication of whether an entity is visible in any view.
    pub view_visibility: ViewVisibility,
}

impl<M: Material2d> Default for MaterialMesh2dBundle<M> {
    fn default() -> Self {
        Self {
            mesh: Default::default(),
            material: Default::default(),
            transform: Default::default(),
            global_transform: Default::default(),
            visibility: Default::default(),
            inherited_visibility: Default::default(),
            view_visibility: Default::default(),
        }
    }
}<|MERGE_RESOLUTION|>--- conflicted
+++ resolved
@@ -30,15 +30,11 @@
     Extract, ExtractSchedule, Render, RenderApp, RenderSet,
 };
 use bevy_transform::components::{GlobalTransform, Transform};
-<<<<<<< HEAD
 use bevy_utils::{
     slotmap::{new_key_type, Key, SlotMap},
-    EntityHashMap, FloatOrd, HashMap, HashSet,
+    FloatOrd, HashMap, HashSet,
 };
 use crossbeam_channel::{Receiver, Sender};
-=======
-use bevy_utils::{FloatOrd, HashMap, HashSet};
->>>>>>> 961d49f9
 use std::hash::Hash;
 use std::marker::PhantomData;
 use std::ops::{Deref, DerefMut};
@@ -205,13 +201,7 @@
 }
 
 #[derive(Resource, Deref, DerefMut)]
-<<<<<<< HEAD
-pub struct RenderMaterial2dInstances<M: Material2d>(
-    EntityHashMap<Entity, RenderMaterial2dInstance<M>>,
-);
-=======
-pub struct RenderMaterial2dInstances<M: Material2d>(EntityHashMap<AssetId<M>>);
->>>>>>> 961d49f9
+pub struct RenderMaterial2dInstances<M: Material2d>(EntityHashMap<RenderMaterial2dInstance<M>>);
 
 impl<M: Material2d> Default for RenderMaterial2dInstances<M> {
     fn default() -> Self {
@@ -514,19 +504,6 @@
                 material_bind_group_dynamic_offsets: 0..0,
                 mesh_buffers: mesh_instance.mesh_asset_key.unwrap(),
                 entity: *visible_entity,
-<<<<<<< HEAD
-=======
-                draw_function: draw_transparent_pbr,
-                pipeline: pipeline_id,
-                // NOTE: Back-to-front ordering for transparent with ascending sort means far should have the
-                // lowest sort key and getting closer should increase. As we have
-                // -z in front of the camera, the largest distance is -far with values increasing toward the
-                // camera. As such we can just use mesh_z as the distance
-                sort_key: FloatOrd(mesh_z + material2d.depth_bias),
-                // Batching is done in batch_and_prepare_render_phase
-                batch_range: 0..1,
-                dynamic_offset: None,
->>>>>>> 961d49f9
             });
             // transparent_phase.add(Transparent2d {
             //     entity: *visible_entity,
@@ -536,7 +513,7 @@
             //     // lowest sort key and getting closer should increase. As we have
             //     // -z in front of the camera, the largest distance is -far with values increasing toward the
             //     // camera. As such we can just use mesh_z as the distance
-            //     sort_key: FloatOrd(mesh_z),
+            //     sort_key: FloatOrd(mesh_z + material2d.depth_bias),
             //     // Batching is done in batch_and_prepare_render_phase
             //     batch_range: 0..1,
             //     dynamic_offset: None,
