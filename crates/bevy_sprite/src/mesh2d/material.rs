--- conflicted
+++ resolved
@@ -165,17 +165,11 @@
                     Render,
                     (
                         prepare_materials_2d::<M>
-<<<<<<< HEAD
-                            .in_set(RenderSet::Prepare)
-                            .after(PrepareAssetSet::PreAssetPrepare),
-                        queue_material2d_meshes::<M>.in_set(RenderSet::QueueMeshes),
-=======
                             .in_set(RenderSet::PrepareAssets)
                             .after(prepare_assets::<Image>),
                         queue_material2d_meshes::<M>
                             .in_set(RenderSet::QueueMeshes)
                             .after(prepare_materials_2d::<M>),
->>>>>>> 4f1d9a63
                     ),
                 );
         }
