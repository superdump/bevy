--- conflicted
+++ resolved
@@ -205,12 +205,6 @@
                     Render,
                     (
                         prepare_materials::<M>
-<<<<<<< HEAD
-                            .in_set(RenderSet::Prepare)
-                            .after(PrepareAssetSet::PreAssetPrepare),
-                        render::queue_shadows::<M>.in_set(RenderLightSystems::QueueShadows),
-                        queue_material_meshes::<M>.in_set(RenderSet::QueueMeshes),
-=======
                             .in_set(RenderSet::PrepareAssets)
                             .after(prepare_assets::<Image>),
                         render::queue_shadows::<M>
@@ -219,7 +213,6 @@
                         queue_material_meshes::<M>
                             .in_set(RenderSet::QueueMeshes)
                             .after(prepare_materials::<M>),
->>>>>>> 4f1d9a63
                     ),
                 );
         }
