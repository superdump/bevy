#[cfg(feature = "meshlet")]
use crate::meshlet::{
    prepare_material_meshlet_meshes_main_opaque_pass, queue_material_meshlet_meshes,
    MeshletGpuScene,
};
use crate::*;
use bevy_asset::{Asset, AssetId, AssetServer};
use bevy_core_pipeline::{
    core_3d::{
        AlphaMask3d, Camera3d, Opaque3d, Opaque3dBinKey, ScreenSpaceTransmissionQuality,
        Transmissive3d, Transparent3d,
    },
    prepass::{
        DeferredPrepass, DepthPrepass, MotionVectorPrepass, NormalPrepass, OpaqueNoLightmap3dBinKey,
    },
    tonemapping::{DebandDither, Tonemapping},
};
use bevy_derive::{Deref, DerefMut};
use bevy_ecs::{
    prelude::*,
    system::{lifetimeless::SRes, SystemParamItem},
};
use bevy_reflect::Reflect;
use bevy_render::{
    camera::TemporalJitter,
    extract_instances::{ExtractInstancesPlugin, ExtractedInstances},
    extract_resource::ExtractResource,
    mesh::{GpuMesh, MeshVertexBufferLayoutRef},
    render_asset::{AssetUsages, PrepareAssetError, RenderAsset, RenderAssetPlugin, RenderAssets},
    render_phase::*,
    render_resource::*,
    renderer::RenderDevice,
    texture::{FallbackImage, GpuImage},
    view::{ExtractedView, Msaa, VisibleEntities},
};
use bevy_utils::tracing::error;
use std::marker::PhantomData;
use std::sync::atomic::{AtomicU32, Ordering};
use std::{hash::Hash, num::NonZeroU32};

use self::{irradiance_volume::IrradianceVolume, prelude::EnvironmentMapLight};

/// Materials are used alongside [`MaterialPlugin`] and [`MaterialMeshBundle`]
/// to spawn entities that are rendered with a specific [`Material`] type. They serve as an easy to use high level
/// way to render [`Mesh`] entities with custom shader logic.
///
/// Materials must implement [`AsBindGroup`] to define how data will be transferred to the GPU and bound in shaders.
/// [`AsBindGroup`] can be derived, which makes generating bindings straightforward. See the [`AsBindGroup`] docs for details.
///
/// # Example
///
/// Here is a simple Material implementation. The [`AsBindGroup`] derive has many features. To see what else is available,
/// check out the [`AsBindGroup`] documentation.
/// ```
/// # use bevy_pbr::{Material, MaterialMeshBundle};
/// # use bevy_ecs::prelude::*;
/// # use bevy_reflect::TypePath;
/// # use bevy_render::{render_resource::{AsBindGroup, ShaderRef}, texture::Image};
/// # use bevy_color::LinearRgba;
/// # use bevy_color::palettes::basic::RED;
/// # use bevy_asset::{Handle, AssetServer, Assets, Asset};
///
/// #[derive(AsBindGroup, Debug, Clone, Asset, TypePath)]
/// pub struct CustomMaterial {
///     // Uniform bindings must implement `ShaderType`, which will be used to convert the value to
///     // its shader-compatible equivalent. Most core math types already implement `ShaderType`.
///     #[uniform(0)]
///     color: LinearRgba,
///     // Images can be bound as textures in shaders. If the Image's sampler is also needed, just
///     // add the sampler attribute with a different binding index.
///     #[texture(1)]
///     #[sampler(2)]
///     color_texture: Handle<Image>,
/// }
///
/// // All functions on `Material` have default impls. You only need to implement the
/// // functions that are relevant for your material.
/// impl Material for CustomMaterial {
///     fn fragment_shader() -> ShaderRef {
///         "shaders/custom_material.wgsl".into()
///     }
/// }
///
/// // Spawn an entity using `CustomMaterial`.
/// fn setup(mut commands: Commands, mut materials: ResMut<Assets<CustomMaterial>>, asset_server: Res<AssetServer>) {
///     commands.spawn(MaterialMeshBundle {
///         material: materials.add(CustomMaterial {
///             color: RED.into(),
///             color_texture: asset_server.load("some_image.png"),
///         }),
///         ..Default::default()
///     });
/// }
/// ```
/// In WGSL shaders, the material's binding would look like this:
///
/// ```wgsl
/// @group(2) @binding(0) var<uniform> color: vec4<f32>;
/// @group(2) @binding(1) var color_texture: texture_2d<f32>;
/// @group(2) @binding(2) var color_sampler: sampler;
/// ```
pub trait Material: Asset + AssetUsages + AsBindGroup + Clone + Sized {
    /// Returns this material's vertex shader. If [`ShaderRef::Default`] is returned, the default mesh vertex shader
    /// will be used.
    fn vertex_shader() -> ShaderRef {
        ShaderRef::Default
    }

    /// Returns this material's fragment shader. If [`ShaderRef::Default`] is returned, the default mesh fragment shader
    /// will be used.
    #[allow(unused_variables)]
    fn fragment_shader() -> ShaderRef {
        ShaderRef::Default
    }

    /// Returns this material's [`AlphaMode`]. Defaults to [`AlphaMode::Opaque`].
    #[inline]
    fn alpha_mode(&self) -> AlphaMode {
        AlphaMode::Opaque
    }

    /// Returns if this material should be rendered by the deferred or forward renderer.
    /// for `AlphaMode::Opaque` or `AlphaMode::Mask` materials.
    /// If `OpaqueRendererMethod::Auto`, it will default to what is selected in the `DefaultOpaqueRendererMethod` resource.
    #[inline]
    fn opaque_render_method(&self) -> OpaqueRendererMethod {
        OpaqueRendererMethod::Forward
    }

    #[inline]
    /// Add a bias to the view depth of the mesh which can be used to force a specific render order.
    /// for meshes with similar depth, to avoid z-fighting.
    /// The bias is in depth-texture units so large values may be needed to overcome small depth differences.
    fn depth_bias(&self) -> f32 {
        0.0
    }

    #[inline]
    /// Returns whether the material would like to read from [`ViewTransmissionTexture`](bevy_core_pipeline::core_3d::ViewTransmissionTexture).
    ///
    /// This allows taking color output from the [`Opaque3d`] pass as an input, (for screen-space transmission) but requires
    /// rendering to take place in a separate [`Transmissive3d`] pass.
    fn reads_view_transmission_texture(&self) -> bool {
        false
    }

    /// Returns this material's prepass vertex shader. If [`ShaderRef::Default`] is returned, the default prepass vertex shader
    /// will be used.
    ///
    /// This is used for the various [prepasses](bevy_core_pipeline::prepass) as well as for generating the depth maps
    /// required for shadow mapping.
    fn prepass_vertex_shader() -> ShaderRef {
        ShaderRef::Default
    }

    /// Returns this material's prepass fragment shader. If [`ShaderRef::Default`] is returned, the default prepass fragment shader
    /// will be used.
    ///
    /// This is used for the various [prepasses](bevy_core_pipeline::prepass) as well as for generating the depth maps
    /// required for shadow mapping.
    #[allow(unused_variables)]
    fn prepass_fragment_shader() -> ShaderRef {
        ShaderRef::Default
    }

    /// Returns this material's deferred vertex shader. If [`ShaderRef::Default`] is returned, the default deferred vertex shader
    /// will be used.
    fn deferred_vertex_shader() -> ShaderRef {
        ShaderRef::Default
    }

    /// Returns this material's deferred fragment shader. If [`ShaderRef::Default`] is returned, the default deferred fragment shader
    /// will be used.
    #[allow(unused_variables)]
    fn deferred_fragment_shader() -> ShaderRef {
        ShaderRef::Default
    }

    /// Returns this material's [`crate::meshlet::MeshletMesh`] fragment shader. If [`ShaderRef::Default`] is returned,
    /// the default meshlet mesh fragment shader will be used.
    ///
    /// This is part of an experimental feature, and is unnecessary to implement unless you are using `MeshletMesh`'s.
    #[allow(unused_variables)]
    #[cfg(feature = "meshlet")]
    fn meshlet_mesh_fragment_shader() -> ShaderRef {
        ShaderRef::Default
    }

    /// Returns this material's [`crate::meshlet::MeshletMesh`] prepass fragment shader. If [`ShaderRef::Default`] is returned,
    /// the default meshlet mesh prepass fragment shader will be used.
    ///
    /// This is part of an experimental feature, and is unnecessary to implement unless you are using `MeshletMesh`'s.
    #[allow(unused_variables)]
    #[cfg(feature = "meshlet")]
    fn meshlet_mesh_prepass_fragment_shader() -> ShaderRef {
        ShaderRef::Default
    }

    /// Returns this material's [`crate::meshlet::MeshletMesh`] deferred fragment shader. If [`ShaderRef::Default`] is returned,
    /// the default meshlet mesh deferred fragment shader will be used.
    ///
    /// This is part of an experimental feature, and is unnecessary to implement unless you are using `MeshletMesh`'s.
    #[allow(unused_variables)]
    #[cfg(feature = "meshlet")]
    fn meshlet_mesh_deferred_fragment_shader() -> ShaderRef {
        ShaderRef::Default
    }

    /// Customizes the default [`RenderPipelineDescriptor`] for a specific entity using the entity's
    /// [`MaterialPipelineKey`] and [`MeshVertexBufferLayoutRef`] as input.
    #[allow(unused_variables)]
    #[inline]
    fn specialize(
        pipeline: &MaterialPipeline<Self>,
        descriptor: &mut RenderPipelineDescriptor,
        layout: &MeshVertexBufferLayoutRef,
        key: MaterialPipelineKey<Self>,
    ) -> Result<(), SpecializedMeshPipelineError> {
        Ok(())
    }
}

/// Adds the necessary ECS resources and render logic to enable rendering entities using the given [`Material`]
/// asset type.
pub struct MaterialPlugin<M: Material> {
    /// Controls if the prepass is enabled for the Material.
    /// For more information about what a prepass is, see the [`bevy_core_pipeline::prepass`] docs.
    ///
    /// When it is enabled, it will automatically add the [`PrepassPlugin`]
    /// required to make the prepass work on this Material.
    pub prepass_enabled: bool,
    /// Controls if shadows are enabled for the Material.
    pub shadows_enabled: bool,
    pub _marker: PhantomData<M>,
}

impl<M: Material> Default for MaterialPlugin<M> {
    fn default() -> Self {
        Self {
            prepass_enabled: true,
            shadows_enabled: true,
            _marker: Default::default(),
        }
    }
}

impl<M: Material> Plugin for MaterialPlugin<M>
where
    M::Data: PartialEq + Eq + Hash + Clone,
{
    fn build(&self, app: &mut App) {
        app.init_asset::<M>().add_plugins((
            ExtractInstancesPlugin::<AssetId<M>>::extract_visible(),
            RenderAssetPlugin::<PreparedMaterial<M>>::default(),
        ));

        if let Some(render_app) = app.get_sub_app_mut(RenderApp) {
            render_app
                .init_resource::<DrawFunctions<Shadow>>()
                .add_render_command::<Shadow, DrawPrepass<M>>()
                .add_render_command::<Transmissive3d, DrawMaterial<M>>()
                .add_render_command::<Transparent3d, DrawMaterial<M>>()
                .add_render_command::<Opaque3d, DrawMaterial<M>>()
                .add_render_command::<AlphaMask3d, DrawMaterial<M>>()
                .init_resource::<SpecializedMeshPipelines<MaterialPipeline<M>>>()
                .add_systems(
                    Render,
                    queue_material_meshes::<M>
                        .in_set(RenderSet::QueueMeshes)
                        .after(prepare_assets::<PreparedMaterial<M>>),
                );

            if self.shadows_enabled {
                render_app.add_systems(
                    Render,
                    queue_shadows::<M>
                        .in_set(RenderSet::QueueMeshes)
                        .after(prepare_assets::<PreparedMaterial<M>>),
                );
            }

            #[cfg(feature = "meshlet")]
            render_app.add_systems(
                Render,
                (
                    prepare_material_meshlet_meshes_main_opaque_pass::<M>,
                    queue_material_meshlet_meshes::<M>,
                )
                    .chain()
                    .in_set(RenderSet::Queue)
                    .run_if(resource_exists::<MeshletGpuScene>),
            );
        }

        if self.shadows_enabled || self.prepass_enabled {
            // PrepassPipelinePlugin is required for shadow mapping and the optional PrepassPlugin
            app.add_plugins(PrepassPipelinePlugin::<M>::default());
        }

        if self.prepass_enabled {
            app.add_plugins(PrepassPlugin::<M>::default());
        }
    }

    fn finish(&self, app: &mut App) {
        if let Some(render_app) = app.get_sub_app_mut(RenderApp) {
            render_app.init_resource::<MaterialPipeline<M>>();
        }
    }
}

/// A key uniquely identifying a specialized [`MaterialPipeline`].
pub struct MaterialPipelineKey<M: Material> {
    pub mesh_key: MeshPipelineKey,
    pub bind_group_data: M::Data,
}

impl<M: Material> Eq for MaterialPipelineKey<M> where M::Data: PartialEq {}

impl<M: Material> PartialEq for MaterialPipelineKey<M>
where
    M::Data: PartialEq,
{
    fn eq(&self, other: &Self) -> bool {
        self.mesh_key == other.mesh_key && self.bind_group_data == other.bind_group_data
    }
}

impl<M: Material> Clone for MaterialPipelineKey<M>
where
    M::Data: Clone,
{
    fn clone(&self) -> Self {
        Self {
            mesh_key: self.mesh_key,
            bind_group_data: self.bind_group_data.clone(),
        }
    }
}

impl<M: Material> Hash for MaterialPipelineKey<M>
where
    M::Data: Hash,
{
    fn hash<H: std::hash::Hasher>(&self, state: &mut H) {
        self.mesh_key.hash(state);
        self.bind_group_data.hash(state);
    }
}

/// Render pipeline data for a given [`Material`].
#[derive(Resource)]
pub struct MaterialPipeline<M: Material> {
    pub mesh_pipeline: MeshPipeline,
    pub material_layout: BindGroupLayout,
    pub vertex_shader: Option<Handle<Shader>>,
    pub fragment_shader: Option<Handle<Shader>>,
    pub marker: PhantomData<M>,
}

impl<M: Material> Clone for MaterialPipeline<M> {
    fn clone(&self) -> Self {
        Self {
            mesh_pipeline: self.mesh_pipeline.clone(),
            material_layout: self.material_layout.clone(),
            vertex_shader: self.vertex_shader.clone(),
            fragment_shader: self.fragment_shader.clone(),
            marker: PhantomData,
        }
    }
}

impl<M: Material> SpecializedMeshPipeline for MaterialPipeline<M>
where
    M::Data: PartialEq + Eq + Hash + Clone,
{
    type Key = MaterialPipelineKey<M>;

    fn specialize(
        &self,
        key: Self::Key,
        layout: &MeshVertexBufferLayoutRef,
    ) -> Result<RenderPipelineDescriptor, SpecializedMeshPipelineError> {
        let mut descriptor = self.mesh_pipeline.specialize(key.mesh_key, layout)?;
        if let Some(vertex_shader) = &self.vertex_shader {
            descriptor.vertex.shader = vertex_shader.clone();
        }

        if let Some(fragment_shader) = &self.fragment_shader {
            descriptor.fragment.as_mut().unwrap().shader = fragment_shader.clone();
        }

        descriptor.layout.insert(2, self.material_layout.clone());

        M::specialize(self, &mut descriptor, layout, key)?;
        Ok(descriptor)
    }
}

impl<M: Material> FromWorld for MaterialPipeline<M> {
    fn from_world(world: &mut World) -> Self {
        let asset_server = world.resource::<AssetServer>();
        let render_device = world.resource::<RenderDevice>();

        MaterialPipeline {
            mesh_pipeline: world.resource::<MeshPipeline>().clone(),
            material_layout: M::bind_group_layout(render_device),
            vertex_shader: match M::vertex_shader() {
                ShaderRef::Default => None,
                ShaderRef::Handle(handle) => Some(handle),
                ShaderRef::Path(path) => Some(asset_server.load(path)),
            },
            fragment_shader: match M::fragment_shader() {
                ShaderRef::Default => None,
                ShaderRef::Handle(handle) => Some(handle),
                ShaderRef::Path(path) => Some(asset_server.load(path)),
            },
            marker: PhantomData,
        }
    }
}

type DrawMaterial<M> = (
    SetItemPipeline,
    SetMeshViewBindGroup<0>,
    SetMeshBindGroup<1>,
    SetMaterialBindGroup<M, 2>,
    DrawMesh,
);

/// Sets the bind group for a given [`Material`] at the configured `I` index.
pub struct SetMaterialBindGroup<M: Material, const I: usize>(PhantomData<M>);
impl<P: PhaseItem, M: Material, const I: usize> RenderCommand<P> for SetMaterialBindGroup<M, I> {
    type Param = (
        SRes<RenderAssets<PreparedMaterial<M>>>,
        SRes<RenderMaterialInstances<M>>,
    );
    type ViewQuery = ();
    type ItemQuery = ();

    #[inline]
    fn render<'w>(
        item: &P,
        _view: (),
        _item_query: Option<()>,
        (materials, material_instances): SystemParamItem<'w, '_, Self::Param>,
        pass: &mut TrackedRenderPass<'w>,
    ) -> RenderCommandResult {
        let materials = materials.into_inner();
        let material_instances = material_instances.into_inner();

        let Some(material_asset_id) = material_instances.get(&item.entity()) else {
            return RenderCommandResult::Failure;
        };
        let Some(material) = materials.get(*material_asset_id) else {
            return RenderCommandResult::Failure;
        };
        pass.set_bind_group(I, &material.bind_group, &[]);
        RenderCommandResult::Success
    }
}

pub type RenderMaterialInstances<M> = ExtractedInstances<AssetId<M>>;

pub const fn alpha_mode_pipeline_key(alpha_mode: AlphaMode) -> MeshPipelineKey {
    match alpha_mode {
        // Premultiplied and Add share the same pipeline key
        // They're made distinct in the PBR shader, via `premultiply_alpha()`
        AlphaMode::Premultiplied | AlphaMode::Add => MeshPipelineKey::BLEND_PREMULTIPLIED_ALPHA,
        AlphaMode::Blend => MeshPipelineKey::BLEND_ALPHA,
        AlphaMode::Multiply => MeshPipelineKey::BLEND_MULTIPLY,
        AlphaMode::Mask(_) => MeshPipelineKey::MAY_DISCARD,
        _ => MeshPipelineKey::NONE,
    }
}

pub const fn tonemapping_pipeline_key(tonemapping: Tonemapping) -> MeshPipelineKey {
    match tonemapping {
        Tonemapping::None => MeshPipelineKey::TONEMAP_METHOD_NONE,
        Tonemapping::Reinhard => MeshPipelineKey::TONEMAP_METHOD_REINHARD,
        Tonemapping::ReinhardLuminance => MeshPipelineKey::TONEMAP_METHOD_REINHARD_LUMINANCE,
        Tonemapping::AcesFitted => MeshPipelineKey::TONEMAP_METHOD_ACES_FITTED,
        Tonemapping::AgX => MeshPipelineKey::TONEMAP_METHOD_AGX,
        Tonemapping::SomewhatBoringDisplayTransform => {
            MeshPipelineKey::TONEMAP_METHOD_SOMEWHAT_BORING_DISPLAY_TRANSFORM
        }
        Tonemapping::TonyMcMapface => MeshPipelineKey::TONEMAP_METHOD_TONY_MC_MAPFACE,
        Tonemapping::BlenderFilmic => MeshPipelineKey::TONEMAP_METHOD_BLENDER_FILMIC,
    }
}

pub const fn screen_space_specular_transmission_pipeline_key(
    screen_space_transmissive_blur_quality: ScreenSpaceTransmissionQuality,
) -> MeshPipelineKey {
    match screen_space_transmissive_blur_quality {
        ScreenSpaceTransmissionQuality::Low => {
            MeshPipelineKey::SCREEN_SPACE_SPECULAR_TRANSMISSION_LOW
        }
        ScreenSpaceTransmissionQuality::Medium => {
            MeshPipelineKey::SCREEN_SPACE_SPECULAR_TRANSMISSION_MEDIUM
        }
        ScreenSpaceTransmissionQuality::High => {
            MeshPipelineKey::SCREEN_SPACE_SPECULAR_TRANSMISSION_HIGH
        }
        ScreenSpaceTransmissionQuality::Ultra => {
            MeshPipelineKey::SCREEN_SPACE_SPECULAR_TRANSMISSION_ULTRA
        }
    }
}

#[allow(clippy::too_many_arguments)]
pub fn queue_material_meshes<M: Material>(
    opaque_draw_functions: Res<DrawFunctions<Opaque3d>>,
    alpha_mask_draw_functions: Res<DrawFunctions<AlphaMask3d>>,
    transmissive_draw_functions: Res<DrawFunctions<Transmissive3d>>,
    transparent_draw_functions: Res<DrawFunctions<Transparent3d>>,
    material_pipeline: Res<MaterialPipeline<M>>,
    mut pipelines: ResMut<SpecializedMeshPipelines<MaterialPipeline<M>>>,
    pipeline_cache: Res<PipelineCache>,
    msaa: Res<Msaa>,
    render_meshes: Res<RenderAssets<GpuMesh>>,
    render_materials: Res<RenderAssets<PreparedMaterial<M>>>,
    render_mesh_instances: Res<RenderMeshInstances>,
    render_material_instances: Res<RenderMaterialInstances<M>>,
    render_lightmaps: Res<RenderLightmaps>,
    mut views: Query<(
        &ExtractedView,
        &VisibleEntities,
        Option<&Tonemapping>,
        Option<&DebandDither>,
        Option<&ShadowFilteringMethod>,
        Has<ScreenSpaceAmbientOcclusionSettings>,
        (
            Has<NormalPrepass>,
            Has<DepthPrepass>,
            Has<MotionVectorPrepass>,
            Has<DeferredPrepass>,
        ),
        Option<&Camera3d>,
        Has<TemporalJitter>,
        Option<&Projection>,
        &mut BinnedRenderPhase<Opaque3d>,
        &mut BinnedRenderPhase<AlphaMask3d>,
        &mut SortedRenderPhase<Transmissive3d>,
        &mut SortedRenderPhase<Transparent3d>,
        (
            Has<RenderViewLightProbes<EnvironmentMapLight>>,
            Has<RenderViewLightProbes<IrradianceVolume>>,
        ),
    )>,
) where
    M::Data: PartialEq + Eq + Hash + Clone,
{
    for (
        view,
        visible_entities,
        tonemapping,
        dither,
        shadow_filter_method,
        ssao,
        (normal_prepass, depth_prepass, motion_vector_prepass, deferred_prepass),
        camera_3d,
        temporal_jitter,
        projection,
        mut opaque_phase,
        mut alpha_mask_phase,
        mut transmissive_phase,
        mut transparent_phase,
        (has_environment_maps, has_irradiance_volumes),
    ) in &mut views
    {
        let draw_opaque_pbr = opaque_draw_functions.read().id::<DrawMaterial<M>>();
        let draw_alpha_mask_pbr = alpha_mask_draw_functions.read().id::<DrawMaterial<M>>();
        let draw_transmissive_pbr = transmissive_draw_functions.read().id::<DrawMaterial<M>>();
        let draw_transparent_pbr = transparent_draw_functions.read().id::<DrawMaterial<M>>();

        let mut view_key = MeshPipelineKey::from_msaa_samples(msaa.samples())
            | MeshPipelineKey::from_hdr(view.hdr);

        if normal_prepass {
            view_key |= MeshPipelineKey::NORMAL_PREPASS;
        }

        if depth_prepass {
            view_key |= MeshPipelineKey::DEPTH_PREPASS;
        }

        if motion_vector_prepass {
            view_key |= MeshPipelineKey::MOTION_VECTOR_PREPASS;
        }

        if deferred_prepass {
            view_key |= MeshPipelineKey::DEFERRED_PREPASS;
        }

        if temporal_jitter {
            view_key |= MeshPipelineKey::TEMPORAL_JITTER;
        }

        if has_environment_maps {
            view_key |= MeshPipelineKey::ENVIRONMENT_MAP;
        }

        if has_irradiance_volumes {
            view_key |= MeshPipelineKey::IRRADIANCE_VOLUME;
        }

        if let Some(projection) = projection {
            view_key |= match projection {
                Projection::Perspective(_) => MeshPipelineKey::VIEW_PROJECTION_PERSPECTIVE,
                Projection::Orthographic(_) => MeshPipelineKey::VIEW_PROJECTION_ORTHOGRAPHIC,
            };
        }

        match shadow_filter_method.unwrap_or(&ShadowFilteringMethod::default()) {
            ShadowFilteringMethod::Hardware2x2 => {
                view_key |= MeshPipelineKey::SHADOW_FILTER_METHOD_HARDWARE_2X2;
            }
            ShadowFilteringMethod::Castano13 => {
                view_key |= MeshPipelineKey::SHADOW_FILTER_METHOD_CASTANO_13;
            }
            ShadowFilteringMethod::Jimenez14 => {
                view_key |= MeshPipelineKey::SHADOW_FILTER_METHOD_JIMENEZ_14;
            }
        }

        if !view.hdr {
            if let Some(tonemapping) = tonemapping {
                view_key |= MeshPipelineKey::TONEMAP_IN_SHADER;
                view_key |= tonemapping_pipeline_key(*tonemapping);
            }
            if let Some(DebandDither::Enabled) = dither {
                view_key |= MeshPipelineKey::DEBAND_DITHER;
            }
        }
        if ssao {
            view_key |= MeshPipelineKey::SCREEN_SPACE_AMBIENT_OCCLUSION;
        }
        if let Some(camera_3d) = camera_3d {
            view_key |= screen_space_specular_transmission_pipeline_key(
                camera_3d.screen_space_specular_transmission_quality,
            );
        }

        let rangefinder = view.rangefinder3d();
        for visible_entity in &visible_entities.entities {
            let Some(material_asset_id) = render_material_instances.get(visible_entity) else {
                continue;
            };
            let Some(mesh_instance) = render_mesh_instances.get(visible_entity) else {
                continue;
            };
            let Some(mesh) = render_meshes.get(mesh_instance.mesh_asset_id) else {
                continue;
            };
            let Some(material) = render_materials.get(*material_asset_id) else {
                continue;
            };

            let mut mesh_key = view_key
                | MeshPipelineKey::from_bits_retain(mesh.key_bits.bits())
                | material.properties.mesh_pipeline_key_bits;

            let lightmap_image = render_lightmaps
                .render_lightmaps
                .get(visible_entity)
                .map(|lightmap| lightmap.image);
            if lightmap_image.is_some() {
                mesh_key |= MeshPipelineKey::LIGHTMAPPED;
            }

            let pipeline_id = pipelines.specialize(
                &pipeline_cache,
                &material_pipeline,
                MaterialPipelineKey {
                    mesh_key,
                    bind_group_data: material.key.clone(),
                },
                &mesh.layout,
            );
            let pipeline_id = match pipeline_id {
                Ok(id) => id,
                Err(err) => {
                    error!("{}", err);
                    continue;
                }
            };

            mesh_instance
                .material_bind_group_id
                .set(material.get_bind_group_id());

            match material.properties.alpha_mode {
                AlphaMode::Opaque => {
                    if material.properties.reads_view_transmission_texture {
                        let distance = rangefinder
                            .distance_translation(&mesh_instance.transforms.transform.translation)
                            + material.properties.depth_bias;
                        transmissive_phase.add(Transmissive3d {
                            entity: *visible_entity,
                            draw_function: draw_transmissive_pbr,
                            pipeline: pipeline_id,
                            distance,
                            batch_range: 0..1,
                            dynamic_offset: None,
                        });
                    } else if material.properties.render_method == OpaqueRendererMethod::Forward {
                        let bin_key = Opaque3dBinKey {
                            draw_function: draw_opaque_pbr,
                            pipeline: pipeline_id,
                            asset_id: mesh_instance.mesh_asset_id,
                            material_bind_group_id: material.get_bind_group_id().0,
                            lightmap_image,
                        };
                        opaque_phase.add(bin_key, *visible_entity, mesh_instance.should_batch());
                    }
                }
                AlphaMode::Mask(_) => {
                    if material.properties.reads_view_transmission_texture {
                        let distance = rangefinder
                            .distance_translation(&mesh_instance.transforms.transform.translation)
                            + material.properties.depth_bias;
                        transmissive_phase.add(Transmissive3d {
                            entity: *visible_entity,
                            draw_function: draw_transmissive_pbr,
                            pipeline: pipeline_id,
                            distance,
                            batch_range: 0..1,
                            dynamic_offset: None,
                        });
                    } else if material.properties.render_method == OpaqueRendererMethod::Forward {
                        let bin_key = OpaqueNoLightmap3dBinKey {
                            draw_function: draw_alpha_mask_pbr,
                            pipeline: pipeline_id,
                            asset_id: mesh_instance.mesh_asset_id,
                            material_bind_group_id: material.get_bind_group_id().0,
                        };
                        alpha_mask_phase.add(
                            bin_key,
                            *visible_entity,
                            mesh_instance.should_batch(),
                        );
                    }
                }
                AlphaMode::Blend
                | AlphaMode::Premultiplied
                | AlphaMode::Add
                | AlphaMode::Multiply => {
                    let distance = rangefinder
                        .distance_translation(&mesh_instance.transforms.transform.translation)
                        + material.properties.depth_bias;
                    transparent_phase.add(Transparent3d {
                        entity: *visible_entity,
                        draw_function: draw_transparent_pbr,
                        pipeline: pipeline_id,
                        distance,
                        batch_range: 0..1,
                        dynamic_offset: None,
                    });
                }
            }
        }
    }
}

/// Default render method used for opaque materials.
#[derive(Default, Resource, Clone, Debug, ExtractResource, Reflect)]
pub struct DefaultOpaqueRendererMethod(OpaqueRendererMethod);

impl DefaultOpaqueRendererMethod {
    pub fn forward() -> Self {
        DefaultOpaqueRendererMethod(OpaqueRendererMethod::Forward)
    }

    pub fn deferred() -> Self {
        DefaultOpaqueRendererMethod(OpaqueRendererMethod::Deferred)
    }

    pub fn set_to_forward(&mut self) {
        self.0 = OpaqueRendererMethod::Forward;
    }

    pub fn set_to_deferred(&mut self) {
        self.0 = OpaqueRendererMethod::Deferred;
    }
}

/// Render method used for opaque materials.
///
/// The forward rendering main pass draws each mesh entity and shades it according to its
/// corresponding material and the lights that affect it. Some render features like Screen Space
/// Ambient Occlusion require running depth and normal prepasses, that are 'deferred'-like
/// prepasses over all mesh entities to populate depth and normal textures. This means that when
/// using render features that require running prepasses, multiple passes over all visible geometry
/// are required. This can be slow if there is a lot of geometry that cannot be batched into few
/// draws.
///
/// Deferred rendering runs a prepass to gather not only geometric information like depth and
/// normals, but also all the material properties like base color, emissive color, reflectance,
/// metalness, etc, and writes them into a deferred 'g-buffer' texture. The deferred main pass is
/// then a fullscreen pass that reads data from these textures and executes shading. This allows
/// for one pass over geometry, but is at the cost of not being able to use MSAA, and has heavier
/// bandwidth usage which can be unsuitable for low end mobile or other bandwidth-constrained devices.
///
/// If a material indicates `OpaqueRendererMethod::Auto`, `DefaultOpaqueRendererMethod` will be used.
#[derive(Default, Clone, Copy, Debug, PartialEq, Reflect)]
pub enum OpaqueRendererMethod {
    #[default]
    Forward,
    Deferred,
    Auto,
}

/// Common [`Material`] properties, calculated for a specific material instance.
pub struct MaterialProperties {
    /// Is this material should be rendered by the deferred renderer when.
    /// AlphaMode::Opaque or AlphaMode::Mask
    pub render_method: OpaqueRendererMethod,
    /// The [`AlphaMode`] of this material.
    pub alpha_mode: AlphaMode,
    /// The bits in the [`MeshPipelineKey`] for this material.
    ///
    /// These are precalculated so that we can just "or" them together in
    /// [`queue_material_meshes`].
    pub mesh_pipeline_key_bits: MeshPipelineKey,
    /// Add a bias to the view depth of the mesh which can be used to force a specific render order
    /// for meshes with equal depth, to avoid z-fighting.
    /// The bias is in depth-texture units so large values may be needed to overcome small depth differences.
    pub depth_bias: f32,
    /// Whether the material would like to read from [`ViewTransmissionTexture`](bevy_core_pipeline::core_3d::ViewTransmissionTexture).
    ///
    /// This allows taking color output from the [`Opaque3d`] pass as an input, (for screen-space transmission) but requires
    /// rendering to take place in a separate [`Transmissive3d`] pass.
    pub reads_view_transmission_texture: bool,
}

/// Data prepared for a [`Material`] instance.
pub struct PreparedMaterial<T: Material> {
    pub bindings: Vec<(u32, OwnedBindingResource)>,
    pub bind_group: BindGroup,
    pub key: T::Data,
    pub properties: MaterialProperties,
}

impl<M: Material> RenderAsset for PreparedMaterial<M> {
    type SourceAsset = M;

    type Param = (
        SRes<RenderDevice>,
        SRes<RenderAssets<GpuImage>>,
        SRes<FallbackImage>,
        SRes<MaterialPipeline<M>>,
        SRes<DefaultOpaqueRendererMethod>,
    );

    fn prepare_asset(
        material: Self::SourceAsset,
        (render_device, images, fallback_image, pipeline, default_opaque_render_method): &mut SystemParamItem<Self::Param>,
    ) -> Result<Self, PrepareAssetError<Self::SourceAsset>> {
        match material.as_bind_group(
            &pipeline.material_layout,
            render_device,
            images,
            fallback_image,
        ) {
            Ok(prepared) => {
                let method = match material.opaque_render_method() {
                    OpaqueRendererMethod::Forward => OpaqueRendererMethod::Forward,
                    OpaqueRendererMethod::Deferred => OpaqueRendererMethod::Deferred,
                    OpaqueRendererMethod::Auto => default_opaque_render_method.0,
                };
                Ok(PreparedMaterial {
                    bindings: prepared.bindings,
                    bind_group: prepared.bind_group,
                    key: prepared.data,
                    properties: MaterialProperties {
                        alpha_mode: material.alpha_mode(),
                        depth_bias: material.depth_bias(),
                        reads_view_transmission_texture: material.reads_view_transmission_texture(),
                        render_method: method,
                    },
                })
            }
            Err(AsBindGroupError::RetryNextUpdate) => {
                Err(PrepareAssetError::RetryNextUpdate(material))
            }
        }
    }
}

#[derive(Component, Clone, Copy, Default, PartialEq, Eq, Deref, DerefMut)]
pub struct MaterialBindGroupId(pub Option<BindGroupId>);

impl MaterialBindGroupId {
    pub fn new(id: BindGroupId) -> Self {
        Self(Some(id))
    }
}

impl From<BindGroup> for MaterialBindGroupId {
    fn from(value: BindGroup) -> Self {
        Self::new(value.id())
    }
}

/// An atomic version of [`MaterialBindGroupId`] that can be read from and written to
/// safely from multiple threads.
#[derive(Default)]
pub struct AtomicMaterialBindGroupId(AtomicU32);

impl AtomicMaterialBindGroupId {
    /// Stores a value atomically. Uses [`Ordering::Relaxed`] so there is zero guarantee of ordering
    /// relative to other operations.
    ///
    /// See also:  [`AtomicU32::store`].
    pub fn set(&self, id: MaterialBindGroupId) {
        let id = if let Some(id) = id.0 {
            NonZeroU32::from(id).get()
        } else {
            0
        };
        self.0.store(id, Ordering::Relaxed);
    }

    /// Loads a value atomically. Uses [`Ordering::Relaxed`] so there is zero guarantee of ordering
    /// relative to other operations.
    ///
    /// See also:  [`AtomicU32::load`].
    pub fn get(&self) -> MaterialBindGroupId {
        MaterialBindGroupId(NonZeroU32::new(self.0.load(Ordering::Relaxed)).map(BindGroupId::from))
    }
}

impl<T: Material> PreparedMaterial<T> {
    pub fn get_bind_group_id(&self) -> MaterialBindGroupId {
        MaterialBindGroupId(Some(self.bind_group.id()))
    }
<<<<<<< HEAD
=======
}

#[derive(Resource)]
pub struct ExtractedMaterials<M: Material> {
    extracted: Vec<(AssetId<M>, M)>,
    removed: Vec<AssetId<M>>,
}

impl<M: Material> Default for ExtractedMaterials<M> {
    fn default() -> Self {
        Self {
            extracted: Default::default(),
            removed: Default::default(),
        }
    }
}

/// Stores all prepared representations of [`Material`] assets for as long as they exist.
#[derive(Resource, Deref, DerefMut)]
pub struct RenderMaterials<T: Material>(pub HashMap<AssetId<T>, PreparedMaterial<T>>);

impl<T: Material> Default for RenderMaterials<T> {
    fn default() -> Self {
        Self(Default::default())
    }
}

/// This system extracts all created or modified assets of the corresponding [`Material`] type
/// into the "render world".
pub fn extract_materials<M: Material>(
    mut commands: Commands,
    mut events: Extract<EventReader<AssetEvent<M>>>,
    assets: Extract<Res<Assets<M>>>,
) {
    let mut changed_assets = HashSet::default();
    let mut removed = Vec::new();
    for event in events.read() {
        #[allow(clippy::match_same_arms)]
        match event {
            AssetEvent::Added { id } | AssetEvent::Modified { id } => {
                changed_assets.insert(*id);
            }
            AssetEvent::Removed { id } => {
                changed_assets.remove(id);
                removed.push(*id);
            }
            AssetEvent::Unused { .. } => {}
            AssetEvent::LoadedWithDependencies { .. } => {
                // TODO: handle this
            }
        }
    }

    let mut extracted_assets = Vec::new();
    for id in changed_assets.drain() {
        if let Some(asset) = assets.get(id) {
            extracted_assets.push((id, asset.clone()));
        }
    }

    commands.insert_resource(ExtractedMaterials {
        extracted: extracted_assets,
        removed,
    });
}

/// All [`Material`] values of a given type that should be prepared next frame.
pub struct PrepareNextFrameMaterials<M: Material> {
    assets: Vec<(AssetId<M>, M)>,
}

impl<M: Material> Default for PrepareNextFrameMaterials<M> {
    fn default() -> Self {
        Self {
            assets: Default::default(),
        }
    }
}

/// This system prepares all assets of the corresponding [`Material`] type
/// which where extracted this frame for the GPU.
#[allow(clippy::too_many_arguments)]
pub fn prepare_materials<M: Material>(
    mut prepare_next_frame: Local<PrepareNextFrameMaterials<M>>,
    mut extracted_assets: ResMut<ExtractedMaterials<M>>,
    mut render_materials: ResMut<RenderMaterials<M>>,
    render_device: Res<RenderDevice>,
    images: Res<RenderAssets<Image>>,
    fallback_image: Res<FallbackImage>,
    pipeline: Res<MaterialPipeline<M>>,
    default_opaque_render_method: Res<DefaultOpaqueRendererMethod>,
) {
    let queued_assets = std::mem::take(&mut prepare_next_frame.assets);
    for (id, material) in queued_assets.into_iter() {
        if extracted_assets.removed.contains(&id) {
            continue;
        }

        match prepare_material(
            &material,
            &render_device,
            &images,
            &fallback_image,
            &pipeline,
            default_opaque_render_method.0,
        ) {
            Ok(prepared_asset) => {
                render_materials.insert(id, prepared_asset);
            }
            Err(AsBindGroupError::RetryNextUpdate) => {
                prepare_next_frame.assets.push((id, material));
            }
        }
    }

    for removed in std::mem::take(&mut extracted_assets.removed) {
        render_materials.remove(&removed);
    }

    for (id, material) in std::mem::take(&mut extracted_assets.extracted) {
        match prepare_material(
            &material,
            &render_device,
            &images,
            &fallback_image,
            &pipeline,
            default_opaque_render_method.0,
        ) {
            Ok(prepared_asset) => {
                render_materials.insert(id, prepared_asset);
            }
            Err(AsBindGroupError::RetryNextUpdate) => {
                prepare_next_frame.assets.push((id, material));
            }
        }
    }
}

fn prepare_material<M: Material>(
    material: &M,
    render_device: &RenderDevice,
    images: &RenderAssets<Image>,
    fallback_image: &FallbackImage,
    pipeline: &MaterialPipeline<M>,
    default_opaque_render_method: OpaqueRendererMethod,
) -> Result<PreparedMaterial<M>, AsBindGroupError> {
    let prepared = material.as_bind_group(
        &pipeline.material_layout,
        render_device,
        images,
        fallback_image,
    )?;
    let method = match material.opaque_render_method() {
        OpaqueRendererMethod::Forward => OpaqueRendererMethod::Forward,
        OpaqueRendererMethod::Deferred => OpaqueRendererMethod::Deferred,
        OpaqueRendererMethod::Auto => default_opaque_render_method,
    };

    let mut mesh_pipeline_key_bits = MeshPipelineKey::empty();
    mesh_pipeline_key_bits.set(
        MeshPipelineKey::READS_VIEW_TRANSMISSION_TEXTURE,
        material.reads_view_transmission_texture(),
    );
    mesh_pipeline_key_bits.insert(alpha_mode_pipeline_key(material.alpha_mode()));

    Ok(PreparedMaterial {
        bindings: prepared.bindings,
        bind_group: prepared.bind_group,
        key: prepared.data,
        properties: MaterialProperties {
            alpha_mode: material.alpha_mode(),
            depth_bias: material.depth_bias(),
            reads_view_transmission_texture: mesh_pipeline_key_bits
                .contains(MeshPipelineKey::READS_VIEW_TRANSMISSION_TEXTURE),
            render_method: method,
            mesh_pipeline_key_bits,
        },
    })
>>>>>>> 8092e2c8
}<|MERGE_RESOLUTION|>--- conflicted
+++ resolved
@@ -869,6 +869,13 @@
                     OpaqueRendererMethod::Deferred => OpaqueRendererMethod::Deferred,
                     OpaqueRendererMethod::Auto => default_opaque_render_method.0,
                 };
+                let mut mesh_pipeline_key_bits = MeshPipelineKey::empty();
+                mesh_pipeline_key_bits.set(
+                    MeshPipelineKey::READS_VIEW_TRANSMISSION_TEXTURE,
+                    material.reads_view_transmission_texture(),
+                );
+                mesh_pipeline_key_bits.insert(alpha_mode_pipeline_key(material.alpha_mode()));
+
                 Ok(PreparedMaterial {
                     bindings: prepared.bindings,
                     bind_group: prepared.bind_group,
@@ -876,8 +883,10 @@
                     properties: MaterialProperties {
                         alpha_mode: material.alpha_mode(),
                         depth_bias: material.depth_bias(),
-                        reads_view_transmission_texture: material.reads_view_transmission_texture(),
+                        reads_view_transmission_texture: mesh_pipeline_key_bits
+                            .contains(MeshPipelineKey::READS_VIEW_TRANSMISSION_TEXTURE),
                         render_method: method,
+                        mesh_pipeline_key_bits,
                     },
                 })
             }
@@ -935,185 +944,4 @@
     pub fn get_bind_group_id(&self) -> MaterialBindGroupId {
         MaterialBindGroupId(Some(self.bind_group.id()))
     }
-<<<<<<< HEAD
-=======
-}
-
-#[derive(Resource)]
-pub struct ExtractedMaterials<M: Material> {
-    extracted: Vec<(AssetId<M>, M)>,
-    removed: Vec<AssetId<M>>,
-}
-
-impl<M: Material> Default for ExtractedMaterials<M> {
-    fn default() -> Self {
-        Self {
-            extracted: Default::default(),
-            removed: Default::default(),
-        }
-    }
-}
-
-/// Stores all prepared representations of [`Material`] assets for as long as they exist.
-#[derive(Resource, Deref, DerefMut)]
-pub struct RenderMaterials<T: Material>(pub HashMap<AssetId<T>, PreparedMaterial<T>>);
-
-impl<T: Material> Default for RenderMaterials<T> {
-    fn default() -> Self {
-        Self(Default::default())
-    }
-}
-
-/// This system extracts all created or modified assets of the corresponding [`Material`] type
-/// into the "render world".
-pub fn extract_materials<M: Material>(
-    mut commands: Commands,
-    mut events: Extract<EventReader<AssetEvent<M>>>,
-    assets: Extract<Res<Assets<M>>>,
-) {
-    let mut changed_assets = HashSet::default();
-    let mut removed = Vec::new();
-    for event in events.read() {
-        #[allow(clippy::match_same_arms)]
-        match event {
-            AssetEvent::Added { id } | AssetEvent::Modified { id } => {
-                changed_assets.insert(*id);
-            }
-            AssetEvent::Removed { id } => {
-                changed_assets.remove(id);
-                removed.push(*id);
-            }
-            AssetEvent::Unused { .. } => {}
-            AssetEvent::LoadedWithDependencies { .. } => {
-                // TODO: handle this
-            }
-        }
-    }
-
-    let mut extracted_assets = Vec::new();
-    for id in changed_assets.drain() {
-        if let Some(asset) = assets.get(id) {
-            extracted_assets.push((id, asset.clone()));
-        }
-    }
-
-    commands.insert_resource(ExtractedMaterials {
-        extracted: extracted_assets,
-        removed,
-    });
-}
-
-/// All [`Material`] values of a given type that should be prepared next frame.
-pub struct PrepareNextFrameMaterials<M: Material> {
-    assets: Vec<(AssetId<M>, M)>,
-}
-
-impl<M: Material> Default for PrepareNextFrameMaterials<M> {
-    fn default() -> Self {
-        Self {
-            assets: Default::default(),
-        }
-    }
-}
-
-/// This system prepares all assets of the corresponding [`Material`] type
-/// which where extracted this frame for the GPU.
-#[allow(clippy::too_many_arguments)]
-pub fn prepare_materials<M: Material>(
-    mut prepare_next_frame: Local<PrepareNextFrameMaterials<M>>,
-    mut extracted_assets: ResMut<ExtractedMaterials<M>>,
-    mut render_materials: ResMut<RenderMaterials<M>>,
-    render_device: Res<RenderDevice>,
-    images: Res<RenderAssets<Image>>,
-    fallback_image: Res<FallbackImage>,
-    pipeline: Res<MaterialPipeline<M>>,
-    default_opaque_render_method: Res<DefaultOpaqueRendererMethod>,
-) {
-    let queued_assets = std::mem::take(&mut prepare_next_frame.assets);
-    for (id, material) in queued_assets.into_iter() {
-        if extracted_assets.removed.contains(&id) {
-            continue;
-        }
-
-        match prepare_material(
-            &material,
-            &render_device,
-            &images,
-            &fallback_image,
-            &pipeline,
-            default_opaque_render_method.0,
-        ) {
-            Ok(prepared_asset) => {
-                render_materials.insert(id, prepared_asset);
-            }
-            Err(AsBindGroupError::RetryNextUpdate) => {
-                prepare_next_frame.assets.push((id, material));
-            }
-        }
-    }
-
-    for removed in std::mem::take(&mut extracted_assets.removed) {
-        render_materials.remove(&removed);
-    }
-
-    for (id, material) in std::mem::take(&mut extracted_assets.extracted) {
-        match prepare_material(
-            &material,
-            &render_device,
-            &images,
-            &fallback_image,
-            &pipeline,
-            default_opaque_render_method.0,
-        ) {
-            Ok(prepared_asset) => {
-                render_materials.insert(id, prepared_asset);
-            }
-            Err(AsBindGroupError::RetryNextUpdate) => {
-                prepare_next_frame.assets.push((id, material));
-            }
-        }
-    }
-}
-
-fn prepare_material<M: Material>(
-    material: &M,
-    render_device: &RenderDevice,
-    images: &RenderAssets<Image>,
-    fallback_image: &FallbackImage,
-    pipeline: &MaterialPipeline<M>,
-    default_opaque_render_method: OpaqueRendererMethod,
-) -> Result<PreparedMaterial<M>, AsBindGroupError> {
-    let prepared = material.as_bind_group(
-        &pipeline.material_layout,
-        render_device,
-        images,
-        fallback_image,
-    )?;
-    let method = match material.opaque_render_method() {
-        OpaqueRendererMethod::Forward => OpaqueRendererMethod::Forward,
-        OpaqueRendererMethod::Deferred => OpaqueRendererMethod::Deferred,
-        OpaqueRendererMethod::Auto => default_opaque_render_method,
-    };
-
-    let mut mesh_pipeline_key_bits = MeshPipelineKey::empty();
-    mesh_pipeline_key_bits.set(
-        MeshPipelineKey::READS_VIEW_TRANSMISSION_TEXTURE,
-        material.reads_view_transmission_texture(),
-    );
-    mesh_pipeline_key_bits.insert(alpha_mode_pipeline_key(material.alpha_mode()));
-
-    Ok(PreparedMaterial {
-        bindings: prepared.bindings,
-        bind_group: prepared.bind_group,
-        key: prepared.data,
-        properties: MaterialProperties {
-            alpha_mode: material.alpha_mode(),
-            depth_bias: material.depth_bias(),
-            reads_view_transmission_texture: mesh_pipeline_key_bits
-                .contains(MeshPipelineKey::READS_VIEW_TRANSMISSION_TEXTURE),
-            render_method: method,
-            mesh_pipeline_key_bits,
-        },
-    })
->>>>>>> 8092e2c8
 }