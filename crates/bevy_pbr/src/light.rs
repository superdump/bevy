--- conflicted
+++ resolved
@@ -1518,11 +1518,7 @@
                                 * (view_nearest_z - viewspace_light.z);
 
                             let circle_radius = f32::sqrt(light_range_squared - z_distance_sq);
-<<<<<<< HEAD
                             let clusters_axis_slices_f32 = clusters.axis_slices.as_vec3();
-=======
-                            let cluster_dimensions_f32 = clusters.axis_slices.as_vec3();
->>>>>>> 66cdf5ad
 
                             let view_top_left = view_light_position_at_depth
                                 + Vec3::new(-circle_radius, circle_radius, 0.0);
@@ -1544,20 +1540,15 @@
                                 (clip_bottom_right.xy() * Vec2::new(0.5, -0.5) + Vec2::splat(0.5))
                                     .clamp(Vec2::ZERO, Vec2::ONE);
                             let xy_bottom_right =
-<<<<<<< HEAD
                                 (frag_coord_bottom_right * clusters_axis_slices_f32.xy()).floor();
-                            (xy_top_left.as_uvec2(), xy_bottom_right.as_uvec2())
-=======
-                                (frag_coord_bottom_right * cluster_dimensions_f32.xy()).floor();
                             (
                                 xy_top_left
                                     .as_uvec2()
-                                    .min(cluster_dimensions.xy() - UVec2::ONE),
+                                    .min(clusters.axis_slices.xy() - UVec2::ONE),
                                 xy_bottom_right
                                     .as_uvec2()
-                                    .min(cluster_dimensions.xy() - UVec2::ONE),
+                                    .min(clusters.axis_slices.xy() - UVec2::ONE),
                             )
->>>>>>> 66cdf5ad
                         } else {
                             (min_cluster.xy(), max_cluster.xy())
                         };
@@ -1599,12 +1590,12 @@
                         let clip_light_at_depth = clip_light_at_depth.xyz() / clip_light_at_depth.w;
 
                         let viewspace_unit_xy =
-                            clip_to_view * Vec4::new(1.0, 1.0, clip_light_at_depth.z, 1.0);
+                            inverse_projection * Vec4::new(1.0, 1.0, clip_light_at_depth.z, 1.0);
                         let viewspace_unit_xy = viewspace_unit_xy.xy() / viewspace_unit_xy.w;
                         let z_distance_sq = (view_nearest_z - viewspace_light.z)
                             * (view_nearest_z - viewspace_light.z);
                         let circle_radius_squared = light_range_squared - z_distance_sq;
-                        let cluster_dimensions_f32 = cluster_dimensions.as_vec3();
+                        let clusters_axis_slices_f32 = clusters.axis_slices.as_vec3();
 
                         let cluster_range_y = if view_nearest_z != viewspace_light.z {
                             let circle_radius = f32::sqrt(circle_radius_squared);
@@ -1615,8 +1606,8 @@
                                 let clip_pos = camera.projection_matrix * view_pos.extend(1.0);
                                 let clip_pos = clip_pos.y / clip_pos.w;
                                 let frag_coord = (clip_pos * -0.5 + 0.5).clamp(0.0, 1.0);
-                                ((frag_coord * cluster_dimensions_f32.y).floor() as u32)
-                                    .min(cluster_dimensions.y - 1)
+                                ((frag_coord * clusters_axis_slices_f32.y).floor() as u32)
+                                    .min(clusters.axis_slices.y - 1)
                             });
                             min_y..=max_y
                         } else {
@@ -1625,9 +1616,9 @@
 
                         for y in cluster_range_y {
                             let clip_cluster_top =
-                                (y + 1) as f32 / cluster_dimensions.y as f32 * -2.0 + 1.0;
+                                (y + 1) as f32 / clusters.axis_slices.y as f32 * -2.0 + 1.0;
                             let clip_cluster_bottom =
-                                y as f32 / cluster_dimensions.y as f32 * -2.0 + 1.0;
+                                y as f32 / clusters.axis_slices.y as f32 * -2.0 + 1.0;
                             let clip_nearest_y = clip_light_at_depth
                                 .y
                                 .clamp(clip_cluster_top, clip_cluster_bottom);
@@ -1646,8 +1637,8 @@
                                     let clip_pos = camera.projection_matrix * view_pos.extend(1.0);
                                     let clip_pos = clip_pos.x / clip_pos.w;
                                     let frag_coord = (clip_pos * 0.5 + 0.5).clamp(0.0, 1.0);
-                                    ((frag_coord * cluster_dimensions_f32.x).floor() as u32)
-                                        .min(cluster_dimensions.x - 1)
+                                    ((frag_coord * clusters_axis_slices_f32.x).floor() as u32)
+                                        .min(clusters.axis_slices.x - 1)
                                 });
                                 min_x..=max_x
                             };
