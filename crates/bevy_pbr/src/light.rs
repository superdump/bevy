--- conflicted
+++ resolved
@@ -1072,12 +1072,6 @@
             let clip_light = camera.projection_matrix * viewspace_light.extend(1.0);
             let clip_light = clip_light.xyz() / clip_light.w;
 
-<<<<<<< HEAD
-=======
-            let inverse_projection = camera.projection_matrix.inverse();
-            let clip_to_world = view_transform * camera.projection_matrix.inverse();
-
->>>>>>> 00f96ac4
             let light_range_squared = light.range * light.range;
 
             match debug.test {
@@ -1601,11 +1595,7 @@
                         let z_distance_sq = (view_nearest_z - viewspace_light.z)
                             * (view_nearest_z - viewspace_light.z);
                         let circle_radius_squared = light_range_squared - z_distance_sq;
-<<<<<<< HEAD
-                        let clusters_axis_slices_f32 = clusters.axis_slices.as_vec3();
-=======
                         let cluster_dimensions_f32 = clusters.axis_slices.as_vec3();
->>>>>>> 00f96ac4
 
                         let cluster_range_y = if view_nearest_z != viewspace_light.z {
                             let circle_radius = f32::sqrt(circle_radius_squared);
@@ -1616,11 +1606,7 @@
                                 let clip_pos = camera.projection_matrix * view_pos.extend(1.0);
                                 let clip_pos = clip_pos.y / clip_pos.w;
                                 let frag_coord = (clip_pos * -0.5 + 0.5).clamp(0.0, 1.0);
-<<<<<<< HEAD
-                                ((frag_coord * clusters_axis_slices_f32.y).floor() as u32)
-=======
                                 ((frag_coord * cluster_dimensions_f32.y).floor() as u32)
->>>>>>> 00f96ac4
                                     .min(clusters.axis_slices.y - 1)
                             });
                             min_y..=max_y
@@ -1651,11 +1637,7 @@
                                     let clip_pos = camera.projection_matrix * view_pos.extend(1.0);
                                     let clip_pos = clip_pos.x / clip_pos.w;
                                     let frag_coord = (clip_pos * 0.5 + 0.5).clamp(0.0, 1.0);
-<<<<<<< HEAD
-                                    ((frag_coord * clusters_axis_slices_f32.x).floor() as u32)
-=======
                                     ((frag_coord * cluster_dimensions_f32.x).floor() as u32)
->>>>>>> 00f96ac4
                                         .min(clusters.axis_slices.x - 1)
                                 });
                                 min_x..=max_x
