--- conflicted
+++ resolved
@@ -691,9 +691,7 @@
     RunningSS,
     // screenspace aabb with viewspace transform only at outer z loop
     RunningSSPrecomputeView,
-<<<<<<< HEAD
     IterativeSphereRefinement,
-=======
     // screenspace aabb with viewspace transform only at outer z loop, and precached depths per layer
     RunningSSPrecomputeViewPrecacheDepth,
     // screenspace aabb with viewspace transform only at outer z loop, and precached depths per layer
@@ -706,7 +704,6 @@
     SimpleJCClip,
     // just cause does make sense after all.
     JustCause1DClip,
->>>>>>> 963f5559
 }
 
 #[derive(Component)]
@@ -718,12 +715,8 @@
 impl Default for ClusterDebug {
     fn default() -> Self {
         Self {
-<<<<<<< HEAD
-            test: IntersectTestType::IterativeSphereRefinement,
-=======
             test: IntersectTestType::OBB,
             clear_lights: false,
->>>>>>> 963f5559
         }
     }
 }
@@ -844,11 +837,7 @@
             } + if light_aabb_ndc_max.x >= 1.0 {
                 0.0
             } else {
-<<<<<<< HEAD
-                0.0
-=======
                 1.0
->>>>>>> 963f5559
             };
             let y_overlap = if light_aabb_ndc_min.y <= -1.0 {
                 0.0
@@ -857,11 +846,7 @@
             } + if light_aabb_ndc_max.y >= 1.0 {
                 0.0
             } else {
-<<<<<<< HEAD
-                0.0
-=======
                 1.0
->>>>>>> 963f5559
             };
             cluster_index_estimate +=
                 (xy_count.x + x_overlap) * (xy_count.y + y_overlap) * z_count as f32;
@@ -881,12 +866,7 @@
             // this not not guaranteed to be small enough due to overlapped tiles, but
             // the tolerance in the estimate is more than sufficient to cover the
             // difference
-<<<<<<< HEAD
             let index_ratio = max_indices as f32 / cluster_index_estimate as f32;
-=======
-            let index_ratio =
-                ViewClusterBindings::MAX_INDICES as f32 / cluster_index_estimate as f32;
->>>>>>> 963f5559
             let xy_ratio = index_ratio.sqrt();
 
             cluster_dimensions.x = ((cluster_dimensions.x as f32 * xy_ratio).floor() as u32).max(1);
@@ -1166,8 +1146,6 @@
 
                                 let closest_point =
                                     clip_light.clamp(clip_cluster_min, clip_cluster_max);
-<<<<<<< HEAD
-=======
                                 let closest_point_world = clip_to_world * closest_point.extend(1.0);
                                 let closest_point_world =
                                     closest_point_world.xyz() / closest_point_world.w;
@@ -1194,7 +1172,6 @@
 
                                 let closest_point =
                                     clip_light.clamp(clip_cluster_min, clip_cluster_max);
->>>>>>> 963f5559
                                 let closest_point_world = clip_to_world * closest_point.extend(1.0);
                                 let closest_point_world =
                                     closest_point_world.xyz() / closest_point_world.w;
@@ -1293,22 +1270,12 @@
                             camera.projection_matrix * Vec4::new(0.0, 0.0, view_cluster_far, 1.0);
                         let clip_cluster_far = clip_cluster_far.z / clip_cluster_far.w;
 
-<<<<<<< HEAD
-                        let clip_nearest_z =
-                            clip_light.z.clamp(clip_cluster_far, clip_cluster_near);
-                        let viewspace_unit_xy =
-                            inverse_projection * Vec4::new(1.0, 1.0, clip_nearest_z, 1.0);
-                        let viewspace_unit_xy = viewspace_unit_xy.xyz() / viewspace_unit_xy.w;
-
-                        let view_nearest_z =
-                            viewspace_light.z.clamp(view_cluster_far, view_cluster_near);
-=======
                         let clip_nearest_z = clip_light.z.clamp(
                             clip_cluster_far.min(clip_cluster_near),
                             clip_cluster_far.max(clip_cluster_near),
                         );
                         let viewspace_unit_xy =
-                            clip_to_view * Vec4::new(1.0, 1.0, clip_nearest_z, 1.0);
+                            inverse_projection * Vec4::new(1.0, 1.0, clip_nearest_z, 1.0);
                         let viewspace_unit_xy = viewspace_unit_xy.xyz() / viewspace_unit_xy.w;
 
                         let view_nearest_z = viewspace_light.z.clamp(
@@ -1375,12 +1342,11 @@
                         let clip_nearest_z =
                             clip_light.z.clamp(clip_cluster_near, clip_cluster_far);
                         let viewspace_unit_xy =
-                            clip_to_view * Vec4::new(1.0, 1.0, clip_nearest_z, 1.0);
+                            inverse_projection * Vec4::new(1.0, 1.0, clip_nearest_z, 1.0);
                         let viewspace_unit_xy = viewspace_unit_xy.xyz() / viewspace_unit_xy.w;
 
                         let view_nearest_z =
                             viewspace_light.z.clamp(view_cluster_near, view_cluster_far);
->>>>>>> 963f5559
                         let z_dist =
                             (view_nearest_z - viewspace_light.z) * view_transform_component.scale.z;
                         let z_dist_sq = z_dist * z_dist;
@@ -1422,8 +1388,6 @@
                                     let cluster_index =
                                         ((y * clusters.axis_slices.x + x) * clusters.axis_slices.z
                                             + z) as usize;
-<<<<<<< HEAD
-=======
                                     clusters_lights[cluster_index].entities.push(light_entity);
                                     index_count += 1;
                                 }
@@ -1460,7 +1424,6 @@
                                 let dist_vec = closest_point_world - light_sphere.center;
 
                                 if dist_vec.dot(dist_vec) < light_range_squared {
->>>>>>> 963f5559
                                     clusters_lights[cluster_index].entities.push(light_entity);
                                     index_count += 1;
                                 }
@@ -1468,7 +1431,6 @@
                         }
                     }
                 }
-<<<<<<< HEAD
                 IntersectTestType::IterativeSphereRefinement => {
                     // FIXME: Calculate the screen space and depth extents of the light in terms of clusters
                     let light_center_clip =
@@ -1530,7 +1492,10 @@
                                 clusters_lights[cluster_index].entities.push(light_entity);
                                 index_count += 1;
                                 cluster_index += clusters.axis_slices.z as usize;
-=======
+                            }
+                        }
+                    }
+                }
                 IntersectTestType::JustCause1DClip => {
                     for z in min_cluster.z..=max_cluster.z {
                         let (_, _, view_cluster_near, view_cluster_far) =
@@ -1598,7 +1563,6 @@
                                     clusters_lights[cluster_index].entities.push(light_entity);
                                     index_count += 1;
                                 }
->>>>>>> 963f5559
                             }
                         }
                     }
