use crate::{
<<<<<<< HEAD
    GlobalLightMeta, GpuLights, LightMeta, MaterialPipeline, NotShadowCaster, NotShadowReceiver,
    ShadowPipeline, StandardMaterial, ViewClusterBindings, ViewLightsUniformOffset,
    ViewShadowBindings, CLUSTERED_FORWARD_STORAGE_BUFFER_COUNT,
=======
    GlobalLightMeta, GpuLights, GpuPointLights, LightMeta, NotShadowCaster, NotShadowReceiver,
    ShadowPipeline, ViewClusterBindings, ViewLightsUniformOffset, ViewShadowBindings,
    CLUSTERED_FORWARD_STORAGE_BUFFER_COUNT,
>>>>>>> c2b332f9
};
use bevy_app::Plugin;
use bevy_asset::{load_internal_asset, Assets, Handle, HandleUntyped};
use bevy_ecs::{
    prelude::*,
    system::{lifetimeless::*, SystemParamItem, SystemState},
};
use bevy_math::{Mat4, Vec2};
use bevy_reflect::TypeUuid;
use bevy_render::{
    extract_component::{ComponentUniforms, DynamicUniformIndex, UniformComponentPlugin},
    mesh::{
        skinning::{SkinnedMesh, SkinnedMeshInverseBindposes},
        GpuBufferInfo, Mesh, MeshVertexBufferLayout,
    },
    render_asset::RenderAssets,
    render_phase::{EntityRenderCommand, RenderCommandResult, TrackedRenderPass},
    render_resource::*,
    renderer::{RenderDevice, RenderQueue},
    texture::{
        BevyDefault, DefaultImageSampler, GpuImage, Image, ImageSampler, TextureFormatPixelInfo,
    },
    view::{ComputedVisibility, ViewUniform, ViewUniformOffset, ViewUniforms},
<<<<<<< HEAD
    RenderApp, RenderStage, RenderWorld,
=======
    Extract, RenderApp, RenderStage,
>>>>>>> c2b332f9
};
use bevy_transform::components::GlobalTransform;
use std::num::NonZeroU64;

#[derive(Default)]
pub struct MeshRenderPlugin;

const MAX_JOINTS: usize = 256;
const JOINT_SIZE: usize = std::mem::size_of::<Mat4>();
pub(crate) const JOINT_BUFFER_SIZE: usize = MAX_JOINTS * JOINT_SIZE;

pub const MESH_VERTEX_OUTPUT: HandleUntyped =
    HandleUntyped::weak_from_u64(Shader::TYPE_UUID, 2645551199423808407);
pub const MESH_VIEW_TYPES_HANDLE: HandleUntyped =
    HandleUntyped::weak_from_u64(Shader::TYPE_UUID, 8140454348013264787);
pub const MESH_VIEW_BINDINGS_HANDLE: HandleUntyped =
    HandleUntyped::weak_from_u64(Shader::TYPE_UUID, 9076678235888822571);
pub const MESH_TYPES_HANDLE: HandleUntyped =
    HandleUntyped::weak_from_u64(Shader::TYPE_UUID, 2506024101911992377);
pub const MESH_BINDINGS_HANDLE: HandleUntyped =
    HandleUntyped::weak_from_u64(Shader::TYPE_UUID, 16831548636314682308);
pub const MESH_FUNCTIONS_HANDLE: HandleUntyped =
    HandleUntyped::weak_from_u64(Shader::TYPE_UUID, 6300874327833745635);
pub const MESH_SHADER_HANDLE: HandleUntyped =
    HandleUntyped::weak_from_u64(Shader::TYPE_UUID, 3252377289100772450);
pub const SKINNING_HANDLE: HandleUntyped =
    HandleUntyped::weak_from_u64(Shader::TYPE_UUID, 13215291596265391738);

impl Plugin for MeshRenderPlugin {
    fn build(&self, app: &mut bevy_app::App) {
        load_internal_asset!(
            app,
            MESH_VERTEX_OUTPUT,
            "mesh_vertex_output.wgsl",
            Shader::from_wgsl
        );
        load_internal_asset!(
            app,
            MESH_VIEW_TYPES_HANDLE,
            "mesh_view_types.wgsl",
            Shader::from_wgsl
        );
        load_internal_asset!(
            app,
            MESH_VIEW_BINDINGS_HANDLE,
            "mesh_view_bindings.wgsl",
            Shader::from_wgsl
        );
        load_internal_asset!(app, MESH_TYPES_HANDLE, "mesh_types.wgsl", Shader::from_wgsl);
        load_internal_asset!(
            app,
            MESH_BINDINGS_HANDLE,
            "mesh_bindings.wgsl",
            Shader::from_wgsl
        );
        load_internal_asset!(
            app,
            MESH_FUNCTIONS_HANDLE,
            "mesh_functions.wgsl",
            Shader::from_wgsl
        );
        load_internal_asset!(app, MESH_SHADER_HANDLE, "mesh.wgsl", Shader::from_wgsl);
        load_internal_asset!(app, SKINNING_HANDLE, "skinning.wgsl", Shader::from_wgsl);

        app.init_resource::<PbrDebug>()
            .add_plugin(UniformComponentPlugin::<MeshUniform>::default());

        if let Ok(render_app) = app.get_sub_app_mut(RenderApp) {
            render_app
                .init_resource::<MeshPipeline>()
                .init_resource::<SkinnedMeshUniform>()
                .add_system_to_stage(RenderStage::Extract, extract_pbr_debug)
                .add_system_to_stage(RenderStage::Extract, extract_meshes)
                .add_system_to_stage(RenderStage::Extract, extract_skinned_meshes)
                .add_system_to_stage(RenderStage::Prepare, prepare_skinned_meshes)
                .add_system_to_stage(RenderStage::Queue, queue_mesh_bind_group)
                .add_system_to_stage(RenderStage::Queue, queue_mesh_view_bind_groups);
        }
    }
}

#[derive(Component, ShaderType, Clone)]
pub struct MeshUniform {
    pub transform: Mat4,
    pub inverse_transpose_model: Mat4,
    pub flags: u32,
}

// NOTE: These must match the bit flags in bevy_pbr2/src/render/mesh.wgsl!
bitflags::bitflags! {
    #[repr(transparent)]
    struct MeshFlags: u32 {
        const SHADOW_RECEIVER            = (1 << 0);
        const NONE                       = 0;
        const UNINITIALIZED              = 0xFFFF;
    }
}

pub fn extract_meshes(
    mut commands: Commands,
    mut prev_caster_commands_len: Local<usize>,
    mut prev_not_caster_commands_len: Local<usize>,
    meshes_query: Extract<
        Query<(
            Entity,
            &ComputedVisibility,
            &GlobalTransform,
            &Handle<Mesh>,
            Option<With<NotShadowReceiver>>,
            Option<With<NotShadowCaster>>,
        )>,
    >,
) {
    let mut caster_commands = Vec::with_capacity(*prev_caster_commands_len);
    let mut not_caster_commands = Vec::with_capacity(*prev_not_caster_commands_len);
    let visible_meshes = meshes_query.iter().filter(|(_, vis, ..)| vis.is_visible());

    for (entity, _, transform, handle, not_receiver, not_caster) in visible_meshes {
        let transform = transform.compute_matrix();
        let shadow_receiver_flags = if not_receiver.is_some() {
            MeshFlags::empty().bits
        } else {
            MeshFlags::SHADOW_RECEIVER.bits
        };
        let uniform = MeshUniform {
            flags: shadow_receiver_flags,
            transform,
            inverse_transpose_model: transform.inverse().transpose(),
        };
        if not_caster.is_some() {
            not_caster_commands.push((entity, (handle.clone_weak(), uniform, NotShadowCaster)));
        } else {
            caster_commands.push((entity, (handle.clone_weak(), uniform)));
        }
    }
    *prev_caster_commands_len = caster_commands.len();
    *prev_not_caster_commands_len = not_caster_commands.len();
    commands.insert_or_spawn_batch(caster_commands);
    commands.insert_or_spawn_batch(not_caster_commands);
}

#[derive(Debug, Default)]
pub struct ExtractedJoints {
    pub buffer: Vec<Mat4>,
}

#[derive(Component)]
pub struct SkinnedMeshJoints {
    pub index: u32,
}

impl SkinnedMeshJoints {
    #[inline]
    pub fn build(
        skin: &SkinnedMesh,
        inverse_bindposes: &Assets<SkinnedMeshInverseBindposes>,
        joints: &Query<&GlobalTransform>,
        buffer: &mut Vec<Mat4>,
    ) -> Option<Self> {
        let inverse_bindposes = inverse_bindposes.get(&skin.inverse_bindposes)?;
        let bindposes = inverse_bindposes.iter();
        let skin_joints = skin.joints.iter();
        let start = buffer.len();
        for (inverse_bindpose, joint) in bindposes.zip(skin_joints).take(MAX_JOINTS) {
            if let Ok(joint) = joints.get(*joint) {
                buffer.push(joint.affine() * *inverse_bindpose);
            } else {
                buffer.truncate(start);
                return None;
            }
        }

        // Pad to 256 byte alignment
        while buffer.len() % 4 != 0 {
            buffer.push(Mat4::ZERO);
        }
        Some(Self {
            index: start as u32,
        })
    }

    pub fn to_buffer_index(mut self) -> Self {
        self.index *= std::mem::size_of::<Mat4>() as u32;
        self
    }
}

#[derive(Clone, Debug)]
pub enum PbrDebug {
    None,
    Uvs,
    Depth,
    InterpolatedVertexNormals,
    InterpolatedVertexTangents,
    TangentSpaceNormalMap,
    NormalMappedNormal,
    ViewSpaceNormalMappedNormal,
    BaseColor,
    BaseColorTexture,
    Emissive,
    EmissiveTexture,
    Roughness,
    RoughnessTexture,
    Metallic,
    MetallicTexture,
    Reflectance,
    OcclusionTexture,
    Opaque,
    AlphaMask,
    AlphaBlend,
    ClusteredForwardDebugZSlices,
    ClusteredForwardDebugClusterLightComplexity,
    ClusteredForwardDebugClusterCoherency,
}

impl Default for PbrDebug {
    fn default() -> Self {
        Self::None
    }
}

fn extract_pbr_debug(mut render_world: ResMut<RenderWorld>, pbr_debug: Res<PbrDebug>) {
    if pbr_debug.is_changed() {
        let mut mesh_pipeline = render_world.resource_mut::<MeshPipeline>();
        mesh_pipeline.pbr_debug = pbr_debug.clone();
        let mut material_pipeline =
            render_world.resource_mut::<MaterialPipeline<StandardMaterial>>();
        material_pipeline.mesh_pipeline.pbr_debug = pbr_debug.clone();
        let mut specialized_mesh_pipelines = render_world
            .resource_mut::<SpecializedMeshPipelines<MaterialPipeline<StandardMaterial>>>();
        specialized_mesh_pipelines.invalidate();
    }
}

pub fn extract_skinned_meshes(
    mut commands: Commands,
    mut previous_len: Local<usize>,
    mut previous_joint_len: Local<usize>,
    query: Extract<Query<(Entity, &ComputedVisibility, &SkinnedMesh)>>,
    inverse_bindposes: Extract<Res<Assets<SkinnedMeshInverseBindposes>>>,
    joint_query: Extract<Query<&GlobalTransform>>,
) {
    let mut values = Vec::with_capacity(*previous_len);
    let mut joints = Vec::with_capacity(*previous_joint_len);
    let mut last_start = 0;

    for (entity, computed_visibility, skin) in query.iter() {
        if !computed_visibility.is_visible() {
            continue;
        }
        // PERF: This can be expensive, can we move this to prepare?
        if let Some(skinned_joints) =
            SkinnedMeshJoints::build(skin, &inverse_bindposes, &joint_query, &mut joints)
        {
            last_start = last_start.max(skinned_joints.index as usize);
            values.push((entity, (skinned_joints.to_buffer_index(),)));
        }
    }

    // Pad out the buffer to ensure that there's enough space for bindings
    while joints.len() - last_start < MAX_JOINTS {
        joints.push(Mat4::ZERO);
    }

    *previous_len = values.len();
    *previous_joint_len = joints.len();
    commands.insert_resource(ExtractedJoints { buffer: joints });
    commands.insert_or_spawn_batch(values);
}

#[derive(Clone)]
pub struct MeshPipeline {
    pub view_layout: BindGroupLayout,
    pub mesh_layout: BindGroupLayout,
    pub skinned_mesh_layout: BindGroupLayout,
    // This dummy white texture is to be used in place of optional StandardMaterial textures
    pub dummy_white_gpu_image: GpuImage,
    pub clustered_forward_buffer_binding_type: BufferBindingType,
    pub pbr_debug: PbrDebug,
}

impl FromWorld for MeshPipeline {
    fn from_world(world: &mut World) -> Self {
        let mut system_state: SystemState<(
            Res<RenderDevice>,
            Res<DefaultImageSampler>,
            Res<RenderQueue>,
        )> = SystemState::new(world);
        let (render_device, default_sampler, render_queue) = system_state.get_mut(world);
        let clustered_forward_buffer_binding_type = render_device
            .get_supported_read_only_binding_type(CLUSTERED_FORWARD_STORAGE_BUFFER_COUNT);

        let view_layout = render_device.create_bind_group_layout(&BindGroupLayoutDescriptor {
            entries: &[
                // View
                BindGroupLayoutEntry {
                    binding: 0,
                    visibility: ShaderStages::VERTEX | ShaderStages::FRAGMENT,
                    ty: BindingType::Buffer {
                        ty: BufferBindingType::Uniform,
                        has_dynamic_offset: true,
                        min_binding_size: Some(ViewUniform::min_size()),
                    },
                    count: None,
                },
                // Lights
                BindGroupLayoutEntry {
                    binding: 1,
                    visibility: ShaderStages::FRAGMENT,
                    ty: BindingType::Buffer {
                        ty: BufferBindingType::Uniform,
                        has_dynamic_offset: true,
                        min_binding_size: Some(GpuLights::min_size()),
                    },
                    count: None,
                },
                // Point Shadow Texture Cube Array
                BindGroupLayoutEntry {
                    binding: 2,
                    visibility: ShaderStages::FRAGMENT,
                    ty: BindingType::Texture {
                        multisampled: false,
                        sample_type: TextureSampleType::Depth,
                        #[cfg(not(feature = "webgl"))]
                        view_dimension: TextureViewDimension::CubeArray,
                        #[cfg(feature = "webgl")]
                        view_dimension: TextureViewDimension::Cube,
                    },
                    count: None,
                },
                // Point Shadow Texture Array Sampler
                BindGroupLayoutEntry {
                    binding: 3,
                    visibility: ShaderStages::FRAGMENT,
                    ty: BindingType::Sampler(SamplerBindingType::Comparison),
                    count: None,
                },
                // Directional Shadow Texture Array
                BindGroupLayoutEntry {
                    binding: 4,
                    visibility: ShaderStages::FRAGMENT,
                    ty: BindingType::Texture {
                        multisampled: false,
                        sample_type: TextureSampleType::Depth,
                        #[cfg(not(feature = "webgl"))]
                        view_dimension: TextureViewDimension::D2Array,
                        #[cfg(feature = "webgl")]
                        view_dimension: TextureViewDimension::D2,
                    },
                    count: None,
                },
                // Directional Shadow Texture Array Sampler
                BindGroupLayoutEntry {
                    binding: 5,
                    visibility: ShaderStages::FRAGMENT,
                    ty: BindingType::Sampler(SamplerBindingType::Comparison),
                    count: None,
                },
                // PointLights
                BindGroupLayoutEntry {
                    binding: 6,
                    visibility: ShaderStages::FRAGMENT,
                    ty: BindingType::Buffer {
                        ty: clustered_forward_buffer_binding_type,
                        has_dynamic_offset: false,
                        min_binding_size: Some(GpuPointLights::min_size(
                            clustered_forward_buffer_binding_type,
                        )),
                    },
                    count: None,
                },
                // ClusteredLightIndexLists
                BindGroupLayoutEntry {
                    binding: 7,
                    visibility: ShaderStages::FRAGMENT,
                    ty: BindingType::Buffer {
                        ty: clustered_forward_buffer_binding_type,
                        has_dynamic_offset: false,
                        min_binding_size: Some(
                            ViewClusterBindings::min_size_cluster_light_index_lists(
                                clustered_forward_buffer_binding_type,
                            ),
                        ),
                    },
                    count: None,
                },
                // ClusterOffsetsAndCounts
                BindGroupLayoutEntry {
                    binding: 8,
                    visibility: ShaderStages::FRAGMENT,
                    ty: BindingType::Buffer {
                        ty: clustered_forward_buffer_binding_type,
                        has_dynamic_offset: false,
                        min_binding_size: Some(
                            ViewClusterBindings::min_size_cluster_offsets_and_counts(
                                clustered_forward_buffer_binding_type,
                            ),
                        ),
                    },
                    count: None,
                },
            ],
            label: Some("mesh_view_layout"),
        });

        let mesh_binding = BindGroupLayoutEntry {
            binding: 0,
            visibility: ShaderStages::VERTEX | ShaderStages::FRAGMENT,
            ty: BindingType::Buffer {
                ty: BufferBindingType::Uniform,
                has_dynamic_offset: true,
                min_binding_size: Some(MeshUniform::min_size()),
            },
            count: None,
        };

        let mesh_layout = render_device.create_bind_group_layout(&BindGroupLayoutDescriptor {
            entries: &[mesh_binding],
            label: Some("mesh_layout"),
        });

        let skinned_mesh_layout =
            render_device.create_bind_group_layout(&BindGroupLayoutDescriptor {
                entries: &[
                    mesh_binding,
                    BindGroupLayoutEntry {
                        binding: 1,
                        visibility: ShaderStages::VERTEX,
                        ty: BindingType::Buffer {
                            ty: BufferBindingType::Uniform,
                            has_dynamic_offset: true,
                            min_binding_size: BufferSize::new(JOINT_BUFFER_SIZE as u64),
                        },
                        count: None,
                    },
                ],
                label: Some("skinned_mesh_layout"),
            });

        // A 1x1x1 'all 1.0' texture to use as a dummy texture to use in place of optional StandardMaterial textures
        let dummy_white_gpu_image = {
            let image = Image::new_fill(
                Extent3d::default(),
                TextureDimension::D2,
                &[255u8; 4],
                TextureFormat::bevy_default(),
            );
            let texture = render_device.create_texture(&image.texture_descriptor);
            let sampler = match image.sampler_descriptor {
                ImageSampler::Default => (**default_sampler).clone(),
                ImageSampler::Descriptor(descriptor) => render_device.create_sampler(&descriptor),
            };

            let format_size = image.texture_descriptor.format.pixel_size();
            render_queue.write_texture(
                ImageCopyTexture {
                    texture: &texture,
                    mip_level: 0,
                    origin: Origin3d::ZERO,
                    aspect: TextureAspect::All,
                },
                &image.data,
                ImageDataLayout {
                    offset: 0,
                    bytes_per_row: Some(
                        std::num::NonZeroU32::new(
                            image.texture_descriptor.size.width * format_size as u32,
                        )
                        .unwrap(),
                    ),
                    rows_per_image: None,
                },
                image.texture_descriptor.size,
            );

            let texture_view = texture.create_view(&TextureViewDescriptor::default());
            GpuImage {
                texture,
                texture_view,
                texture_format: image.texture_descriptor.format,
                sampler,
                size: Vec2::new(
                    image.texture_descriptor.size.width as f32,
                    image.texture_descriptor.size.height as f32,
                ),
            }
        };
        MeshPipeline {
            view_layout,
            mesh_layout,
            skinned_mesh_layout,
            clustered_forward_buffer_binding_type,
            dummy_white_gpu_image,
            pbr_debug: PbrDebug::None,
        }
    }
}

impl MeshPipeline {
    pub fn get_image_texture<'a>(
        &'a self,
        gpu_images: &'a RenderAssets<Image>,
        handle_option: &Option<Handle<Image>>,
    ) -> Option<(&'a TextureView, &'a Sampler)> {
        if let Some(handle) = handle_option {
            let gpu_image = gpu_images.get(handle)?;
            Some((&gpu_image.texture_view, &gpu_image.sampler))
        } else {
            Some((
                &self.dummy_white_gpu_image.texture_view,
                &self.dummy_white_gpu_image.sampler,
            ))
        }
    }
}

bitflags::bitflags! {
    #[repr(transparent)]
    // NOTE: Apparently quadro drivers support up to 64x MSAA.
    /// MSAA uses the highest 6 bits for the MSAA sample count - 1 to support up to 64x MSAA.
    pub struct MeshPipelineKey: u32 {
        const NONE                        = 0;
        const TRANSPARENT_MAIN_PASS       = (1 << 0);
        const MSAA_RESERVED_BITS          = MeshPipelineKey::MSAA_MASK_BITS << MeshPipelineKey::MSAA_SHIFT_BITS;
        const PRIMITIVE_TOPOLOGY_RESERVED_BITS = MeshPipelineKey::PRIMITIVE_TOPOLOGY_MASK_BITS << MeshPipelineKey::PRIMITIVE_TOPOLOGY_SHIFT_BITS;
    }
}

impl MeshPipelineKey {
    const MSAA_MASK_BITS: u32 = 0b111111;
    const MSAA_SHIFT_BITS: u32 = 32 - 6;
    const PRIMITIVE_TOPOLOGY_MASK_BITS: u32 = 0b111;
    const PRIMITIVE_TOPOLOGY_SHIFT_BITS: u32 = Self::MSAA_SHIFT_BITS - 3;

    pub fn from_msaa_samples(msaa_samples: u32) -> Self {
        let msaa_bits = ((msaa_samples - 1) & Self::MSAA_MASK_BITS) << Self::MSAA_SHIFT_BITS;
        MeshPipelineKey::from_bits(msaa_bits).unwrap()
    }

    pub fn msaa_samples(&self) -> u32 {
        ((self.bits >> Self::MSAA_SHIFT_BITS) & Self::MSAA_MASK_BITS) + 1
    }

    pub fn from_primitive_topology(primitive_topology: PrimitiveTopology) -> Self {
        let primitive_topology_bits = ((primitive_topology as u32)
            & Self::PRIMITIVE_TOPOLOGY_MASK_BITS)
            << Self::PRIMITIVE_TOPOLOGY_SHIFT_BITS;
        MeshPipelineKey::from_bits(primitive_topology_bits).unwrap()
    }

    pub fn primitive_topology(&self) -> PrimitiveTopology {
        let primitive_topology_bits =
            (self.bits >> Self::PRIMITIVE_TOPOLOGY_SHIFT_BITS) & Self::PRIMITIVE_TOPOLOGY_MASK_BITS;
        match primitive_topology_bits {
            x if x == PrimitiveTopology::PointList as u32 => PrimitiveTopology::PointList,
            x if x == PrimitiveTopology::LineList as u32 => PrimitiveTopology::LineList,
            x if x == PrimitiveTopology::LineStrip as u32 => PrimitiveTopology::LineStrip,
            x if x == PrimitiveTopology::TriangleList as u32 => PrimitiveTopology::TriangleList,
            x if x == PrimitiveTopology::TriangleStrip as u32 => PrimitiveTopology::TriangleStrip,
            _ => PrimitiveTopology::default(),
        }
    }
}

impl SpecializedMeshPipeline for MeshPipeline {
    type Key = MeshPipelineKey;

    fn specialize(
        &self,
        key: Self::Key,
        layout: &MeshVertexBufferLayout,
    ) -> Result<RenderPipelineDescriptor, SpecializedMeshPipelineError> {
        let mut vertex_attributes = vec![
            Mesh::ATTRIBUTE_POSITION.at_shader_location(0),
            Mesh::ATTRIBUTE_NORMAL.at_shader_location(1),
        ];

        let mut shader_defs = Vec::new();
<<<<<<< HEAD
        match self.pbr_debug {
            PbrDebug::None => {}
            PbrDebug::Uvs => shader_defs.push(String::from("UVS")),
            PbrDebug::Depth => shader_defs.push(String::from("DEPTH")),
            PbrDebug::InterpolatedVertexNormals => {
                shader_defs.push(String::from("INTERPOLATED_VERTEX_NORMALS"))
            }
            PbrDebug::InterpolatedVertexTangents => {
                shader_defs.push(String::from("INTERPOLATED_VERTEX_TANGENTS"))
            }
            PbrDebug::TangentSpaceNormalMap => {
                shader_defs.push(String::from("TANGENT_SPACE_NORMAL_MAP"))
            }
            PbrDebug::NormalMappedNormal => shader_defs.push(String::from("NORMAL_MAPPED_NORMAL")),
            PbrDebug::ViewSpaceNormalMappedNormal => shader_defs.push(String::from("VIEW_SPACE_NORMAL_MAPPED_NORMAL")),
            PbrDebug::BaseColor => shader_defs.push(String::from("BASE_COLOR")),
            PbrDebug::BaseColorTexture => shader_defs.push(String::from("BASE_COLOR_TEXTURE")),
            PbrDebug::Emissive => shader_defs.push(String::from("EMISSIVE")),
            PbrDebug::EmissiveTexture => shader_defs.push(String::from("EMISSIVE_TEXTURE")),
            PbrDebug::Roughness => shader_defs.push(String::from("ROUGHNESS")),
            PbrDebug::RoughnessTexture => shader_defs.push(String::from("ROUGHNESS_TEXTURE")),
            PbrDebug::Metallic => shader_defs.push(String::from("METALLIC")),
            PbrDebug::MetallicTexture => shader_defs.push(String::from("METALLIC_TEXTURE")),
            PbrDebug::Reflectance => shader_defs.push(String::from("REFLECTANCE")),
            PbrDebug::OcclusionTexture => shader_defs.push(String::from("OCCLUSION_TEXTURE")),
            PbrDebug::Opaque => shader_defs.push(String::from("OPAQUE")),
            PbrDebug::AlphaMask => shader_defs.push(String::from("ALPHA_MASK")),
            PbrDebug::AlphaBlend => shader_defs.push(String::from("ALPHA_BLEND")),
            PbrDebug::ClusteredForwardDebugZSlices => {
                shader_defs.push(String::from("CLUSTERED_FORWARD_DEBUG_Z_SLICES"))
            }
            PbrDebug::ClusteredForwardDebugClusterLightComplexity => shader_defs.push(
                String::from("CLUSTERED_FORWARD_DEBUG_CLUSTER_LIGHT_COMPLEXITY"),
            ),
            PbrDebug::ClusteredForwardDebugClusterCoherency => {
                shader_defs.push(String::from("CLUSTERED_FORWARD_DEBUG_CLUSTER_COHERENCY"))
            }
        }
=======
        if layout.contains(Mesh::ATTRIBUTE_UV_0) {
            shader_defs.push(String::from("VERTEX_UVS"));
            vertex_attributes.push(Mesh::ATTRIBUTE_UV_0.at_shader_location(2));
        }

>>>>>>> c2b332f9
        if layout.contains(Mesh::ATTRIBUTE_TANGENT) {
            shader_defs.push(String::from("VERTEX_TANGENTS"));
            vertex_attributes.push(Mesh::ATTRIBUTE_TANGENT.at_shader_location(3));
        }

        if layout.contains(Mesh::ATTRIBUTE_COLOR) {
            shader_defs.push(String::from("VERTEX_COLORS"));
            vertex_attributes.push(Mesh::ATTRIBUTE_COLOR.at_shader_location(4));
        }

        let mut bind_group_layout = vec![self.view_layout.clone()];
        if layout.contains(Mesh::ATTRIBUTE_JOINT_INDEX)
            && layout.contains(Mesh::ATTRIBUTE_JOINT_WEIGHT)
        {
            shader_defs.push(String::from("SKINNED"));
            vertex_attributes.push(Mesh::ATTRIBUTE_JOINT_INDEX.at_shader_location(5));
            vertex_attributes.push(Mesh::ATTRIBUTE_JOINT_WEIGHT.at_shader_location(6));
            bind_group_layout.push(self.skinned_mesh_layout.clone());
        } else {
            bind_group_layout.push(self.mesh_layout.clone());
        };

        let vertex_buffer_layout = layout.get_layout(&vertex_attributes)?;

        let (label, blend, depth_write_enabled);
        if key.contains(MeshPipelineKey::TRANSPARENT_MAIN_PASS) {
            label = "transparent_mesh_pipeline".into();
            blend = Some(BlendState::ALPHA_BLENDING);
            // For the transparent pass, fragments that are closer will be alpha blended
            // but their depth is not written to the depth buffer
            depth_write_enabled = false;
        } else {
            label = "opaque_mesh_pipeline".into();
            blend = Some(BlendState::REPLACE);
            // For the opaque and alpha mask passes, fragments that are closer will replace
            // the current fragment value in the output and the depth is written to the
            // depth buffer
            depth_write_enabled = true;
        }

        Ok(RenderPipelineDescriptor {
            vertex: VertexState {
                shader: MESH_SHADER_HANDLE.typed::<Shader>(),
                entry_point: "vertex".into(),
                shader_defs: shader_defs.clone(),
                buffers: vec![vertex_buffer_layout],
            },
            fragment: Some(FragmentState {
                shader: MESH_SHADER_HANDLE.typed::<Shader>(),
                shader_defs,
                entry_point: "fragment".into(),
                targets: vec![Some(ColorTargetState {
                    format: TextureFormat::bevy_default(),
                    blend,
                    write_mask: ColorWrites::ALL,
                })],
            }),
            layout: Some(bind_group_layout),
            primitive: PrimitiveState {
                front_face: FrontFace::Ccw,
                cull_mode: Some(Face::Back),
                unclipped_depth: false,
                polygon_mode: PolygonMode::Fill,
                conservative: false,
                topology: key.primitive_topology(),
                strip_index_format: None,
            },
            depth_stencil: Some(DepthStencilState {
                format: TextureFormat::Depth32Float,
                depth_write_enabled,
                depth_compare: CompareFunction::Greater,
                stencil: StencilState {
                    front: StencilFaceState::IGNORE,
                    back: StencilFaceState::IGNORE,
                    read_mask: 0,
                    write_mask: 0,
                },
                bias: DepthBiasState {
                    constant: 0,
                    slope_scale: 0.0,
                    clamp: 0.0,
                },
            }),
            multisample: MultisampleState {
                count: key.msaa_samples(),
                mask: !0,
                alpha_to_coverage_enabled: false,
            },
            label: Some(label),
        })
    }
}

pub struct MeshBindGroup {
    pub normal: BindGroup,
    pub skinned: Option<BindGroup>,
}

pub fn queue_mesh_bind_group(
    mut commands: Commands,
    mesh_pipeline: Res<MeshPipeline>,
    render_device: Res<RenderDevice>,
    mesh_uniforms: Res<ComponentUniforms<MeshUniform>>,
    skinned_mesh_uniform: Res<SkinnedMeshUniform>,
) {
    if let Some(mesh_binding) = mesh_uniforms.uniforms().binding() {
        let mut mesh_bind_group = MeshBindGroup {
            normal: render_device.create_bind_group(&BindGroupDescriptor {
                entries: &[BindGroupEntry {
                    binding: 0,
                    resource: mesh_binding.clone(),
                }],
                label: Some("mesh_bind_group"),
                layout: &mesh_pipeline.mesh_layout,
            }),
            skinned: None,
        };

        if let Some(skinned_joints_buffer) = skinned_mesh_uniform.buffer.buffer() {
            mesh_bind_group.skinned = Some(render_device.create_bind_group(&BindGroupDescriptor {
                entries: &[
                    BindGroupEntry {
                        binding: 0,
                        resource: mesh_binding,
                    },
                    BindGroupEntry {
                        binding: 1,
                        resource: BindingResource::Buffer(BufferBinding {
                            buffer: skinned_joints_buffer,
                            offset: 0,
                            size: Some(NonZeroU64::new(JOINT_BUFFER_SIZE as u64).unwrap()),
                        }),
                    },
                ],
                label: Some("skinned_mesh_bind_group"),
                layout: &mesh_pipeline.skinned_mesh_layout,
            }));
        }
        commands.insert_resource(mesh_bind_group);
    }
}

// NOTE: This is using BufferVec because it is using a trick to allow a fixed-size array
// in a uniform buffer to be used like a variable-sized array by only writing the valid data
// into the buffer, knowing the number of valid items starting from the dynamic offset, and
// ignoring the rest, whether they're valid for other dynamic offsets or not. This trick may
// be supported later in encase, and then we should make use of it.

pub struct SkinnedMeshUniform {
    pub buffer: BufferVec<Mat4>,
}

impl Default for SkinnedMeshUniform {
    fn default() -> Self {
        Self {
            buffer: BufferVec::new(BufferUsages::UNIFORM),
        }
    }
}

pub fn prepare_skinned_meshes(
    render_device: Res<RenderDevice>,
    render_queue: Res<RenderQueue>,
    extracted_joints: Res<ExtractedJoints>,
    mut skinned_mesh_uniform: ResMut<SkinnedMeshUniform>,
) {
    if extracted_joints.buffer.is_empty() {
        return;
    }

    skinned_mesh_uniform.buffer.clear();
    skinned_mesh_uniform
        .buffer
        .reserve(extracted_joints.buffer.len(), &render_device);
    for joint in &extracted_joints.buffer {
        skinned_mesh_uniform.buffer.push(*joint);
    }
    skinned_mesh_uniform
        .buffer
        .write_buffer(&render_device, &render_queue);
}

#[derive(Component)]
pub struct MeshViewBindGroup {
    pub value: BindGroup,
}

#[allow(clippy::too_many_arguments)]
pub fn queue_mesh_view_bind_groups(
    mut commands: Commands,
    render_device: Res<RenderDevice>,
    mesh_pipeline: Res<MeshPipeline>,
    shadow_pipeline: Res<ShadowPipeline>,
    light_meta: Res<LightMeta>,
    global_light_meta: Res<GlobalLightMeta>,
    view_uniforms: Res<ViewUniforms>,
    views: Query<(Entity, &ViewShadowBindings, &ViewClusterBindings)>,
) {
    if let (Some(view_binding), Some(light_binding), Some(point_light_binding)) = (
        view_uniforms.uniforms.binding(),
        light_meta.view_gpu_lights.binding(),
        global_light_meta.gpu_point_lights.binding(),
    ) {
        for (entity, view_shadow_bindings, view_cluster_bindings) in &views {
            let view_bind_group = render_device.create_bind_group(&BindGroupDescriptor {
                entries: &[
                    BindGroupEntry {
                        binding: 0,
                        resource: view_binding.clone(),
                    },
                    BindGroupEntry {
                        binding: 1,
                        resource: light_binding.clone(),
                    },
                    BindGroupEntry {
                        binding: 2,
                        resource: BindingResource::TextureView(
                            &view_shadow_bindings.point_light_depth_texture_view,
                        ),
                    },
                    BindGroupEntry {
                        binding: 3,
                        resource: BindingResource::Sampler(&shadow_pipeline.point_light_sampler),
                    },
                    BindGroupEntry {
                        binding: 4,
                        resource: BindingResource::TextureView(
                            &view_shadow_bindings.directional_light_depth_texture_view,
                        ),
                    },
                    BindGroupEntry {
                        binding: 5,
                        resource: BindingResource::Sampler(
                            &shadow_pipeline.directional_light_sampler,
                        ),
                    },
                    BindGroupEntry {
                        binding: 6,
                        resource: point_light_binding.clone(),
                    },
                    BindGroupEntry {
                        binding: 7,
                        resource: view_cluster_bindings.light_index_lists_binding().unwrap(),
                    },
                    BindGroupEntry {
                        binding: 8,
                        resource: view_cluster_bindings.offsets_and_counts_binding().unwrap(),
                    },
                ],
                label: Some("mesh_view_bind_group"),
                layout: &mesh_pipeline.view_layout,
            });

            commands.entity(entity).insert(MeshViewBindGroup {
                value: view_bind_group,
            });
        }
    }
}

pub struct SetMeshViewBindGroup<const I: usize>;
impl<const I: usize> EntityRenderCommand for SetMeshViewBindGroup<I> {
    type Param = SQuery<(
        Read<ViewUniformOffset>,
        Read<ViewLightsUniformOffset>,
        Read<MeshViewBindGroup>,
    )>;
    #[inline]
    fn render<'w>(
        view: Entity,
        _item: Entity,
        view_query: SystemParamItem<'w, '_, Self::Param>,
        pass: &mut TrackedRenderPass<'w>,
    ) -> RenderCommandResult {
        let (view_uniform, view_lights, mesh_view_bind_group) = view_query.get_inner(view).unwrap();
        pass.set_bind_group(
            I,
            &mesh_view_bind_group.value,
            &[view_uniform.offset, view_lights.offset],
        );

        RenderCommandResult::Success
    }
}

pub struct SetMeshBindGroup<const I: usize>;
impl<const I: usize> EntityRenderCommand for SetMeshBindGroup<I> {
    type Param = (
        SRes<MeshBindGroup>,
        SQuery<(
            Read<DynamicUniformIndex<MeshUniform>>,
            Option<Read<SkinnedMeshJoints>>,
        )>,
    );
    #[inline]
    fn render<'w>(
        _view: Entity,
        item: Entity,
        (mesh_bind_group, mesh_query): SystemParamItem<'w, '_, Self::Param>,
        pass: &mut TrackedRenderPass<'w>,
    ) -> RenderCommandResult {
        let (mesh_index, skinned_mesh_joints) = mesh_query.get(item).unwrap();
        if let Some(joints) = skinned_mesh_joints {
            pass.set_bind_group(
                I,
                mesh_bind_group.into_inner().skinned.as_ref().unwrap(),
                &[mesh_index.index(), joints.index],
            );
        } else {
            pass.set_bind_group(
                I,
                &mesh_bind_group.into_inner().normal,
                &[mesh_index.index()],
            );
        }
        RenderCommandResult::Success
    }
}

pub struct DrawMesh;
impl EntityRenderCommand for DrawMesh {
    type Param = (SRes<RenderAssets<Mesh>>, SQuery<Read<Handle<Mesh>>>);
    #[inline]
    fn render<'w>(
        _view: Entity,
        item: Entity,
        (meshes, mesh_query): SystemParamItem<'w, '_, Self::Param>,
        pass: &mut TrackedRenderPass<'w>,
    ) -> RenderCommandResult {
        let mesh_handle = mesh_query.get(item).unwrap();
        if let Some(gpu_mesh) = meshes.into_inner().get(mesh_handle) {
            pass.set_vertex_buffer(0, gpu_mesh.vertex_buffer.slice(..));
            match &gpu_mesh.buffer_info {
                GpuBufferInfo::Indexed {
                    buffer,
                    index_format,
                    count,
                } => {
                    pass.set_index_buffer(buffer.slice(..), 0, *index_format);
                    pass.draw_indexed(0..*count, 0, 0..1);
                }
                GpuBufferInfo::NonIndexed { vertex_count } => {
                    pass.draw(0..*vertex_count, 0..1);
                }
            }
            RenderCommandResult::Success
        } else {
            RenderCommandResult::Failure
        }
    }
}

#[cfg(test)]
mod tests {
    use super::MeshPipelineKey;
    #[test]
    fn mesh_key_msaa_samples() {
        for i in 1..=64 {
            assert_eq!(MeshPipelineKey::from_msaa_samples(i).msaa_samples(), i);
        }
    }
}<|MERGE_RESOLUTION|>--- conflicted
+++ resolved
@@ -1,13 +1,7 @@
 use crate::{
-<<<<<<< HEAD
-    GlobalLightMeta, GpuLights, LightMeta, MaterialPipeline, NotShadowCaster, NotShadowReceiver,
-    ShadowPipeline, StandardMaterial, ViewClusterBindings, ViewLightsUniformOffset,
-    ViewShadowBindings, CLUSTERED_FORWARD_STORAGE_BUFFER_COUNT,
-=======
-    GlobalLightMeta, GpuLights, GpuPointLights, LightMeta, NotShadowCaster, NotShadowReceiver,
-    ShadowPipeline, ViewClusterBindings, ViewLightsUniformOffset, ViewShadowBindings,
-    CLUSTERED_FORWARD_STORAGE_BUFFER_COUNT,
->>>>>>> c2b332f9
+    GlobalLightMeta, GpuLights, GpuPointLights, LightMeta, MaterialPipeline, NotShadowCaster,
+    NotShadowReceiver, ShadowPipeline, StandardMaterial, ViewClusterBindings,
+    ViewLightsUniformOffset, ViewShadowBindings, CLUSTERED_FORWARD_STORAGE_BUFFER_COUNT,
 };
 use bevy_app::Plugin;
 use bevy_asset::{load_internal_asset, Assets, Handle, HandleUntyped};
@@ -31,11 +25,7 @@
         BevyDefault, DefaultImageSampler, GpuImage, Image, ImageSampler, TextureFormatPixelInfo,
     },
     view::{ComputedVisibility, ViewUniform, ViewUniformOffset, ViewUniforms},
-<<<<<<< HEAD
-    RenderApp, RenderStage, RenderWorld,
-=======
     Extract, RenderApp, RenderStage,
->>>>>>> c2b332f9
 };
 use bevy_transform::components::GlobalTransform;
 use std::num::NonZeroU64;
@@ -257,15 +247,17 @@
     }
 }
 
-fn extract_pbr_debug(mut render_world: ResMut<RenderWorld>, pbr_debug: Res<PbrDebug>) {
+fn extract_pbr_debug(
+    pbr_debug: Extract<Res<PbrDebug>>,
+    mut mesh_pipeline: ResMut<MeshPipeline>,
+    mut material_pipeline: ResMut<MaterialPipeline<StandardMaterial>>,
+    mut specialized_mesh_pipelines: ResMut<
+        SpecializedMeshPipelines<MaterialPipeline<StandardMaterial>>,
+    >,
+) {
     if pbr_debug.is_changed() {
-        let mut mesh_pipeline = render_world.resource_mut::<MeshPipeline>();
         mesh_pipeline.pbr_debug = pbr_debug.clone();
-        let mut material_pipeline =
-            render_world.resource_mut::<MaterialPipeline<StandardMaterial>>();
         material_pipeline.mesh_pipeline.pbr_debug = pbr_debug.clone();
-        let mut specialized_mesh_pipelines = render_world
-            .resource_mut::<SpecializedMeshPipelines<MaterialPipeline<StandardMaterial>>>();
         specialized_mesh_pipelines.invalidate();
     }
 }
@@ -614,52 +606,11 @@
         ];
 
         let mut shader_defs = Vec::new();
-<<<<<<< HEAD
-        match self.pbr_debug {
-            PbrDebug::None => {}
-            PbrDebug::Uvs => shader_defs.push(String::from("UVS")),
-            PbrDebug::Depth => shader_defs.push(String::from("DEPTH")),
-            PbrDebug::InterpolatedVertexNormals => {
-                shader_defs.push(String::from("INTERPOLATED_VERTEX_NORMALS"))
-            }
-            PbrDebug::InterpolatedVertexTangents => {
-                shader_defs.push(String::from("INTERPOLATED_VERTEX_TANGENTS"))
-            }
-            PbrDebug::TangentSpaceNormalMap => {
-                shader_defs.push(String::from("TANGENT_SPACE_NORMAL_MAP"))
-            }
-            PbrDebug::NormalMappedNormal => shader_defs.push(String::from("NORMAL_MAPPED_NORMAL")),
-            PbrDebug::ViewSpaceNormalMappedNormal => shader_defs.push(String::from("VIEW_SPACE_NORMAL_MAPPED_NORMAL")),
-            PbrDebug::BaseColor => shader_defs.push(String::from("BASE_COLOR")),
-            PbrDebug::BaseColorTexture => shader_defs.push(String::from("BASE_COLOR_TEXTURE")),
-            PbrDebug::Emissive => shader_defs.push(String::from("EMISSIVE")),
-            PbrDebug::EmissiveTexture => shader_defs.push(String::from("EMISSIVE_TEXTURE")),
-            PbrDebug::Roughness => shader_defs.push(String::from("ROUGHNESS")),
-            PbrDebug::RoughnessTexture => shader_defs.push(String::from("ROUGHNESS_TEXTURE")),
-            PbrDebug::Metallic => shader_defs.push(String::from("METALLIC")),
-            PbrDebug::MetallicTexture => shader_defs.push(String::from("METALLIC_TEXTURE")),
-            PbrDebug::Reflectance => shader_defs.push(String::from("REFLECTANCE")),
-            PbrDebug::OcclusionTexture => shader_defs.push(String::from("OCCLUSION_TEXTURE")),
-            PbrDebug::Opaque => shader_defs.push(String::from("OPAQUE")),
-            PbrDebug::AlphaMask => shader_defs.push(String::from("ALPHA_MASK")),
-            PbrDebug::AlphaBlend => shader_defs.push(String::from("ALPHA_BLEND")),
-            PbrDebug::ClusteredForwardDebugZSlices => {
-                shader_defs.push(String::from("CLUSTERED_FORWARD_DEBUG_Z_SLICES"))
-            }
-            PbrDebug::ClusteredForwardDebugClusterLightComplexity => shader_defs.push(
-                String::from("CLUSTERED_FORWARD_DEBUG_CLUSTER_LIGHT_COMPLEXITY"),
-            ),
-            PbrDebug::ClusteredForwardDebugClusterCoherency => {
-                shader_defs.push(String::from("CLUSTERED_FORWARD_DEBUG_CLUSTER_COHERENCY"))
-            }
-        }
-=======
         if layout.contains(Mesh::ATTRIBUTE_UV_0) {
             shader_defs.push(String::from("VERTEX_UVS"));
             vertex_attributes.push(Mesh::ATTRIBUTE_UV_0.at_shader_location(2));
         }
 
->>>>>>> c2b332f9
         if layout.contains(Mesh::ATTRIBUTE_TANGENT) {
             shader_defs.push(String::from("VERTEX_TANGENTS"));
             vertex_attributes.push(Mesh::ATTRIBUTE_TANGENT.at_shader_location(3));
@@ -683,6 +634,69 @@
         };
 
         let vertex_buffer_layout = layout.get_layout(&vertex_attributes)?;
+
+        match self.pbr_debug {
+            PbrDebug::None
+            | PbrDebug::Opaque
+            | PbrDebug::AlphaMask
+            | PbrDebug::AlphaBlend
+            | PbrDebug::ClusteredForwardDebugClusterCoherency
+            | PbrDebug::ClusteredForwardDebugClusterLightComplexity
+            | PbrDebug::ClusteredForwardDebugZSlices => {}
+            _ => shader_defs.push(String::from("PBR_DEBUG")),
+        }
+        match self.pbr_debug {
+            PbrDebug::None => {}
+            PbrDebug::Uvs => shader_defs.push(String::from("PBR_DEBUG_UVS")),
+            PbrDebug::Depth => shader_defs.push(String::from("PBR_DEBUG_DEPTH")),
+            PbrDebug::InterpolatedVertexNormals => {
+                shader_defs.push(String::from("PBR_DEBUG_INTERPOLATED_VERTEX_NORMALS"))
+            }
+            PbrDebug::InterpolatedVertexTangents => {
+                shader_defs.push(String::from("PBR_DEBUG_INTERPOLATED_VERTEX_TANGENTS"))
+            }
+            PbrDebug::TangentSpaceNormalMap => {
+                shader_defs.push(String::from("PBR_DEBUG_TANGENT_SPACE_NORMAL_MAP"))
+            }
+            PbrDebug::NormalMappedNormal => {
+                shader_defs.push(String::from("PBR_DEBUG_NORMAL_MAPPED_NORMAL"))
+            }
+            PbrDebug::ViewSpaceNormalMappedNormal => {
+                shader_defs.push(String::from("PBR_DEBUG_VIEW_SPACE_NORMAL_MAPPED_NORMAL"))
+            }
+            PbrDebug::BaseColor => shader_defs.push(String::from("PBR_DEBUG_BASE_COLOR")),
+            PbrDebug::BaseColorTexture => {
+                shader_defs.push(String::from("PBR_DEBUG_BASE_COLOR_TEXTURE"))
+            }
+            PbrDebug::Emissive => shader_defs.push(String::from("PBR_DEBUG_EMISSIVE")),
+            PbrDebug::EmissiveTexture => {
+                shader_defs.push(String::from("PBR_DEBUG_EMISSIVE_TEXTURE"))
+            }
+            PbrDebug::Roughness => shader_defs.push(String::from("PBR_DEBUG_ROUGHNESS")),
+            PbrDebug::RoughnessTexture => {
+                shader_defs.push(String::from("PBR_DEBUG_ROUGHNESS_TEXTURE"))
+            }
+            PbrDebug::Metallic => shader_defs.push(String::from("PBR_DEBUG_METALLIC")),
+            PbrDebug::MetallicTexture => {
+                shader_defs.push(String::from("PBR_DEBUG_METALLIC_TEXTURE"))
+            }
+            PbrDebug::Reflectance => shader_defs.push(String::from("PBR_DEBUG_REFLECTANCE")),
+            PbrDebug::OcclusionTexture => {
+                shader_defs.push(String::from("PBR_DEBUG_OCCLUSION_TEXTURE"))
+            }
+            PbrDebug::Opaque => shader_defs.push(String::from("PBR_DEBUG_OPAQUE")),
+            PbrDebug::AlphaMask => shader_defs.push(String::from("PBR_DEBUG_ALPHA_MASK")),
+            PbrDebug::AlphaBlend => shader_defs.push(String::from("PBR_DEBUG_ALPHA_BLEND")),
+            PbrDebug::ClusteredForwardDebugZSlices => {
+                shader_defs.push(String::from("CLUSTERED_FORWARD_DEBUG_Z_SLICES"))
+            }
+            PbrDebug::ClusteredForwardDebugClusterLightComplexity => shader_defs.push(
+                String::from("CLUSTERED_FORWARD_DEBUG_CLUSTER_LIGHT_COMPLEXITY"),
+            ),
+            PbrDebug::ClusteredForwardDebugClusterCoherency => {
+                shader_defs.push(String::from("CLUSTERED_FORWARD_DEBUG_CLUSTER_COHERENCY"))
+            }
+        }
 
         let (label, blend, depth_write_enabled);
         if key.contains(MeshPipelineKey::TRANSPARENT_MAIN_PASS) {
