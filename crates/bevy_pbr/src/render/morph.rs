--- conflicted
+++ resolved
@@ -3,6 +3,7 @@
 use bevy_derive::{Deref, DerefMut};
 use bevy_ecs::prelude::*;
 use bevy_render::{
+    batching::NoAutomaticBatching,
     mesh::morph::{MeshMorphWeights, MAX_MORPH_WEIGHTS},
     render_resource::{BufferUsages, BufferVec},
     renderer::{RenderDevice, RenderQueue},
@@ -16,10 +17,15 @@
 pub struct MorphIndex {
     pub(super) index: u32,
 }
+
+#[derive(Default, Resource, Deref, DerefMut)]
+pub struct MorphIndices(PassHashMap<Entity, MorphIndex>);
+
 #[derive(Resource)]
 pub struct MorphUniform {
     pub buffer: BufferVec<f32>,
 }
+
 impl Default for MorphUniform {
     fn default() -> Self {
         Self {
@@ -44,6 +50,7 @@
 const fn can_align(step: usize, target: usize) -> bool {
     step % target == 0 || target % step == 0
 }
+
 const WGPU_MIN_ALIGN: usize = 256;
 
 /// Align a [`BufferVec`] to `N` bytes by padding the end with `T::default()` values.
@@ -70,20 +77,14 @@
     buffer.extend(iter::repeat_with(T::default).take(ts_to_add));
 }
 
-<<<<<<< HEAD
-#[derive(Default, Resource, Deref, DerefMut)]
-pub struct MorphInstances(PassHashMap<Entity, MorphIndex>);
-
-=======
 // Notes on implementation: see comment on top of the extract_skins system in skin module.
 // This works similarly, but for `f32` instead of `Mat4`
->>>>>>> bc1f33d5
 pub fn extract_morphs(
-    mut morph_instances: ResMut<MorphInstances>,
+    mut morph_indices: ResMut<MorphIndices>,
     mut uniform: ResMut<MorphUniform>,
     query: Extract<Query<(Entity, &ViewVisibility, &MeshMorphWeights)>>,
 ) {
-    morph_instances.clear();
+    morph_indices.clear();
     uniform.buffer.clear();
 
     for (entity, view_visibility, morph_weights) in &query {
@@ -97,6 +98,17 @@
         add_to_alignment::<f32>(&mut uniform.buffer);
 
         let index = (start * mem::size_of::<f32>()) as u32;
-        morph_instances.insert(entity, MorphIndex { index });
+        morph_indices.insert(entity, MorphIndex { index });
+    }
+}
+
+// NOTE: Because morph targets require per-morph target texture bindings, they cannot
+// currently be batched.
+pub fn no_automatic_morph_batching(
+    mut commands: Commands,
+    query: Query<Entity, (With<MeshMorphWeights>, Without<NoAutomaticBatching>)>,
+) {
+    for entity in &query {
+        commands.entity(entity).insert(NoAutomaticBatching);
     }
 }