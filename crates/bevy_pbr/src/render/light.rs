use crate::{
    directional_light_order, point_light_order, AlphaMode, AmbientLight, Cascade,
    CascadeShadowConfig, Cascades, CascadesVisibleEntities, Clusters, CubemapVisibleEntities,
    DirectionalLight, DirectionalLightShadowMap, DrawPrepass, EnvironmentMapLight,
    GlobalVisiblePointLights, Material, MaterialPipelineKey, MeshPipeline, MeshPipelineKey,
    NotShadowCaster, PointLight, PointLightShadowMap, PrepassPipeline, RenderMaterials, SpotLight,
    VisiblePointLights,
};
use bevy_asset::Handle;
use bevy_core_pipeline::core_3d::Transparent3d;
use bevy_ecs::prelude::*;
use bevy_math::{Mat4, UVec3, UVec4, Vec2, Vec3, Vec3Swizzles, Vec4, Vec4Swizzles};
use bevy_render::{
    camera::Camera,
    color::Color,
    mesh::Mesh,
    render_asset::RenderAssets,
    render_graph::{Node, NodeRunError, RenderGraphContext},
    render_phase::{
        CachedRenderPipelinePhaseItem, DrawFunctionId, DrawFunctions, PhaseItem, RenderPhase,
    },
    render_resource::*,
    renderer::{RenderContext, RenderDevice, RenderQueue},
    texture::*,
    view::{ExtractedView, ViewVisibility, VisibleEntities},
    Extract,
};
use bevy_transform::{components::GlobalTransform, prelude::Transform};
use bevy_utils::{
    tracing::{error, warn},
    HashMap,
};
use nonmax::NonMaxU32;
use std::{hash::Hash, num::NonZeroU64, ops::Range};

#[derive(Component)]
pub struct ExtractedPointLight {
    color: Color,
    /// luminous intensity in lumens per steradian
    intensity: f32,
    range: f32,
    radius: f32,
    transform: GlobalTransform,
    shadows_enabled: bool,
    shadow_depth_bias: f32,
    shadow_normal_bias: f32,
    spot_light_angles: Option<(f32, f32)>,
}

#[derive(Component, Debug)]
pub struct ExtractedDirectionalLight {
    color: Color,
    illuminance: f32,
    transform: GlobalTransform,
    shadows_enabled: bool,
    shadow_depth_bias: f32,
    shadow_normal_bias: f32,
    cascade_shadow_config: CascadeShadowConfig,
    cascades: HashMap<Entity, Vec<Cascade>>,
}

#[derive(Copy, Clone, ShaderType, Default, Debug)]
pub struct GpuPointLight {
    // For point lights: the lower-right 2x2 values of the projection matrix [2][2] [2][3] [3][2] [3][3]
    // For spot lights: 2 components of the direction (x,z), spot_scale and spot_offset
    light_custom_data: Vec4,
    color_inverse_square_range: Vec4,
    position_radius: Vec4,
    flags: u32,
    shadow_depth_bias: f32,
    shadow_normal_bias: f32,
    spot_light_tan_angle: f32,
}

#[derive(ShaderType)]
pub struct GpuPointLightsUniform {
    data: Box<[GpuPointLight; MAX_UNIFORM_BUFFER_POINT_LIGHTS]>,
}

impl Default for GpuPointLightsUniform {
    fn default() -> Self {
        Self {
            data: Box::new([GpuPointLight::default(); MAX_UNIFORM_BUFFER_POINT_LIGHTS]),
        }
    }
}

#[derive(ShaderType, Default)]
pub struct GpuPointLightsStorage {
    #[size(runtime)]
    data: Vec<GpuPointLight>,
}

pub enum GpuPointLights {
    Uniform(UniformBuffer<GpuPointLightsUniform>),
    Storage(StorageBuffer<GpuPointLightsStorage>),
}

impl GpuPointLights {
    fn new(buffer_binding_type: BufferBindingType) -> Self {
        match buffer_binding_type {
            BufferBindingType::Storage { .. } => Self::storage(),
            BufferBindingType::Uniform => Self::uniform(),
        }
    }

    fn uniform() -> Self {
        Self::Uniform(UniformBuffer::default())
    }

    fn storage() -> Self {
        Self::Storage(StorageBuffer::default())
    }

    fn set(&mut self, mut lights: Vec<GpuPointLight>) {
        match self {
            GpuPointLights::Uniform(buffer) => {
                let len = lights.len().min(MAX_UNIFORM_BUFFER_POINT_LIGHTS);
                let src = &lights[..len];
                let dst = &mut buffer.get_mut().data[..len];
                dst.copy_from_slice(src);
            }
            GpuPointLights::Storage(buffer) => {
                buffer.get_mut().data.clear();
                buffer.get_mut().data.append(&mut lights);
            }
        }
    }

    fn write_buffer(&mut self, render_device: &RenderDevice, render_queue: &RenderQueue) {
        match self {
            GpuPointLights::Uniform(buffer) => buffer.write_buffer(render_device, render_queue),
            GpuPointLights::Storage(buffer) => buffer.write_buffer(render_device, render_queue),
        }
    }

    pub fn binding(&self) -> Option<BindingResource> {
        match self {
            GpuPointLights::Uniform(buffer) => buffer.binding(),
            GpuPointLights::Storage(buffer) => buffer.binding(),
        }
    }

    pub fn min_size(buffer_binding_type: BufferBindingType) -> NonZeroU64 {
        match buffer_binding_type {
            BufferBindingType::Storage { .. } => GpuPointLightsStorage::min_size(),
            BufferBindingType::Uniform => GpuPointLightsUniform::min_size(),
        }
    }
}

// NOTE: These must match the bit flags in bevy_pbr/src/render/mesh_view_types.wgsl!
bitflags::bitflags! {
    #[repr(transparent)]
    struct PointLightFlags: u32 {
        const SHADOWS_ENABLED            = (1 << 0);
        const SPOT_LIGHT_Y_NEGATIVE      = (1 << 1);
        const NONE                       = 0;
        const UNINITIALIZED              = 0xFFFF;
    }
}

#[derive(Copy, Clone, ShaderType, Default, Debug)]
pub struct GpuDirectionalCascade {
    view_projection: Mat4,
    texel_size: f32,
    far_bound: f32,
}

#[derive(Copy, Clone, ShaderType, Default, Debug)]
pub struct GpuDirectionalLight {
    cascades: [GpuDirectionalCascade; MAX_CASCADES_PER_LIGHT],
    color: Vec4,
    dir_to_light: Vec3,
    flags: u32,
    shadow_depth_bias: f32,
    shadow_normal_bias: f32,
    num_cascades: u32,
    cascades_overlap_proportion: f32,
    depth_texture_base_index: u32,
}

// NOTE: These must match the bit flags in bevy_pbr/src/render/mesh_view_types.wgsl!
bitflags::bitflags! {
    #[repr(transparent)]
    struct DirectionalLightFlags: u32 {
        const SHADOWS_ENABLED            = (1 << 0);
        const NONE                       = 0;
        const UNINITIALIZED              = 0xFFFF;
    }
}

#[derive(Copy, Clone, Debug, ShaderType)]
pub struct GpuLights {
    directional_lights: [GpuDirectionalLight; MAX_DIRECTIONAL_LIGHTS],
    ambient_color: Vec4,
    // xyz are x/y/z cluster dimensions and w is the number of clusters
    cluster_dimensions: UVec4,
    // xy are vec2<f32>(cluster_dimensions.xy) / vec2<f32>(view.width, view.height)
    // z is cluster_dimensions.z / log(far / near)
    // w is cluster_dimensions.z * log(near) / log(far / near)
    cluster_factors: Vec4,
    n_directional_lights: u32,
    // offset from spot light's light index to spot light's shadow map index
    spot_light_shadowmap_offset: i32,
    environment_map_smallest_specular_mip_level: u32,
}

// NOTE: this must be kept in sync with the same constants in pbr.frag
pub const MAX_UNIFORM_BUFFER_POINT_LIGHTS: usize = 256;

//NOTE: When running bevy on Adreno GPU chipsets in WebGL, any value above 1 will result in a crash
// when loading the wgsl "pbr_functions.wgsl" in the function apply_fog.
#[cfg(all(feature = "webgl", target_arch = "wasm32"))]
pub const MAX_DIRECTIONAL_LIGHTS: usize = 1;
#[cfg(any(not(feature = "webgl"), not(target_arch = "wasm32")))]
pub const MAX_DIRECTIONAL_LIGHTS: usize = 10;
#[cfg(any(not(feature = "webgl"), not(target_arch = "wasm32")))]
pub const MAX_CASCADES_PER_LIGHT: usize = 4;
#[cfg(all(feature = "webgl", target_arch = "wasm32"))]
pub const MAX_CASCADES_PER_LIGHT: usize = 1;
pub const SHADOW_FORMAT: TextureFormat = TextureFormat::Depth32Float;

#[derive(Resource, Clone)]
pub struct ShadowSamplers {
    pub point_light_sampler: Sampler,
    pub directional_light_sampler: Sampler,
}

// TODO: this pattern for initializing the shaders / pipeline isn't ideal. this should be handled by the asset system
impl FromWorld for ShadowSamplers {
    fn from_world(world: &mut World) -> Self {
        let render_device = world.resource::<RenderDevice>();

        ShadowSamplers {
            point_light_sampler: render_device.create_sampler(&SamplerDescriptor {
                address_mode_u: AddressMode::ClampToEdge,
                address_mode_v: AddressMode::ClampToEdge,
                address_mode_w: AddressMode::ClampToEdge,
                mag_filter: FilterMode::Linear,
                min_filter: FilterMode::Linear,
                mipmap_filter: FilterMode::Nearest,
                compare: Some(CompareFunction::GreaterEqual),
                ..Default::default()
            }),
            directional_light_sampler: render_device.create_sampler(&SamplerDescriptor {
                address_mode_u: AddressMode::ClampToEdge,
                address_mode_v: AddressMode::ClampToEdge,
                address_mode_w: AddressMode::ClampToEdge,
                mag_filter: FilterMode::Linear,
                min_filter: FilterMode::Linear,
                mipmap_filter: FilterMode::Nearest,
                compare: Some(CompareFunction::GreaterEqual),
                ..Default::default()
            }),
        }
    }
}

#[derive(Component)]
pub struct ExtractedClusterConfig {
    /// Special near value for cluster calculations
    near: f32,
    far: f32,
    /// Number of clusters in `X` / `Y` / `Z` in the view frustum
    dimensions: UVec3,
}

#[derive(Component)]
pub struct ExtractedClustersPointLights {
    data: Vec<VisiblePointLights>,
}

pub fn extract_clusters(
    mut commands: Commands,
    views: Extract<Query<(Entity, &Clusters), With<Camera>>>,
) {
    for (entity, clusters) in &views {
        commands.get_or_spawn(entity).insert((
            ExtractedClustersPointLights {
                data: clusters.lights.clone(),
            },
            ExtractedClusterConfig {
                near: clusters.near,
                far: clusters.far,
                dimensions: clusters.dimensions,
            },
        ));
    }
}

#[allow(clippy::too_many_arguments)]
pub fn extract_lights(
    mut commands: Commands,
    point_light_shadow_map: Extract<Res<PointLightShadowMap>>,
    directional_light_shadow_map: Extract<Res<DirectionalLightShadowMap>>,
    global_point_lights: Extract<Res<GlobalVisiblePointLights>>,
    point_lights: Extract<
        Query<(
            &PointLight,
            &CubemapVisibleEntities,
            &GlobalTransform,
            &ViewVisibility,
        )>,
    >,
    spot_lights: Extract<
        Query<(
            &SpotLight,
            &VisibleEntities,
            &GlobalTransform,
            &ViewVisibility,
        )>,
    >,
    directional_lights: Extract<
        Query<
            (
                Entity,
                &DirectionalLight,
                &CascadesVisibleEntities,
                &Cascades,
                &CascadeShadowConfig,
                &GlobalTransform,
                &ViewVisibility,
            ),
            Without<SpotLight>,
        >,
    >,
    mut previous_point_lights_len: Local<usize>,
    mut previous_spot_lights_len: Local<usize>,
) {
    // NOTE: These shadow map resources are extracted here as they are used here too so this avoids
    // races between scheduling of ExtractResourceSystems and this system.
    if point_light_shadow_map.is_changed() {
        commands.insert_resource(point_light_shadow_map.clone());
    }
    if directional_light_shadow_map.is_changed() {
        commands.insert_resource(directional_light_shadow_map.clone());
    }
    // This is the point light shadow map texel size for one face of the cube as a distance of 1.0
    // world unit from the light.
    // point_light_texel_size = 2.0 * 1.0 * tan(PI / 4.0) / cube face width in texels
    // PI / 4.0 is half the cube face fov, tan(PI / 4.0) = 1.0, so this simplifies to:
    // point_light_texel_size = 2.0 / cube face width in texels
    // NOTE: When using various PCF kernel sizes, this will need to be adjusted, according to:
    // https://catlikecoding.com/unity/tutorials/custom-srp/point-and-spot-shadows/
    let point_light_texel_size = 2.0 / point_light_shadow_map.size as f32;

    let mut point_lights_values = Vec::with_capacity(*previous_point_lights_len);
    for entity in global_point_lights.iter().copied() {
        let Ok((point_light, cubemap_visible_entities, transform, view_visibility)) =
            point_lights.get(entity)
        else {
            continue;
        };
        if !view_visibility.get() {
            continue;
        }
        // TODO: This is very much not ideal. We should be able to re-use the vector memory.
        // However, since exclusive access to the main world in extract is ill-advised, we just clone here.
        let render_cubemap_visible_entities = cubemap_visible_entities.clone();
        let extracted_point_light = ExtractedPointLight {
            color: point_light.color,
            // NOTE: Map from luminous power in lumens to luminous intensity in lumens per steradian
            // for a point light. See https://google.github.io/filament/Filament.html#mjx-eqn-pointLightLuminousPower
            // for details.
            intensity: point_light.intensity / (4.0 * std::f32::consts::PI),
            range: point_light.range,
            radius: point_light.radius,
            transform: *transform,
            shadows_enabled: point_light.shadows_enabled,
            shadow_depth_bias: point_light.shadow_depth_bias,
            // The factor of SQRT_2 is for the worst-case diagonal offset
            shadow_normal_bias: point_light.shadow_normal_bias
                * point_light_texel_size
                * std::f32::consts::SQRT_2,
            spot_light_angles: None,
        };
        point_lights_values.push((
            entity,
            (extracted_point_light, render_cubemap_visible_entities),
        ));
    }
    *previous_point_lights_len = point_lights_values.len();
    commands.insert_or_spawn_batch(point_lights_values);

    let mut spot_lights_values = Vec::with_capacity(*previous_spot_lights_len);
    for entity in global_point_lights.iter().copied() {
        if let Ok((spot_light, visible_entities, transform, view_visibility)) =
            spot_lights.get(entity)
        {
            if !view_visibility.get() {
                continue;
            }
            // TODO: This is very much not ideal. We should be able to re-use the vector memory.
            // However, since exclusive access to the main world in extract is ill-advised, we just clone here.
            let render_visible_entities = visible_entities.clone();
            let texel_size =
                2.0 * spot_light.outer_angle.tan() / directional_light_shadow_map.size as f32;

            spot_lights_values.push((
                entity,
                (
                    ExtractedPointLight {
                        color: spot_light.color,
                        // NOTE: Map from luminous power in lumens to luminous intensity in lumens per steradian
                        // for a point light. See https://google.github.io/filament/Filament.html#mjx-eqn-pointLightLuminousPower
                        // for details.
                        // Note: Filament uses a divisor of PI for spot lights. We choose to use the same 4*PI divisor
                        // in both cases so that toggling between point light and spot light keeps lit areas lit equally,
                        // which seems least surprising for users
                        intensity: spot_light.intensity / (4.0 * std::f32::consts::PI),
                        range: spot_light.range,
                        radius: spot_light.radius,
                        transform: *transform,
                        shadows_enabled: spot_light.shadows_enabled,
                        shadow_depth_bias: spot_light.shadow_depth_bias,
                        // The factor of SQRT_2 is for the worst-case diagonal offset
                        shadow_normal_bias: spot_light.shadow_normal_bias
                            * texel_size
                            * std::f32::consts::SQRT_2,
                        spot_light_angles: Some((spot_light.inner_angle, spot_light.outer_angle)),
                    },
                    render_visible_entities,
                ),
            ));
        }
    }
    *previous_spot_lights_len = spot_lights_values.len();
    commands.insert_or_spawn_batch(spot_lights_values);

    for (
        entity,
        directional_light,
        visible_entities,
        cascades,
        cascade_config,
        transform,
        view_visibility,
    ) in &directional_lights
    {
        if !view_visibility.get() {
            continue;
        }

        // TODO: As above
        let render_visible_entities = visible_entities.clone();
        commands.get_or_spawn(entity).insert((
            ExtractedDirectionalLight {
                color: directional_light.color,
                illuminance: directional_light.illuminance,
                transform: *transform,
                shadows_enabled: directional_light.shadows_enabled,
                shadow_depth_bias: directional_light.shadow_depth_bias,
                // The factor of SQRT_2 is for the worst-case diagonal offset
                shadow_normal_bias: directional_light.shadow_normal_bias * std::f32::consts::SQRT_2,
                cascade_shadow_config: cascade_config.clone(),
                cascades: cascades.cascades.clone(),
            },
            render_visible_entities,
        ));
    }
}

pub(crate) const POINT_LIGHT_NEAR_Z: f32 = 0.1f32;

pub(crate) struct CubeMapFace {
    pub(crate) target: Vec3,
    pub(crate) up: Vec3,
}

// Cubemap faces are [+X, -X, +Y, -Y, +Z, -Z], per https://www.w3.org/TR/webgpu/#texture-view-creation
// Note: Cubemap coordinates are left-handed y-up, unlike the rest of Bevy.
// See https://registry.khronos.org/vulkan/specs/1.2/html/chap16.html#_cube_map_face_selection
//
// For each cubemap face, we take care to specify the appropriate target/up axis such that the rendered
// texture using Bevy's right-handed y-up coordinate space matches the expected cubemap face in
// left-handed y-up cubemap coordinates.
pub(crate) const CUBE_MAP_FACES: [CubeMapFace; 6] = [
    // +X
    CubeMapFace {
        target: Vec3::X,
        up: Vec3::Y,
    },
    // -X
    CubeMapFace {
        target: Vec3::NEG_X,
        up: Vec3::Y,
    },
    // +Y
    CubeMapFace {
        target: Vec3::Y,
        up: Vec3::Z,
    },
    // -Y
    CubeMapFace {
        target: Vec3::NEG_Y,
        up: Vec3::NEG_Z,
    },
    // +Z (with left-handed conventions, pointing forwards)
    CubeMapFace {
        target: Vec3::NEG_Z,
        up: Vec3::Y,
    },
    // -Z (with left-handed conventions, pointing backwards)
    CubeMapFace {
        target: Vec3::Z,
        up: Vec3::Y,
    },
];

fn face_index_to_name(face_index: usize) -> &'static str {
    match face_index {
        0 => "+x",
        1 => "-x",
        2 => "+y",
        3 => "-y",
        4 => "+z",
        5 => "-z",
        _ => "invalid",
    }
}

#[derive(Component)]
pub struct ShadowView {
    pub depth_texture_view: TextureView,
    pub pass_name: String,
}

#[derive(Component)]
pub struct ViewShadowBindings {
    pub point_light_depth_texture: Texture,
    pub point_light_depth_texture_view: TextureView,
    pub directional_light_depth_texture: Texture,
    pub directional_light_depth_texture_view: TextureView,
}

#[derive(Component)]
pub struct ViewLightEntities {
    pub lights: Vec<Entity>,
}

#[derive(Component)]
pub struct ViewLightsUniformOffset {
    pub offset: u32,
}

// NOTE: Clustered-forward rendering requires 3 storage buffer bindings so check that
// at least that many are supported using this constant and SupportedBindingType::from_device()
pub const CLUSTERED_FORWARD_STORAGE_BUFFER_COUNT: u32 = 3;

#[derive(Resource)]
pub struct GlobalLightMeta {
    pub gpu_point_lights: GpuPointLights,
    pub entity_to_index: HashMap<Entity, usize>,
}

impl FromWorld for GlobalLightMeta {
    fn from_world(world: &mut World) -> Self {
        Self::new(
            world
                .resource::<RenderDevice>()
                .get_supported_read_only_binding_type(CLUSTERED_FORWARD_STORAGE_BUFFER_COUNT),
        )
    }
}

impl GlobalLightMeta {
    pub fn new(buffer_binding_type: BufferBindingType) -> Self {
        Self {
            gpu_point_lights: GpuPointLights::new(buffer_binding_type),
            entity_to_index: HashMap::default(),
        }
    }
}

#[derive(Resource, Default)]
pub struct LightMeta {
    pub view_gpu_lights: DynamicUniformBuffer<GpuLights>,
}

#[derive(Component)]
pub enum LightEntity {
    Directional {
        light_entity: Entity,
        cascade_index: usize,
    },
    Point {
        light_entity: Entity,
        face_index: usize,
    },
    Spot {
        light_entity: Entity,
    },
}
pub fn calculate_cluster_factors(
    near: f32,
    far: f32,
    z_slices: f32,
    is_orthographic: bool,
) -> Vec2 {
    if is_orthographic {
        Vec2::new(-near, z_slices / (-far - -near))
    } else {
        let z_slices_of_ln_zfar_over_znear = (z_slices - 1.0) / (far / near).ln();
        Vec2::new(
            z_slices_of_ln_zfar_over_znear,
            near.ln() * z_slices_of_ln_zfar_over_znear,
        )
    }
}

// this method of constructing a basis from a vec3 is used by glam::Vec3::any_orthonormal_pair
// we will also construct it in the fragment shader and need our implementations to match,
// so we reproduce it here to avoid a mismatch if glam changes. we also switch the handedness
// could move this onto transform but it's pretty niche
pub(crate) fn spot_light_view_matrix(transform: &GlobalTransform) -> Mat4 {
    // the matrix z_local (opposite of transform.forward())
    let fwd_dir = transform.back().extend(0.0);

    let sign = 1f32.copysign(fwd_dir.z);
    let a = -1.0 / (fwd_dir.z + sign);
    let b = fwd_dir.x * fwd_dir.y * a;
    let up_dir = Vec4::new(
        1.0 + sign * fwd_dir.x * fwd_dir.x * a,
        sign * b,
        -sign * fwd_dir.x,
        0.0,
    );
    let right_dir = Vec4::new(-b, -sign - fwd_dir.y * fwd_dir.y * a, fwd_dir.y, 0.0);

    Mat4::from_cols(
        right_dir,
        up_dir,
        fwd_dir,
        transform.translation().extend(1.0),
    )
}

pub(crate) fn spot_light_projection_matrix(angle: f32) -> Mat4 {
    // spot light projection FOV is 2x the angle from spot light center to outer edge
    Mat4::perspective_infinite_reverse_rh(angle * 2.0, 1.0, POINT_LIGHT_NEAR_Z)
}

#[allow(clippy::too_many_arguments)]
pub fn prepare_lights(
    mut commands: Commands,
    mut texture_cache: ResMut<TextureCache>,
    images: Res<RenderAssets<Image>>,
    render_device: Res<RenderDevice>,
    render_queue: Res<RenderQueue>,
    mut global_light_meta: ResMut<GlobalLightMeta>,
    mut light_meta: ResMut<LightMeta>,
    views: Query<
        (
            Entity,
            &ExtractedView,
            &ExtractedClusterConfig,
            Option<&EnvironmentMapLight>,
        ),
        With<RenderPhase<Transparent3d>>,
    >,
    ambient_light: Res<AmbientLight>,
    point_light_shadow_map: Res<PointLightShadowMap>,
    directional_light_shadow_map: Res<DirectionalLightShadowMap>,
    mut max_directional_lights_warning_emitted: Local<bool>,
    mut max_cascades_per_light_warning_emitted: Local<bool>,
    point_lights: Query<(Entity, &ExtractedPointLight)>,
    directional_lights: Query<(Entity, &ExtractedDirectionalLight)>,
) {
    light_meta.view_gpu_lights.clear();

    // Pre-calculate for PointLights
    let cube_face_projection =
        Mat4::perspective_infinite_reverse_rh(std::f32::consts::FRAC_PI_2, 1.0, POINT_LIGHT_NEAR_Z);
    let cube_face_rotations = CUBE_MAP_FACES
        .iter()
        .map(|CubeMapFace { target, up }| Transform::IDENTITY.looking_at(*target, *up))
        .collect::<Vec<_>>();

    global_light_meta.entity_to_index.clear();

    let mut point_lights: Vec<_> = point_lights.iter().collect::<Vec<_>>();
    let mut directional_lights: Vec<_> = directional_lights.iter().collect::<Vec<_>>();

    #[cfg(any(not(feature = "webgl"), not(target_arch = "wasm32")))]
    let max_texture_array_layers = render_device.limits().max_texture_array_layers as usize;
    #[cfg(any(not(feature = "webgl"), not(target_arch = "wasm32")))]
    let max_texture_cubes = max_texture_array_layers / 6;
    #[cfg(all(feature = "webgl", target_arch = "wasm32"))]
    let max_texture_array_layers = 1;
    #[cfg(all(feature = "webgl", target_arch = "wasm32"))]
    let max_texture_cubes = 1;

    if !*max_directional_lights_warning_emitted && directional_lights.len() > MAX_DIRECTIONAL_LIGHTS
    {
        warn!(
            "The amount of directional lights of {} is exceeding the supported limit of {}.",
            directional_lights.len(),
            MAX_DIRECTIONAL_LIGHTS
        );
        *max_directional_lights_warning_emitted = true;
    }

    if !*max_cascades_per_light_warning_emitted
        && directional_lights
            .iter()
            .any(|(_, light)| light.cascade_shadow_config.bounds.len() > MAX_CASCADES_PER_LIGHT)
    {
        warn!(
            "The number of cascades configured for a directional light exceeds the supported limit of {}.",
            MAX_CASCADES_PER_LIGHT
        );
        *max_cascades_per_light_warning_emitted = true;
    }

    let point_light_count = point_lights
        .iter()
        .filter(|light| light.1.spot_light_angles.is_none())
        .count();

    let point_light_shadow_maps_count = point_lights
        .iter()
        .filter(|light| light.1.shadows_enabled && light.1.spot_light_angles.is_none())
        .count()
        .min(max_texture_cubes);

    let directional_shadow_enabled_count = directional_lights
        .iter()
        .take(MAX_DIRECTIONAL_LIGHTS)
        .filter(|(_, light)| light.shadows_enabled)
        .count()
        .min(max_texture_array_layers / MAX_CASCADES_PER_LIGHT);

    let spot_light_shadow_maps_count = point_lights
        .iter()
        .filter(|(_, light)| light.shadows_enabled && light.spot_light_angles.is_some())
        .count()
        .min(max_texture_array_layers - directional_shadow_enabled_count * MAX_CASCADES_PER_LIGHT);

    // Sort lights by
    // - point-light vs spot-light, so that we can iterate point lights and spot lights in contiguous blocks in the fragment shader,
    // - then those with shadows enabled first, so that the index can be used to render at most `point_light_shadow_maps_count`
    //   point light shadows and `spot_light_shadow_maps_count` spot light shadow maps,
    // - then by entity as a stable key to ensure that a consistent set of lights are chosen if the light count limit is exceeded.
    point_lights.sort_by(|(entity_1, light_1), (entity_2, light_2)| {
        point_light_order(
            (
                entity_1,
                &light_1.shadows_enabled,
                &light_1.spot_light_angles.is_some(),
            ),
            (
                entity_2,
                &light_2.shadows_enabled,
                &light_2.spot_light_angles.is_some(),
            ),
        )
    });

    // Sort lights by
    // - those with shadows enabled first, so that the index can be used to render at most `directional_light_shadow_maps_count`
    //   directional light shadows
    // - then by entity as a stable key to ensure that a consistent set of lights are chosen if the light count limit is exceeded.
    directional_lights.sort_by(|(entity_1, light_1), (entity_2, light_2)| {
        directional_light_order(
            (entity_1, &light_1.shadows_enabled),
            (entity_2, &light_2.shadows_enabled),
        )
    });

    if global_light_meta.entity_to_index.capacity() < point_lights.len() {
        global_light_meta
            .entity_to_index
            .reserve(point_lights.len());
    }

    let mut gpu_point_lights = Vec::new();
    for (index, &(entity, light)) in point_lights.iter().enumerate() {
        let mut flags = PointLightFlags::NONE;

        // Lights are sorted, shadow enabled lights are first
        if light.shadows_enabled
            && (index < point_light_shadow_maps_count
                || (light.spot_light_angles.is_some()
                    && index - point_light_count < spot_light_shadow_maps_count))
        {
            flags |= PointLightFlags::SHADOWS_ENABLED;
        }

        let (light_custom_data, spot_light_tan_angle) = match light.spot_light_angles {
            Some((inner, outer)) => {
                let light_direction = light.transform.forward();
                if light_direction.y.is_sign_negative() {
                    flags |= PointLightFlags::SPOT_LIGHT_Y_NEGATIVE;
                }

                let cos_outer = outer.cos();
                let spot_scale = 1.0 / f32::max(inner.cos() - cos_outer, 1e-4);
                let spot_offset = -cos_outer * spot_scale;

                (
                    // For spot lights: the direction (x,z), spot_scale and spot_offset
                    light_direction.xz().extend(spot_scale).extend(spot_offset),
                    outer.tan(),
                )
            }
            None => {
                (
                    // For point lights: the lower-right 2x2 values of the projection matrix [2][2] [2][3] [3][2] [3][3]
                    Vec4::new(
                        cube_face_projection.z_axis.z,
                        cube_face_projection.z_axis.w,
                        cube_face_projection.w_axis.z,
                        cube_face_projection.w_axis.w,
                    ),
                    // unused
                    0.0,
                )
            }
        };

        gpu_point_lights.push(GpuPointLight {
            light_custom_data,
            // premultiply color by intensity
            // we don't use the alpha at all, so no reason to multiply only [0..3]
            color_inverse_square_range: (Vec4::from_slice(&light.color.as_linear_rgba_f32())
                * light.intensity)
                .xyz()
                .extend(1.0 / (light.range * light.range)),
            position_radius: light.transform.translation().extend(light.radius),
            flags: flags.bits(),
            shadow_depth_bias: light.shadow_depth_bias,
            shadow_normal_bias: light.shadow_normal_bias,
            spot_light_tan_angle,
        });
        global_light_meta.entity_to_index.insert(entity, index);
    }

    let mut gpu_directional_lights = [GpuDirectionalLight::default(); MAX_DIRECTIONAL_LIGHTS];
    let mut num_directional_cascades_enabled = 0usize;
    for (index, (_light_entity, light)) in directional_lights
        .iter()
        .enumerate()
        .take(MAX_DIRECTIONAL_LIGHTS)
    {
        let mut flags = DirectionalLightFlags::NONE;

        // Lights are sorted, shadow enabled lights are first
        if light.shadows_enabled && (index < directional_shadow_enabled_count) {
            flags |= DirectionalLightFlags::SHADOWS_ENABLED;
        }

        // convert from illuminance (lux) to candelas
        //
        // exposure is hard coded at the moment but should be replaced
        // by values coming from the camera
        // see: https://google.github.io/filament/Filament.html#imagingpipeline/physicallybasedcamera/exposuresettings
        const APERTURE: f32 = 4.0;
        const SHUTTER_SPEED: f32 = 1.0 / 250.0;
        const SENSITIVITY: f32 = 100.0;
        let ev100 = f32::log2(APERTURE * APERTURE / SHUTTER_SPEED) - f32::log2(SENSITIVITY / 100.0);
        let exposure = 1.0 / (f32::powf(2.0, ev100) * 1.2);
        let intensity = light.illuminance * exposure;

        let num_cascades = light
            .cascade_shadow_config
            .bounds
            .len()
            .min(MAX_CASCADES_PER_LIGHT);
        gpu_directional_lights[index] = GpuDirectionalLight {
            // Filled in later.
            cascades: [GpuDirectionalCascade::default(); MAX_CASCADES_PER_LIGHT],
            // premultiply color by intensity
            // we don't use the alpha at all, so no reason to multiply only [0..3]
            color: Vec4::from_slice(&light.color.as_linear_rgba_f32()) * intensity,
            // direction is negated to be ready for N.L
            dir_to_light: light.transform.back(),
            flags: flags.bits(),
            shadow_depth_bias: light.shadow_depth_bias,
            shadow_normal_bias: light.shadow_normal_bias,
            num_cascades: num_cascades as u32,
            cascades_overlap_proportion: light.cascade_shadow_config.overlap_proportion,
            depth_texture_base_index: num_directional_cascades_enabled as u32,
        };
        if index < directional_shadow_enabled_count {
            num_directional_cascades_enabled += num_cascades;
        }
    }

    global_light_meta.gpu_point_lights.set(gpu_point_lights);
    global_light_meta
        .gpu_point_lights
        .write_buffer(&render_device, &render_queue);

    // set up light data for each view
    for (entity, extracted_view, clusters, environment_map) in &views {
        let point_light_depth_texture = texture_cache.get(
            &render_device,
            TextureDescriptor {
                size: Extent3d {
                    width: point_light_shadow_map.size as u32,
                    height: point_light_shadow_map.size as u32,
                    depth_or_array_layers: point_light_shadow_maps_count.max(1) as u32 * 6,
                },
                mip_level_count: 1,
                sample_count: 1,
                dimension: TextureDimension::D2,
                format: SHADOW_FORMAT,
                label: Some("point_light_shadow_map_texture"),
                usage: TextureUsages::RENDER_ATTACHMENT | TextureUsages::TEXTURE_BINDING,
                view_formats: &[],
            },
        );
        let directional_light_depth_texture = texture_cache.get(
            &render_device,
            TextureDescriptor {
                size: Extent3d {
                    width: (directional_light_shadow_map.size as u32)
                        .min(render_device.limits().max_texture_dimension_2d),
                    height: (directional_light_shadow_map.size as u32)
                        .min(render_device.limits().max_texture_dimension_2d),
                    depth_or_array_layers: (num_directional_cascades_enabled
                        + spot_light_shadow_maps_count)
                        .max(1) as u32,
                },
                mip_level_count: 1,
                sample_count: 1,
                dimension: TextureDimension::D2,
                format: SHADOW_FORMAT,
                label: Some("directional_light_shadow_map_texture"),
                usage: TextureUsages::RENDER_ATTACHMENT | TextureUsages::TEXTURE_BINDING,
                view_formats: &[],
            },
        );
        let mut view_lights = Vec::new();

        let is_orthographic = extracted_view.projection.w_axis.w == 1.0;
        let cluster_factors_zw = calculate_cluster_factors(
            clusters.near,
            clusters.far,
            clusters.dimensions.z as f32,
            is_orthographic,
        );

        let n_clusters = clusters.dimensions.x * clusters.dimensions.y * clusters.dimensions.z;
        let mut gpu_lights = GpuLights {
            directional_lights: gpu_directional_lights,
            ambient_color: Vec4::from_slice(&ambient_light.color.as_linear_rgba_f32())
                * ambient_light.brightness,
            cluster_factors: Vec4::new(
                clusters.dimensions.x as f32 / extracted_view.viewport.z as f32,
                clusters.dimensions.y as f32 / extracted_view.viewport.w as f32,
                cluster_factors_zw.x,
                cluster_factors_zw.y,
            ),
            cluster_dimensions: clusters.dimensions.extend(n_clusters),
            n_directional_lights: directional_lights.iter().len() as u32,
            // spotlight shadow maps are stored in the directional light array, starting at num_directional_cascades_enabled.
            // the spot lights themselves start in the light array at point_light_count. so to go from light
            // index to shadow map index, we need to subtract point light count and add directional shadowmap count.
            spot_light_shadowmap_offset: num_directional_cascades_enabled as i32
                - point_light_count as i32,
            environment_map_smallest_specular_mip_level: environment_map
                .and_then(|env_map| images.get(&env_map.specular_map))
                .map(|specular_map| specular_map.mip_level_count - 1)
                .unwrap_or(0),
        };

        // TODO: this should select lights based on relevance to the view instead of the first ones that show up in a query
        for &(light_entity, light) in point_lights
            .iter()
            // Lights are sorted, shadow enabled lights are first
            .take(point_light_shadow_maps_count)
            .filter(|(_, light)| light.shadows_enabled)
        {
            let light_index = *global_light_meta
                .entity_to_index
                .get(&light_entity)
                .unwrap();
            // ignore scale because we don't want to effectively scale light radius and range
            // by applying those as a view transform to shadow map rendering of objects
            // and ignore rotation because we want the shadow map projections to align with the axes
            let view_translation = GlobalTransform::from_translation(light.transform.translation());

            for (face_index, view_rotation) in cube_face_rotations.iter().enumerate() {
                let depth_texture_view =
                    point_light_depth_texture
                        .texture
                        .create_view(&TextureViewDescriptor {
                            label: Some("point_light_shadow_map_texture_view"),
                            format: None,
                            dimension: Some(TextureViewDimension::D2),
                            aspect: TextureAspect::All,
                            base_mip_level: 0,
                            mip_level_count: None,
                            base_array_layer: (light_index * 6 + face_index) as u32,
                            array_layer_count: Some(1u32),
                        });

                let view_light_entity = commands
                    .spawn((
                        ShadowView {
                            depth_texture_view,
                            pass_name: format!(
                                "shadow pass point light {} {}",
                                light_index,
                                face_index_to_name(face_index)
                            ),
                        },
                        ExtractedView {
                            viewport: UVec4::new(
                                0,
                                0,
                                point_light_shadow_map.size as u32,
                                point_light_shadow_map.size as u32,
                            ),
                            transform: view_translation * *view_rotation,
                            view_projection: None,
                            projection: cube_face_projection,
                            hdr: false,
                            color_grading: Default::default(),
                        },
                        RenderPhase::<Shadow>::default(),
                        LightEntity::Point {
                            light_entity,
                            face_index,
                        },
                    ))
                    .id();
                view_lights.push(view_light_entity);
            }
        }

        // spot lights
        for (light_index, &(light_entity, light)) in point_lights
            .iter()
            .skip(point_light_count)
            .take(spot_light_shadow_maps_count)
            .enumerate()
        {
            let spot_view_matrix = spot_light_view_matrix(&light.transform);
            let spot_view_transform = spot_view_matrix.into();

            let angle = light.spot_light_angles.expect("lights should be sorted so that \
                [point_light_count..point_light_count + spot_light_shadow_maps_count] are spot lights").1;
            let spot_projection = spot_light_projection_matrix(angle);

            let depth_texture_view =
                directional_light_depth_texture
                    .texture
                    .create_view(&TextureViewDescriptor {
                        label: Some("spot_light_shadow_map_texture_view"),
                        format: None,
                        dimension: Some(TextureViewDimension::D2),
                        aspect: TextureAspect::All,
                        base_mip_level: 0,
                        mip_level_count: None,
                        base_array_layer: (num_directional_cascades_enabled + light_index) as u32,
                        array_layer_count: Some(1u32),
                    });

            let view_light_entity = commands
                .spawn((
                    ShadowView {
                        depth_texture_view,
                        pass_name: format!("shadow pass spot light {light_index}"),
                    },
                    ExtractedView {
                        viewport: UVec4::new(
                            0,
                            0,
                            directional_light_shadow_map.size as u32,
                            directional_light_shadow_map.size as u32,
                        ),
                        transform: spot_view_transform,
                        projection: spot_projection,
                        view_projection: None,
                        hdr: false,
                        color_grading: Default::default(),
                    },
                    RenderPhase::<Shadow>::default(),
                    LightEntity::Spot { light_entity },
                ))
                .id();

            view_lights.push(view_light_entity);
        }

        // directional lights
        let mut directional_depth_texture_array_index = 0u32;
        for (light_index, &(light_entity, light)) in directional_lights
            .iter()
            .enumerate()
            .take(directional_shadow_enabled_count)
        {
            for (cascade_index, (cascade, bound)) in light
                .cascades
                .get(&entity)
                .unwrap()
                .iter()
                .take(MAX_CASCADES_PER_LIGHT)
                .zip(&light.cascade_shadow_config.bounds)
                .enumerate()
            {
                gpu_lights.directional_lights[light_index].cascades[cascade_index] =
                    GpuDirectionalCascade {
                        view_projection: cascade.view_projection,
                        texel_size: cascade.texel_size,
                        far_bound: *bound,
                    };

                let depth_texture_view =
                    directional_light_depth_texture
                        .texture
                        .create_view(&TextureViewDescriptor {
                            label: Some("directional_light_shadow_map_array_texture_view"),
                            format: None,
                            dimension: Some(TextureViewDimension::D2),
                            aspect: TextureAspect::All,
                            base_mip_level: 0,
                            mip_level_count: None,
                            base_array_layer: directional_depth_texture_array_index,
                            array_layer_count: Some(1u32),
                        });
                directional_depth_texture_array_index += 1;

                let view_light_entity = commands
                    .spawn((
                        ShadowView {
                            depth_texture_view,
                            pass_name: format!(
                                "shadow pass directional light {light_index} cascade {cascade_index}"),
                        },
                        ExtractedView {
                            viewport: UVec4::new(
                                0,
                                0,
                                directional_light_shadow_map.size as u32,
                                directional_light_shadow_map.size as u32,
                            ),
                            transform: GlobalTransform::from(cascade.view_transform),
                            projection: cascade.projection,
                            view_projection: Some(cascade.view_projection),
                            hdr: false,
                            color_grading: Default::default(),
                        },
                        RenderPhase::<Shadow>::default(),
                        LightEntity::Directional {
                            light_entity,
                            cascade_index,
                        },
                    ))
                    .id();
                view_lights.push(view_light_entity);
            }
        }

        let point_light_depth_texture_view =
            point_light_depth_texture
                .texture
                .create_view(&TextureViewDescriptor {
                    label: Some("point_light_shadow_map_array_texture_view"),
                    format: None,
                    #[cfg(any(not(feature = "webgl"), not(target_arch = "wasm32")))]
                    dimension: Some(TextureViewDimension::CubeArray),
                    #[cfg(all(feature = "webgl", target_arch = "wasm32"))]
                    dimension: Some(TextureViewDimension::Cube),
                    aspect: TextureAspect::All,
                    base_mip_level: 0,
                    mip_level_count: None,
                    base_array_layer: 0,
                    array_layer_count: None,
                });
        let directional_light_depth_texture_view = directional_light_depth_texture
            .texture
            .create_view(&TextureViewDescriptor {
                label: Some("directional_light_shadow_map_array_texture_view"),
                format: None,
                #[cfg(any(not(feature = "webgl"), not(target_arch = "wasm32")))]
                dimension: Some(TextureViewDimension::D2Array),
                #[cfg(all(feature = "webgl", target_arch = "wasm32"))]
                dimension: Some(TextureViewDimension::D2),
                aspect: TextureAspect::All,
                base_mip_level: 0,
                mip_level_count: None,
                base_array_layer: 0,
                array_layer_count: None,
            });

        commands.entity(entity).insert((
            ViewShadowBindings {
                point_light_depth_texture: point_light_depth_texture.texture,
                point_light_depth_texture_view,
                directional_light_depth_texture: directional_light_depth_texture.texture,
                directional_light_depth_texture_view,
            },
            ViewLightEntities {
                lights: view_lights,
            },
            ViewLightsUniformOffset {
                offset: light_meta.view_gpu_lights.push(gpu_lights),
            },
        ));
    }

    light_meta
        .view_gpu_lights
        .write_buffer(&render_device, &render_queue);
}

// this must match CLUSTER_COUNT_SIZE in pbr.wgsl
// and must be large enough to contain MAX_UNIFORM_BUFFER_POINT_LIGHTS
const CLUSTER_COUNT_SIZE: u32 = 9;

const CLUSTER_OFFSET_MASK: u32 = (1 << (32 - (CLUSTER_COUNT_SIZE * 2))) - 1;
const CLUSTER_COUNT_MASK: u32 = (1 << CLUSTER_COUNT_SIZE) - 1;

// NOTE: With uniform buffer max binding size as 16384 bytes
// that means we can fit 256 point lights in one uniform
// buffer, which means the count can be at most 256 so it
// needs 9 bits.
// The array of indices can also use u8 and that means the
// offset in to the array of indices needs to be able to address
// 16384 values. log2(16384) = 14 bits.
// We use 32 bits to store the offset and counts so
// we pack the offset into the upper 14 bits of a u32,
// the point light count into bits 9-17, and the spot light count into bits 0-8.
//  [ 31     ..     18 | 17      ..      9 | 8       ..     0 ]
//  [      offset      | point light count | spot light count ]
// NOTE: This assumes CPU and GPU endianness are the same which is true
// for all common and tested x86/ARM CPUs and AMD/NVIDIA/Intel/Apple/etc GPUs
fn pack_offset_and_counts(offset: usize, point_count: usize, spot_count: usize) -> u32 {
    ((offset as u32 & CLUSTER_OFFSET_MASK) << (CLUSTER_COUNT_SIZE * 2))
        | (point_count as u32 & CLUSTER_COUNT_MASK) << CLUSTER_COUNT_SIZE
        | (spot_count as u32 & CLUSTER_COUNT_MASK)
}

#[derive(ShaderType)]
struct GpuClusterLightIndexListsUniform {
    data: Box<[UVec4; ViewClusterBindings::MAX_UNIFORM_ITEMS]>,
}

// NOTE: Assert at compile time that GpuClusterLightIndexListsUniform
// fits within the maximum uniform buffer binding size
const _: () = assert!(GpuClusterLightIndexListsUniform::SHADER_SIZE.get() <= 16384);

impl Default for GpuClusterLightIndexListsUniform {
    fn default() -> Self {
        Self {
            data: Box::new([UVec4::ZERO; ViewClusterBindings::MAX_UNIFORM_ITEMS]),
        }
    }
}

#[derive(ShaderType)]
struct GpuClusterOffsetsAndCountsUniform {
    data: Box<[UVec4; ViewClusterBindings::MAX_UNIFORM_ITEMS]>,
}

impl Default for GpuClusterOffsetsAndCountsUniform {
    fn default() -> Self {
        Self {
            data: Box::new([UVec4::ZERO; ViewClusterBindings::MAX_UNIFORM_ITEMS]),
        }
    }
}

#[derive(ShaderType, Default)]
struct GpuClusterLightIndexListsStorage {
    #[size(runtime)]
    data: Vec<u32>,
}

#[derive(ShaderType, Default)]
struct GpuClusterOffsetsAndCountsStorage {
    #[size(runtime)]
    data: Vec<UVec4>,
}

enum ViewClusterBuffers {
    Uniform {
        // NOTE: UVec4 is because all arrays in Std140 layout have 16-byte alignment
        cluster_light_index_lists: UniformBuffer<GpuClusterLightIndexListsUniform>,
        // NOTE: UVec4 is because all arrays in Std140 layout have 16-byte alignment
        cluster_offsets_and_counts: UniformBuffer<GpuClusterOffsetsAndCountsUniform>,
    },
    Storage {
        cluster_light_index_lists: StorageBuffer<GpuClusterLightIndexListsStorage>,
        cluster_offsets_and_counts: StorageBuffer<GpuClusterOffsetsAndCountsStorage>,
    },
}

impl ViewClusterBuffers {
    fn new(buffer_binding_type: BufferBindingType) -> Self {
        match buffer_binding_type {
            BufferBindingType::Storage { .. } => Self::storage(),
            BufferBindingType::Uniform => Self::uniform(),
        }
    }

    fn uniform() -> Self {
        ViewClusterBuffers::Uniform {
            cluster_light_index_lists: UniformBuffer::default(),
            cluster_offsets_and_counts: UniformBuffer::default(),
        }
    }

    fn storage() -> Self {
        ViewClusterBuffers::Storage {
            cluster_light_index_lists: StorageBuffer::default(),
            cluster_offsets_and_counts: StorageBuffer::default(),
        }
    }
}

#[derive(Component)]
pub struct ViewClusterBindings {
    n_indices: usize,
    n_offsets: usize,
    buffers: ViewClusterBuffers,
}

impl ViewClusterBindings {
    pub const MAX_OFFSETS: usize = 16384 / 4;
    const MAX_UNIFORM_ITEMS: usize = Self::MAX_OFFSETS / 4;
    pub const MAX_INDICES: usize = 16384;

    pub fn new(buffer_binding_type: BufferBindingType) -> Self {
        Self {
            n_indices: 0,
            n_offsets: 0,
            buffers: ViewClusterBuffers::new(buffer_binding_type),
        }
    }

    pub fn clear(&mut self) {
        match &mut self.buffers {
            ViewClusterBuffers::Uniform {
                cluster_light_index_lists,
                cluster_offsets_and_counts,
            } => {
                *cluster_light_index_lists.get_mut().data = [UVec4::ZERO; Self::MAX_UNIFORM_ITEMS];
                *cluster_offsets_and_counts.get_mut().data = [UVec4::ZERO; Self::MAX_UNIFORM_ITEMS];
            }
            ViewClusterBuffers::Storage {
                cluster_light_index_lists,
                cluster_offsets_and_counts,
                ..
            } => {
                cluster_light_index_lists.get_mut().data.clear();
                cluster_offsets_and_counts.get_mut().data.clear();
            }
        }
    }

    pub fn push_offset_and_counts(&mut self, offset: usize, point_count: usize, spot_count: usize) {
        match &mut self.buffers {
            ViewClusterBuffers::Uniform {
                cluster_offsets_and_counts,
                ..
            } => {
                let array_index = self.n_offsets >> 2; // >> 2 is equivalent to / 4
                if array_index >= Self::MAX_UNIFORM_ITEMS {
                    warn!("cluster offset and count out of bounds!");
                    return;
                }
                let component = self.n_offsets & ((1 << 2) - 1);
                let packed = pack_offset_and_counts(offset, point_count, spot_count);

                cluster_offsets_and_counts.get_mut().data[array_index][component] = packed;
            }
            ViewClusterBuffers::Storage {
                cluster_offsets_and_counts,
                ..
            } => {
                cluster_offsets_and_counts.get_mut().data.push(UVec4::new(
                    offset as u32,
                    point_count as u32,
                    spot_count as u32,
                    0,
                ));
            }
        }

        self.n_offsets += 1;
    }

    pub fn n_indices(&self) -> usize {
        self.n_indices
    }

    pub fn push_index(&mut self, index: usize) {
        match &mut self.buffers {
            ViewClusterBuffers::Uniform {
                cluster_light_index_lists,
                ..
            } => {
                let array_index = self.n_indices >> 4; // >> 4 is equivalent to / 16
                let component = (self.n_indices >> 2) & ((1 << 2) - 1);
                let sub_index = self.n_indices & ((1 << 2) - 1);
                let index = index as u32;

                cluster_light_index_lists.get_mut().data[array_index][component] |=
                    index << (8 * sub_index);
            }
            ViewClusterBuffers::Storage {
                cluster_light_index_lists,
                ..
            } => {
                cluster_light_index_lists.get_mut().data.push(index as u32);
            }
        }

        self.n_indices += 1;
    }

    pub fn write_buffers(&mut self, render_device: &RenderDevice, render_queue: &RenderQueue) {
        match &mut self.buffers {
            ViewClusterBuffers::Uniform {
                cluster_light_index_lists,
                cluster_offsets_and_counts,
            } => {
                cluster_light_index_lists.write_buffer(render_device, render_queue);
                cluster_offsets_and_counts.write_buffer(render_device, render_queue);
            }
            ViewClusterBuffers::Storage {
                cluster_light_index_lists,
                cluster_offsets_and_counts,
            } => {
                cluster_light_index_lists.write_buffer(render_device, render_queue);
                cluster_offsets_and_counts.write_buffer(render_device, render_queue);
            }
        }
    }

    pub fn light_index_lists_binding(&self) -> Option<BindingResource> {
        match &self.buffers {
            ViewClusterBuffers::Uniform {
                cluster_light_index_lists,
                ..
            } => cluster_light_index_lists.binding(),
            ViewClusterBuffers::Storage {
                cluster_light_index_lists,
                ..
            } => cluster_light_index_lists.binding(),
        }
    }

    pub fn offsets_and_counts_binding(&self) -> Option<BindingResource> {
        match &self.buffers {
            ViewClusterBuffers::Uniform {
                cluster_offsets_and_counts,
                ..
            } => cluster_offsets_and_counts.binding(),
            ViewClusterBuffers::Storage {
                cluster_offsets_and_counts,
                ..
            } => cluster_offsets_and_counts.binding(),
        }
    }

    pub fn min_size_cluster_light_index_lists(
        buffer_binding_type: BufferBindingType,
    ) -> NonZeroU64 {
        match buffer_binding_type {
            BufferBindingType::Storage { .. } => GpuClusterLightIndexListsStorage::min_size(),
            BufferBindingType::Uniform => GpuClusterLightIndexListsUniform::min_size(),
        }
    }

    pub fn min_size_cluster_offsets_and_counts(
        buffer_binding_type: BufferBindingType,
    ) -> NonZeroU64 {
        match buffer_binding_type {
            BufferBindingType::Storage { .. } => GpuClusterOffsetsAndCountsStorage::min_size(),
            BufferBindingType::Uniform => GpuClusterOffsetsAndCountsUniform::min_size(),
        }
    }
}

pub fn prepare_clusters(
    mut commands: Commands,
    render_device: Res<RenderDevice>,
    render_queue: Res<RenderQueue>,
    mesh_pipeline: Res<MeshPipeline>,
    global_light_meta: Res<GlobalLightMeta>,
    views: Query<
        (
            Entity,
            &ExtractedClusterConfig,
            &ExtractedClustersPointLights,
        ),
        With<RenderPhase<Transparent3d>>,
    >,
) {
    let render_device = render_device.into_inner();
    let supports_storage_buffers = matches!(
        mesh_pipeline.clustered_forward_buffer_binding_type,
        BufferBindingType::Storage { .. }
    );
    for (entity, cluster_config, extracted_clusters) in &views {
        let mut view_clusters_bindings =
            ViewClusterBindings::new(mesh_pipeline.clustered_forward_buffer_binding_type);
        view_clusters_bindings.clear();

        let mut indices_full = false;

        let mut cluster_index = 0;
        for _y in 0..cluster_config.dimensions.y {
            for _x in 0..cluster_config.dimensions.x {
                for _z in 0..cluster_config.dimensions.z {
                    let offset = view_clusters_bindings.n_indices();
                    let cluster_lights = &extracted_clusters.data[cluster_index];
                    view_clusters_bindings.push_offset_and_counts(
                        offset,
                        cluster_lights.point_light_count,
                        cluster_lights.spot_light_count,
                    );

                    if !indices_full {
                        for entity in cluster_lights.iter() {
                            if let Some(light_index) = global_light_meta.entity_to_index.get(entity)
                            {
                                if view_clusters_bindings.n_indices()
                                    >= ViewClusterBindings::MAX_INDICES
                                    && !supports_storage_buffers
                                {
                                    warn!("Cluster light index lists is full! The PointLights in the view are affecting too many clusters.");
                                    indices_full = true;
                                    break;
                                }
                                view_clusters_bindings.push_index(*light_index);
                            }
                        }
                    }

                    cluster_index += 1;
                }
            }
        }

        view_clusters_bindings.write_buffers(render_device, &render_queue);

        commands.get_or_spawn(entity).insert(view_clusters_bindings);
    }
}

#[allow(clippy::too_many_arguments)]
pub fn queue_shadows<M: Material>(
    shadow_draw_functions: Res<DrawFunctions<Shadow>>,
    prepass_pipeline: Res<PrepassPipeline<M>>,
    casting_meshes: Query<(&Handle<Mesh>, &Handle<M>), Without<NotShadowCaster>>,
    render_meshes: Res<RenderAssets<Mesh>>,
    render_materials: Res<RenderMaterials<M>>,
    mut pipelines: ResMut<SpecializedMeshPipelines<PrepassPipeline<M>>>,
    pipeline_cache: Res<PipelineCache>,
    view_lights: Query<(Entity, &ViewLightEntities)>,
    mut view_light_shadow_phases: Query<(&LightEntity, &mut RenderPhase<Shadow>)>,
    point_light_entities: Query<&CubemapVisibleEntities, With<ExtractedPointLight>>,
    directional_light_entities: Query<&CascadesVisibleEntities, With<ExtractedDirectionalLight>>,
    spot_light_entities: Query<&VisibleEntities, With<ExtractedPointLight>>,
) where
    M::Data: PartialEq + Eq + Hash + Clone,
{
    for (entity, view_lights) in &view_lights {
        let draw_shadow_mesh = shadow_draw_functions.read().id::<DrawPrepass<M>>();
        for view_light_entity in view_lights.lights.iter().copied() {
            let (light_entity, mut shadow_phase) =
                view_light_shadow_phases.get_mut(view_light_entity).unwrap();
            let is_directional_light = matches!(light_entity, LightEntity::Directional { .. });
            let visible_entities = match light_entity {
                LightEntity::Directional {
                    light_entity,
                    cascade_index,
                } => directional_light_entities
                    .get(*light_entity)
                    .expect("Failed to get directional light visible entities")
                    .entities
                    .get(&entity)
                    .expect("Failed to get directional light visible entities for view")
                    .get(*cascade_index)
                    .expect("Failed to get directional light visible entities for cascade"),
                LightEntity::Point {
                    light_entity,
                    face_index,
                } => point_light_entities
                    .get(*light_entity)
                    .expect("Failed to get point light visible entities")
                    .get(*face_index),
                LightEntity::Spot { light_entity } => spot_light_entities
                    .get(*light_entity)
                    .expect("Failed to get spot light visible entities"),
            };
            // NOTE: Lights with shadow mapping disabled will have no visible entities
            // so no meshes will be queued
            for entity in visible_entities.iter().copied() {
<<<<<<< HEAD
                if let Ok((mesh_handle, material_handle)) = casting_meshes.get(entity) {
                    if let (Some(mesh), Some(material)) = (
                        render_meshes.get(mesh_handle),
                        render_materials.get(&material_handle.id()),
                    ) {
                        let mut mesh_key =
                            MeshPipelineKey::from_primitive_topology(mesh.primitive_topology)
                                | MeshPipelineKey::DEPTH_PREPASS;
                        if mesh.morph_targets.is_some() {
                            mesh_key |= MeshPipelineKey::MORPH_TARGETS;
                        }
                        if is_directional_light {
                            mesh_key |= MeshPipelineKey::DEPTH_CLAMP_ORTHO;
                        }
                        let alpha_mode = material.properties.alpha_mode;
                        match alpha_mode {
                            AlphaMode::Mask(_)
                            | AlphaMode::Blend
                            | AlphaMode::Premultiplied
                            | AlphaMode::Add => {
                                mesh_key |= MeshPipelineKey::MAY_DISCARD;
                            }
                            _ => {}
                        }
                        let pipeline_id = pipelines.specialize(
                            &pipeline_cache,
                            &prepass_pipeline,
                            MaterialPipelineKey {
                                mesh_key,
                                bind_group_data: material.key.clone(),
                            },
                            &mesh.layout,
                        );

                        let pipeline_id = match pipeline_id {
                            Ok(id) => id,
                            Err(err) => {
                                error!("{}", err);
                                continue;
                            }
                        };

                        shadow_phase.add(Shadow {
                            draw_function: draw_shadow_mesh,
                            pipeline: pipeline_id,
                            entity,
                            distance: 0.0, // TODO: sort front-to-back
                            batch_range: 0..1,
                            dynamic_offset: None,
                        });
                    }
=======
                let Ok((mesh_handle, material_handle)) = casting_meshes.get(entity) else {
                    continue;
                };
                let Some(mesh) = render_meshes.get(mesh_handle) else {
                    continue;
                };
                let Some(material) = render_materials.get(&material_handle.id()) else {
                    continue;
                };
                let mut mesh_key =
                    MeshPipelineKey::from_primitive_topology(mesh.primitive_topology)
                        | MeshPipelineKey::DEPTH_PREPASS;
                if mesh.morph_targets.is_some() {
                    mesh_key |= MeshPipelineKey::MORPH_TARGETS;
>>>>>>> bdb06349
                }
                if is_directional_light {
                    mesh_key |= MeshPipelineKey::DEPTH_CLAMP_ORTHO;
                }
                mesh_key |= match material.properties.alpha_mode {
                    AlphaMode::Mask(_)
                    | AlphaMode::Blend
                    | AlphaMode::Premultiplied
                    | AlphaMode::Add => MeshPipelineKey::MAY_DISCARD,
                    _ => MeshPipelineKey::NONE,
                };
                let pipeline_id = pipelines.specialize(
                    &pipeline_cache,
                    &prepass_pipeline,
                    MaterialPipelineKey {
                        mesh_key,
                        bind_group_data: material.key.clone(),
                    },
                    &mesh.layout,
                );

                let pipeline_id = match pipeline_id {
                    Ok(id) => id,
                    Err(err) => {
                        error!("{}", err);
                        continue;
                    }
                };

                shadow_phase.add(Shadow {
                    draw_function: draw_shadow_mesh,
                    pipeline: pipeline_id,
                    entity,
                    distance: 0.0, // TODO: sort front-to-back
                });
            }
        }
    }
}

pub struct Shadow {
    pub distance: f32,
    pub entity: Entity,
    pub pipeline: CachedRenderPipelineId,
    pub draw_function: DrawFunctionId,
    pub batch_range: Range<u32>,
    pub dynamic_offset: Option<NonMaxU32>,
}

impl PhaseItem for Shadow {
    type SortKey = usize;

    #[inline]
    fn entity(&self) -> Entity {
        self.entity
    }

    #[inline]
    fn sort_key(&self) -> Self::SortKey {
        self.pipeline.id()
    }

    #[inline]
    fn draw_function(&self) -> DrawFunctionId {
        self.draw_function
    }

    #[inline]
    fn sort(items: &mut [Self]) {
        // The shadow phase is sorted by pipeline id for performance reasons.
        // Grouping all draw commands using the same pipeline together performs
        // better than rebinding everything at a high rate.
        radsort::sort_by_key(items, |item| item.sort_key());
    }

    #[inline]
    fn batch_range(&self) -> &Range<u32> {
        &self.batch_range
    }

    #[inline]
    fn batch_range_mut(&mut self) -> &mut Range<u32> {
        &mut self.batch_range
    }

    #[inline]
    fn dynamic_offset(&self) -> Option<NonMaxU32> {
        self.dynamic_offset
    }

    #[inline]
    fn dynamic_offset_mut(&mut self) -> &mut Option<NonMaxU32> {
        &mut self.dynamic_offset
    }
}

impl CachedRenderPipelinePhaseItem for Shadow {
    #[inline]
    fn cached_pipeline(&self) -> CachedRenderPipelineId {
        self.pipeline
    }
}

pub struct ShadowPassNode {
    main_view_query: QueryState<&'static ViewLightEntities>,
    view_light_query: QueryState<(&'static ShadowView, &'static RenderPhase<Shadow>)>,
}

impl ShadowPassNode {
    pub fn new(world: &mut World) -> Self {
        Self {
            main_view_query: QueryState::new(world),
            view_light_query: QueryState::new(world),
        }
    }
}

impl Node for ShadowPassNode {
    fn update(&mut self, world: &mut World) {
        self.main_view_query.update_archetypes(world);
        self.view_light_query.update_archetypes(world);
    }

    fn run(
        &self,
        graph: &mut RenderGraphContext,
        render_context: &mut RenderContext,
        world: &World,
    ) -> Result<(), NodeRunError> {
        let view_entity = graph.view_entity();
        if let Ok(view_lights) = self.main_view_query.get_manual(world, view_entity) {
            for view_light_entity in view_lights.lights.iter().copied() {
                let (view_light, shadow_phase) = self
                    .view_light_query
                    .get_manual(world, view_light_entity)
                    .unwrap();

                if shadow_phase.items.is_empty() {
                    continue;
                }

                let mut render_pass =
                    render_context.begin_tracked_render_pass(RenderPassDescriptor {
                        label: Some(&view_light.pass_name),
                        color_attachments: &[],
                        depth_stencil_attachment: Some(RenderPassDepthStencilAttachment {
                            view: &view_light.depth_texture_view,
                            depth_ops: Some(Operations {
                                load: LoadOp::Clear(0.0),
                                store: true,
                            }),
                            stencil_ops: None,
                        }),
                    });

                shadow_phase.render(&mut render_pass, world, view_light_entity);
            }
        }

        Ok(())
    }
}<|MERGE_RESOLUTION|>--- conflicted
+++ resolved
@@ -1594,59 +1594,6 @@
             // NOTE: Lights with shadow mapping disabled will have no visible entities
             // so no meshes will be queued
             for entity in visible_entities.iter().copied() {
-<<<<<<< HEAD
-                if let Ok((mesh_handle, material_handle)) = casting_meshes.get(entity) {
-                    if let (Some(mesh), Some(material)) = (
-                        render_meshes.get(mesh_handle),
-                        render_materials.get(&material_handle.id()),
-                    ) {
-                        let mut mesh_key =
-                            MeshPipelineKey::from_primitive_topology(mesh.primitive_topology)
-                                | MeshPipelineKey::DEPTH_PREPASS;
-                        if mesh.morph_targets.is_some() {
-                            mesh_key |= MeshPipelineKey::MORPH_TARGETS;
-                        }
-                        if is_directional_light {
-                            mesh_key |= MeshPipelineKey::DEPTH_CLAMP_ORTHO;
-                        }
-                        let alpha_mode = material.properties.alpha_mode;
-                        match alpha_mode {
-                            AlphaMode::Mask(_)
-                            | AlphaMode::Blend
-                            | AlphaMode::Premultiplied
-                            | AlphaMode::Add => {
-                                mesh_key |= MeshPipelineKey::MAY_DISCARD;
-                            }
-                            _ => {}
-                        }
-                        let pipeline_id = pipelines.specialize(
-                            &pipeline_cache,
-                            &prepass_pipeline,
-                            MaterialPipelineKey {
-                                mesh_key,
-                                bind_group_data: material.key.clone(),
-                            },
-                            &mesh.layout,
-                        );
-
-                        let pipeline_id = match pipeline_id {
-                            Ok(id) => id,
-                            Err(err) => {
-                                error!("{}", err);
-                                continue;
-                            }
-                        };
-
-                        shadow_phase.add(Shadow {
-                            draw_function: draw_shadow_mesh,
-                            pipeline: pipeline_id,
-                            entity,
-                            distance: 0.0, // TODO: sort front-to-back
-                            batch_range: 0..1,
-                            dynamic_offset: None,
-                        });
-                    }
-=======
                 let Ok((mesh_handle, material_handle)) = casting_meshes.get(entity) else {
                     continue;
                 };
@@ -1661,7 +1608,6 @@
                         | MeshPipelineKey::DEPTH_PREPASS;
                 if mesh.morph_targets.is_some() {
                     mesh_key |= MeshPipelineKey::MORPH_TARGETS;
->>>>>>> bdb06349
                 }
                 if is_directional_light {
                     mesh_key |= MeshPipelineKey::DEPTH_CLAMP_ORTHO;
@@ -1696,6 +1642,8 @@
                     pipeline: pipeline_id,
                     entity,
                     distance: 0.0, // TODO: sort front-to-back
+                    batch_range: 0..1,
+                    dynamic_offset: None,
                 });
             }
         }
