--- conflicted
+++ resolved
@@ -998,13 +998,6 @@
             // index to shadow map index, we need to subtract point light count and add directional shadowmap count.
             spot_light_shadowmap_offset: num_directional_cascades_enabled as i32
                 - point_light_count as i32,
-<<<<<<< HEAD
-            environment_map_smallest_specular_mip_level: environment_map
-                .and_then(|env_map| images.get_with_asset_id(&env_map.specular_map))
-                .map(|specular_map| specular_map.mip_level_count - 1)
-                .unwrap_or(0),
-=======
->>>>>>> abb8c353
         };
 
         // TODO: this should select lights based on relevance to the view instead of the first ones that show up in a query
