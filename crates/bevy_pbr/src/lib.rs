--- conflicted
+++ resolved
@@ -265,17 +265,6 @@
 
         // Extract the required data from the main world
         render_app
-<<<<<<< HEAD
-            .configure_sets(
-                Render,
-                (
-                    RenderLightSystems::PrepareLights.in_set(RenderSet::ManageViews),
-                    RenderLightSystems::PrepareClusters.in_set(RenderSet::ManageViews),
-                    RenderLightSystems::QueueShadows.in_set(RenderSet::QueueMeshes),
-                ),
-            )
-=======
->>>>>>> 4f1d9a63
             .add_systems(
                 ExtractSchedule,
                 (render::extract_clusters, render::extract_lights),
@@ -284,28 +273,8 @@
                 Render,
                 (
                     render::prepare_lights
-<<<<<<< HEAD
-                        .before(ViewSet::PrepareUniforms)
-                        .in_set(RenderLightSystems::PrepareLights),
-                    // A sync is needed after prepare_lights, before prepare_view_uniforms,
-                    // because prepare_lights creates new views for shadow mapping
-                    apply_deferred
-                        .in_set(RenderSet::Prepare)
-                        .after(RenderLightSystems::PrepareLights)
-                        .before(ViewSet::PrepareUniforms),
-                    render::prepare_clusters
-                        .after(render::prepare_lights)
-                        .in_set(ViewSet::PrepareUniforms),
-                    // A sync is needed after prepare_clusters, before prepare_mesh_view_bind_groups,
-                    // because prepare_clusters inserts ViewClusterBindings on views
-                    apply_deferred
-                        .in_set(RenderSet::Prepare)
-                        .after(render::prepare_clusters)
-                        .before(prepare_mesh_view_bind_groups),
-=======
                         .in_set(RenderSet::ManageViews)
                         .after(prepare_assets::<Image>),
->>>>>>> 4f1d9a63
                     sort_phase_system::<Shadow>.in_set(RenderSet::PhaseSort),
                     render::prepare_clusters.in_set(RenderSet::PrepareResources),
                 ),
