--- conflicted
+++ resolved
@@ -122,14 +122,9 @@
         .get_id::<DrawWireframes>()
         .unwrap();
     let msaa_key = MeshPipelineKey::from_msaa_samples(msaa.samples);
-<<<<<<< HEAD
-    for (view, mut transparent_phase) in views.iter_mut() {
-        let view_matrix = view.view.inverse();
-=======
     for (view, visible_entities, mut opaque_phase) in views.iter_mut() {
-        let view_matrix = view.transform.compute_matrix();
->>>>>>> d867b616
-        let view_row_2 = view_matrix.row(2);
+        let inverse_view_matrix = view.view.inverse();
+        let inverse_view_row_2 = inverse_view_matrix.row(2);
 
         let add_render_phase =
             |(entity, mesh_handle, mesh_uniform): (Entity, &Handle<Mesh>, &MeshUniform)| {
@@ -153,7 +148,7 @@
                         entity,
                         pipeline: pipeline_id,
                         draw_function: draw_custom,
-                        distance: view_row_2.dot(mesh_uniform.transform.col(3)),
+                        distance: inverse_view_row_2.dot(mesh_uniform.transform.col(3)),
                     });
                 }
             };
