--- conflicted
+++ resolved
@@ -646,198 +646,11 @@
 
 #[allow(clippy::too_many_arguments)]
 pub fn queue_uinodes(
-<<<<<<< HEAD
-    mut commands: Commands,
-    render_device: Res<RenderDevice>,
-    render_queue: Res<RenderQueue>,
-    mut ui_meta: ResMut<UiMeta>,
-    mut extracted_uinodes: ResMut<ExtractedUiNodes>,
-=======
     extracted_uinodes: Res<ExtractedUiNodes>,
->>>>>>> 4f1d9a63
     ui_pipeline: Res<UiPipeline>,
     mut pipelines: ResMut<SpecializedRenderPipelines<UiPipeline>>,
     mut views: Query<(&ExtractedView, &mut RenderPhase<TransparentUi>)>,
     pipeline_cache: Res<PipelineCache>,
-<<<<<<< HEAD
-    msaa: Res<Msaa>,
-    draw_functions: Res<DrawFunctions<TransparentUi>>,
-) {
-    ui_meta.vertices.clear();
-
-    let mut batches: Vec<(Entity, UiBatch)> = Vec::new();
-
-    // sort by ui stack index, starting from the deepest node
-    extracted_uinodes
-        .uinodes
-        .sort_by_key(|node| node.stack_index);
-
-    let mut last_end = 0;
-
-    #[inline]
-    fn is_textured(image: &Handle<Image>) -> bool {
-        image.id() != DEFAULT_IMAGE_HANDLE.id()
-    }
-
-    for extracted_uinode in extracted_uinodes.uinodes.drain(..) {
-        let existing_batch = batches
-            .last_mut()
-            .filter(|(_, batch)| batch.image.id() == extracted_uinode.image.id());
-
-        let (_, target_batch) = match existing_batch {
-            Some(batch) => batch,
-            None => {
-                let new_batch = UiBatch {
-                    range: last_end..last_end,
-                    image: extracted_uinode.image,
-                    z: 0.,
-                };
-
-                batches.push((commands.spawn_empty().id(), new_batch));
-                batches.last_mut().unwrap()
-            }
-        };
-
-        let mode = if is_textured(&target_batch.image) {
-            TEXTURED_QUAD
-        } else {
-            UNTEXTURED_QUAD
-        };
-
-        let mut uinode_rect = extracted_uinode.rect;
-
-        let rect_size = uinode_rect.size().extend(1.0);
-
-        // Specify the corners of the node
-        let positions = QUAD_VERTEX_POSITIONS
-            .map(|pos| (extracted_uinode.transform * (pos * rect_size).extend(1.)).xyz());
-
-        // Calculate the effect of clipping
-        // Note: this won't work with rotation/scaling, but that's much more complex (may need more that 2 quads)
-        let mut positions_diff = if let Some(clip) = extracted_uinode.clip {
-            [
-                Vec2::new(
-                    f32::max(clip.min.x - positions[0].x, 0.),
-                    f32::max(clip.min.y - positions[0].y, 0.),
-                ),
-                Vec2::new(
-                    f32::min(clip.max.x - positions[1].x, 0.),
-                    f32::max(clip.min.y - positions[1].y, 0.),
-                ),
-                Vec2::new(
-                    f32::min(clip.max.x - positions[2].x, 0.),
-                    f32::min(clip.max.y - positions[2].y, 0.),
-                ),
-                Vec2::new(
-                    f32::max(clip.min.x - positions[3].x, 0.),
-                    f32::min(clip.max.y - positions[3].y, 0.),
-                ),
-            ]
-        } else {
-            [Vec2::ZERO; 4]
-        };
-
-        let positions_clipped = [
-            positions[0] + positions_diff[0].extend(0.),
-            positions[1] + positions_diff[1].extend(0.),
-            positions[2] + positions_diff[2].extend(0.),
-            positions[3] + positions_diff[3].extend(0.),
-        ];
-
-        let transformed_rect_size = extracted_uinode.transform.transform_vector3(rect_size);
-
-        // Don't try to cull nodes that have a rotation
-        // In a rotation around the Z-axis, this value is 0.0 for an angle of 0.0 or π
-        // In those two cases, the culling check can proceed normally as corners will be on
-        // horizontal / vertical lines
-        // For all other angles, bypass the culling check
-        // This does not properly handles all rotations on all axis
-        if extracted_uinode.transform.x_axis[1] == 0.0 {
-            // Cull nodes that are completely clipped
-            if positions_diff[0].x - positions_diff[1].x >= transformed_rect_size.x
-                || positions_diff[1].y - positions_diff[2].y >= transformed_rect_size.y
-            {
-                continue;
-            }
-        }
-        let uvs = if mode == UNTEXTURED_QUAD {
-            [Vec2::ZERO, Vec2::X, Vec2::ONE, Vec2::Y]
-        } else {
-            let atlas_extent = extracted_uinode.atlas_size.unwrap_or(uinode_rect.max);
-            if extracted_uinode.flip_x {
-                std::mem::swap(&mut uinode_rect.max.x, &mut uinode_rect.min.x);
-                positions_diff[0].x *= -1.;
-                positions_diff[1].x *= -1.;
-                positions_diff[2].x *= -1.;
-                positions_diff[3].x *= -1.;
-            }
-            if extracted_uinode.flip_y {
-                std::mem::swap(&mut uinode_rect.max.y, &mut uinode_rect.min.y);
-                positions_diff[0].y *= -1.;
-                positions_diff[1].y *= -1.;
-                positions_diff[2].y *= -1.;
-                positions_diff[3].y *= -1.;
-            }
-            [
-                Vec2::new(
-                    uinode_rect.min.x + positions_diff[0].x,
-                    uinode_rect.min.y + positions_diff[0].y,
-                ),
-                Vec2::new(
-                    uinode_rect.max.x + positions_diff[1].x,
-                    uinode_rect.min.y + positions_diff[1].y,
-                ),
-                Vec2::new(
-                    uinode_rect.max.x + positions_diff[2].x,
-                    uinode_rect.max.y + positions_diff[2].y,
-                ),
-                Vec2::new(
-                    uinode_rect.min.x + positions_diff[3].x,
-                    uinode_rect.max.y + positions_diff[3].y,
-                ),
-            ]
-            .map(|pos| pos / atlas_extent)
-        };
-
-        let color = extracted_uinode.color.as_linear_rgba_f32();
-        for i in QUAD_INDICES {
-            ui_meta.vertices.push(UiVertex {
-                position: positions_clipped[i].into(),
-                uv: uvs[i].into(),
-                color,
-                mode,
-            });
-        }
-
-        target_batch.z = extracted_uinode.transform.w_axis[2];
-        target_batch.range.end += QUAD_INDICES.len() as u32;
-        last_end = target_batch.range.end;
-    }
-
-    ui_meta.vertices.write_buffer(&render_device, &render_queue);
-    let draw_function = draw_functions.read().id::<DrawUi>();
-
-    for (view, mut transparent_phase) in &mut views {
-        let pipeline = pipelines.specialize(
-            &pipeline_cache,
-            &ui_pipeline,
-            UiPipelineKey {
-                hdr: view.hdr,
-                msaa_samples: msaa.samples(),
-            },
-        );
-        for (entity, batch) in &batches {
-            transparent_phase.add(TransparentUi {
-                draw_function,
-                pipeline,
-                entity: *entity,
-                sort_key: FloatOrd(batch.z),
-            });
-        }
-    }
-
-    commands.insert_or_spawn_batch(batches);
-=======
     draw_functions: Res<DrawFunctions<TransparentUi>>,
 ) {
     let draw_function = draw_functions.read().id::<DrawUi>();
@@ -861,7 +674,6 @@
             });
         }
     }
->>>>>>> 4f1d9a63
 }
 
 #[derive(Resource, Default)]
@@ -871,10 +683,7 @@
 
 #[allow(clippy::too_many_arguments)]
 pub fn prepare_uinodes(
-<<<<<<< HEAD
-=======
     mut commands: Commands,
->>>>>>> 4f1d9a63
     render_device: Res<RenderDevice>,
     render_queue: Res<RenderQueue>,
     mut ui_meta: ResMut<UiMeta>,
@@ -883,14 +692,9 @@
     ui_pipeline: Res<UiPipeline>,
     mut image_bind_groups: ResMut<UiImageBindGroups>,
     gpu_images: Res<RenderAssets<Image>>,
-<<<<<<< HEAD
-    ui_batches: Query<&UiBatch>,
-    events: Res<SpriteAssetEvents>,
-=======
     mut phases: Query<&mut RenderPhase<TransparentUi>>,
     events: Res<SpriteAssetEvents>,
     mut previous_len: Local<usize>,
->>>>>>> 4f1d9a63
 ) {
     // If an image has changed, the GpuImage has (probably) changed
     for event in &events.images {
@@ -920,29 +724,6 @@
             layout: &ui_pipeline.view_layout,
         }));
 
-<<<<<<< HEAD
-        for batch in &ui_batches {
-            image_bind_groups
-                .values
-                .entry(batch.image.clone_weak())
-                .or_insert_with(|| {
-                    let gpu_image = gpu_images.get(&batch.image).unwrap();
-                    render_device.create_bind_group(&BindGroupDescriptor {
-                        entries: &[
-                            BindGroupEntry {
-                                binding: 0,
-                                resource: BindingResource::TextureView(&gpu_image.texture_view),
-                            },
-                            BindGroupEntry {
-                                binding: 1,
-                                resource: BindingResource::Sampler(&gpu_image.sampler),
-                            },
-                        ],
-                        label: Some("ui_material_bind_group"),
-                        layout: &ui_pipeline.image_layout,
-                    })
-                });
-=======
         // Vertex buffer index
         let mut index = 0;
 
@@ -1118,7 +899,6 @@
                     batch_image_handle = HandleId::Id(Uuid::nil(), u64::MAX);
                 }
             }
->>>>>>> 4f1d9a63
         }
         ui_meta.vertices.write_buffer(&render_device, &render_queue);
         *previous_len = batches.len();
