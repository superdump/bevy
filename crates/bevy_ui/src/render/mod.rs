--- conflicted
+++ resolved
@@ -921,13 +921,8 @@
     view_uniforms: Res<ViewUniforms>,
     ui_pipeline: Res<UiPipeline>,
     mut image_bind_groups: ResMut<UiImageBindGroups>,
-<<<<<<< HEAD
     gpu_images: Res<RenderAssets<GpuImage>>,
-    mut phases: Query<&mut RenderPhase<TransparentUi>>,
-=======
-    gpu_images: Res<RenderAssets<Image>>,
     mut phases: Query<&mut SortedRenderPhase<TransparentUi>>,
->>>>>>> 93fd02e8
     events: Res<SpriteAssetEvents>,
     mut previous_len: Local<usize>,
 ) {
