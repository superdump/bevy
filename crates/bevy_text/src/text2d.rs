--- conflicted
+++ resolved
@@ -54,18 +54,11 @@
     }
 }
 
-<<<<<<< HEAD
 /// System for drawing text in a 2D scene via a 2D `OrthographicCameraBundle`. Included in the
 /// default `TextPlugin`. Position is determined by the `Transform`'s translation, though scale and
 /// rotation are ignored.
 #[allow(clippy::type_complexity)]
-pub fn draw_text2d_system(
-=======
-/// System for drawing text in a 2D scene via the Camera2dBundle.  Included in the default
-/// `TextPlugin`. Position is determined by the `Transform`'s translation, though scale and rotation
-/// are ignored.
 pub fn draw_text2d_system<P: Send + Sync + 'static>(
->>>>>>> e4952ecd
     mut context: DrawContext,
     msaa: Res<Msaa>,
     meshes: Res<Assets<Mesh>>,
@@ -119,11 +112,8 @@
                 text_glyphs: &text_glyphs.glyphs,
                 font_quad_vertex_layout: &font_quad_vertex_layout,
                 sections: &text.sections,
-<<<<<<< HEAD
                 alignment_offset,
-=======
                 marker: Default::default(),
->>>>>>> e4952ecd
             };
 
             drawable_text.draw(&mut draw, &mut context).unwrap();
