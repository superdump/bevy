--- conflicted
+++ resolved
@@ -78,11 +78,7 @@
 
 pub fn extract_text2d_sprite(
     mut commands: Commands,
-<<<<<<< HEAD
-    mut previous_len: Local<usize>,
-=======
     mut extracted_sprites: ResMut<ExtractedSprites>,
->>>>>>> 4f1d9a63
     texture_atlases: Extract<Res<Assets<TextureAtlas>>>,
     windows: Extract<Query<&Window, With<PrimaryWindow>>>,
     text2d_query: Extract<
@@ -94,6 +90,7 @@
             &GlobalTransform,
         )>,
     >,
+    mut previous_len: Local<usize>,
 ) {
     let mut extracted_sprites: Vec<(Entity, ExtractedSprite)> = Vec::with_capacity(*previous_len);
     // TODO: Support window-independent scaling: https://github.com/bevyengine/bevy/issues/5621
@@ -130,13 +127,8 @@
             }
             let atlas = texture_atlases.get(&atlas_info.texture_atlas).unwrap();
 
-<<<<<<< HEAD
-            extracted_sprites.push((
-                entity,
-=======
             extracted_sprites.sprites.insert(
                 commands.spawn_empty().id(),
->>>>>>> 4f1d9a63
                 ExtractedSprite {
                     transform: transform * GlobalTransform::from_translation(position.extend(0.)),
                     color,
@@ -147,11 +139,7 @@
                     flip_y: false,
                     anchor: Anchor::Center.as_vec(),
                 },
-<<<<<<< HEAD
-            ));
-=======
             );
->>>>>>> 4f1d9a63
         }
     }
     *previous_len = extracted_sprites.len();
