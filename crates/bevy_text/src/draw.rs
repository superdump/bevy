--- conflicted
+++ resolved
@@ -1,9 +1,6 @@
-<<<<<<< HEAD
 use crate::{PositionedGlyph, TextSection};
-=======
 use std::marker::PhantomData;
 
->>>>>>> e4952ecd
 use bevy_math::{Mat4, Vec3};
 use bevy_render::pipeline::IndexFormat;
 use bevy_render::{
@@ -18,14 +15,7 @@
 use bevy_transform::prelude::GlobalTransform;
 use bevy_utils::tracing::error;
 
-<<<<<<< HEAD
-pub struct DrawableText<'a> {
-=======
-use crate::{PositionedGlyph, TextSection};
-use bevy_render::pipeline::IndexFormat;
-
 pub struct DrawableText<'a, P: Send + Sync + 'static> {
->>>>>>> e4952ecd
     pub render_resource_bindings: &'a mut RenderResourceBindings,
     pub global_transform: GlobalTransform,
     pub scale_factor: f32,
@@ -33,11 +23,8 @@
     pub text_glyphs: &'a Vec<PositionedGlyph>,
     pub msaa: &'a Msaa,
     pub font_quad_vertex_layout: &'a VertexBufferLayout,
-<<<<<<< HEAD
     pub alignment_offset: Vec3,
-=======
     pub marker: PhantomData<P>,
->>>>>>> e4952ecd
 }
 
 impl<'a, P: Send + Sync + 'static> Drawable<P> for DrawableText<'a, P> {
