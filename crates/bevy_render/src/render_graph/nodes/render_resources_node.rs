use crate::{
    pipeline::RenderPipelines,
    prelude::Visible,
    render_graph::{CommandQueue, Node, ResourceSlots, SystemNode},
    renderer::{
        self, BufferInfo, BufferMapMode, BufferUsage, RenderContext, RenderResourceBinding,
        RenderResourceBindings, RenderResourceContext, RenderResourceHints,
    },
    texture,
};

use bevy_app::EventReader;
use bevy_asset::{Asset, AssetEvent, Assets, Handle, HandleId};
use bevy_ecs::{
    entity::Entity,
    query::{Changed, Or, With},
    system::{BoxedSystem, IntoSystem, Local, Query, QuerySet, RemovedComponents, Res, ResMut},
    world::World,
};
use bevy_utils::HashMap;
use renderer::{AssetRenderResourceBindings, BufferId, RenderResourceType, RenderResources};
use std::{any::TypeId, hash::Hash, io::Write, marker::PhantomData, ops::DerefMut};

#[derive(Debug)]
struct QueuedBufferWrite {
    buffer: BufferId,
    target_offset: usize,
    source_offset: usize,
    size: usize,
}

/// Used to track items in a gpu buffer in an "array" style
#[derive(Debug)]
struct BufferArray<I> {
    item_size: usize,
    buffer_capacity: usize,
    min_capacity: usize,
    len: usize,
    buffer: Option<BufferId>,
    free_indices: Vec<usize>,
    indices: HashMap<I, usize>,
}

impl<I: Hash + Eq> BufferArray<I> {
    pub fn new(item_size: usize, min_capacity: usize) -> Self {
        BufferArray {
            item_size,
            len: 0,
            buffer_capacity: 0,
            min_capacity,
            buffer: None,
            free_indices: Vec::new(),
            indices: HashMap::default(),
        }
    }

    fn get_or_assign_index(&mut self, id: I) -> usize {
        if let Some(index) = self.indices.get(&id) {
            *index
        } else if let Some(index) = self.free_indices.pop() {
            self.indices.insert(id, index);
            self.len += 1;
            index
        } else {
            let index = self.len;
            self.indices.insert(id, index);
            self.len += 1;
            index
        }
    }

    pub fn get_binding(&self, id: I) -> Option<RenderResourceBinding> {
        self.indices
            .get(&id)
            .map(|index| RenderResourceBinding::Buffer {
                buffer: self.buffer.unwrap(),
                dynamic_index: Some((index * self.item_size) as u32),
                range: 0..self.item_size as u64,
            })
    }

    pub fn remove_binding(&mut self, id: I) {
        if let Some(index) = self.indices.remove(&id) {
            self.free_indices.push(index);
            self.len -= 1;
        }
    }

    pub fn resize(&mut self, render_resource_context: &dyn RenderResourceContext) -> bool {
        if self.len <= self.buffer_capacity {
            return false;
        }

        self.allocate_buffer(render_resource_context);
        // TODO: allow shrinking
        true
    }

    pub fn allocate_buffer(&mut self, render_resource_context: &dyn RenderResourceContext) {
        if let Some(old_buffer) = self.buffer.take() {
            render_resource_context.remove_buffer(old_buffer);
        }

        let new_len = if self.buffer_capacity == 0 {
            self.min_capacity.max(self.len)
        } else {
            self.min_capacity.max(self.len * 2)
        };

        let size = new_len * self.item_size;
        let buffer = render_resource_context.create_buffer(BufferInfo {
            size,
            buffer_usage: BufferUsage::COPY_DST | BufferUsage::UNIFORM,
            ..Default::default()
        });

        self.buffer = Some(buffer);
        self.buffer_capacity = new_len;
    }
}

struct UniformBufferArrays<I, T>
where
    T: renderer::RenderResources,
{
    buffer_arrays: Vec<Option<BufferArray<I>>>,
    staging_buffer: Option<BufferId>,
    staging_buffer_size: usize,
    required_staging_buffer_size: usize,
    current_staging_buffer_offset: usize,
    queued_buffer_writes: Vec<QueuedBufferWrite>,
    _marker: PhantomData<T>,
}

impl<I, T> Default for UniformBufferArrays<I, T>
where
    T: renderer::RenderResources,
{
    fn default() -> Self {
        Self {
            buffer_arrays: Default::default(),
            staging_buffer: Default::default(),
            staging_buffer_size: 0,
            current_staging_buffer_offset: 0,
            queued_buffer_writes: Vec::new(),
            required_staging_buffer_size: 0,
            _marker: Default::default(),
        }
    }
}

impl<I, T> UniformBufferArrays<I, T>
where
    I: Hash + Eq + Copy,
    T: renderer::RenderResources,
{
    /// Initialize this UniformBufferArrays using information from a RenderResources value.
    fn initialize(
        &mut self,
        render_resources: &T,
        render_resource_context: &dyn RenderResourceContext,
    ) {
        if self.buffer_arrays.len() != render_resources.render_resources_len() {
            let mut buffer_arrays = Vec::with_capacity(render_resources.render_resources_len());
            for render_resource in render_resources.iter() {
                if let Some(RenderResourceType::Buffer) = render_resource.resource_type() {
                    let size = render_resource.buffer_byte_len().unwrap();
                    let aligned_size = render_resource_context.get_aligned_uniform_size(size, true);
                    buffer_arrays.push(Some(BufferArray::new(aligned_size, 10)));
                } else {
                    buffer_arrays.push(None);
                }
            }

            self.buffer_arrays = buffer_arrays;
        }
    }

    /// Resets staging buffer tracking information
    fn begin_update(&mut self) {
        self.required_staging_buffer_size = 0;
        self.current_staging_buffer_offset = 0;
    }

    /// Find a spot for the given RenderResources in each uniform's BufferArray and prepare space in
    /// the staging buffer
    fn prepare_uniform_buffers(&mut self, id: I, render_resources: &T) {
        for (i, render_resource) in render_resources.iter().enumerate() {
            if let Some(RenderResourceType::Buffer) = render_resource.resource_type() {
                let size = render_resource.buffer_byte_len().unwrap();
                if let Some(buffer_array) = &mut self.buffer_arrays[i] {
                    buffer_array.get_or_assign_index(id);
                    self.required_staging_buffer_size += size;
                }
            }
        }
    }

    /// Resize BufferArray buffers if they aren't large enough
    fn resize_buffer_arrays(
        &mut self,
        render_resource_context: &dyn RenderResourceContext,
    ) -> bool {
        let mut resized = false;
        for buffer_array in self.buffer_arrays.iter_mut().flatten() {
            resized |= buffer_array.resize(render_resource_context);
        }

        resized
    }

    fn set_required_staging_buffer_size_to_max(&mut self) {
        let mut new_size = 0;
        for buffer_array in self.buffer_arrays.iter().flatten() {
            new_size += buffer_array.item_size * buffer_array.len;
        }

        if new_size > self.required_staging_buffer_size {
            self.required_staging_buffer_size = new_size;
        }
    }

    /// Update the staging buffer to provide enough space to copy data to target buffers.
    fn resize_staging_buffer(&mut self, render_resource_context: &dyn RenderResourceContext) {
        // TODO: allow staging buffer to scale down
        if self.required_staging_buffer_size > self.staging_buffer_size {
            if let Some(staging_buffer) = self.staging_buffer {
                render_resource_context.remove_buffer(staging_buffer);
            }

            if self.required_staging_buffer_size > 0 {
                let staging_buffer = render_resource_context.create_buffer(BufferInfo {
                    buffer_usage: BufferUsage::COPY_SRC | BufferUsage::MAP_WRITE,
                    size: self.required_staging_buffer_size,
                    ..Default::default()
                });
                self.staging_buffer = Some(staging_buffer);
            } else {
                self.staging_buffer = None;
            }

            self.staging_buffer_size = self.required_staging_buffer_size;
        }
    }

    fn remove_bindings(&mut self, id: I) {
        for buffer_array in self.buffer_arrays.iter_mut().flatten() {
            buffer_array.remove_binding(id);
        }
    }

    fn write_uniform_buffers(
        &mut self,
        id: I,
        uniforms: &T,
        dynamic_uniforms: bool,
        render_resource_context: &dyn RenderResourceContext,
        render_resource_bindings: &mut RenderResourceBindings,
        staging_buffer: &mut [u8],
    ) {
        for (i, render_resource) in uniforms.iter().enumerate() {
            if let Some(RenderResourceType::Buffer) = render_resource.resource_type() {
                let size = render_resource.buffer_byte_len().unwrap();
                let render_resource_name = uniforms.get_render_resource_name(i).unwrap();
                let aligned_size = render_resource_context.get_aligned_uniform_size(size, false);
                let buffer_array = self.buffer_arrays[i].as_mut().unwrap();
                let range = 0..aligned_size as u64;
                let (target_buffer, target_offset) = if dynamic_uniforms {
                    let binding = buffer_array.get_binding(id).unwrap();
                    let dynamic_index = if let RenderResourceBinding::Buffer {
                        dynamic_index: Some(dynamic_index),
                        ..
                    } = binding
                    {
                        dynamic_index
                    } else {
                        panic!("Dynamic index should always be set.");
                    };
                    render_resource_bindings.set(render_resource_name, binding);
                    (buffer_array.buffer.unwrap(), dynamic_index)
                } else {
                    let mut matching_buffer = None;
                    if let Some(binding) = render_resource_bindings.get(render_resource_name) {
                        let buffer_id = binding.get_buffer().unwrap();
                        if let Some(BufferInfo {
                            size: current_size, ..
                        }) = render_resource_context.get_buffer_info(buffer_id)
                        {
                            if aligned_size == current_size {
                                matching_buffer = Some(buffer_id);
                            } else {
                                render_resource_context.remove_buffer(buffer_id);
                            }
                        }
                    }

                    let resource = if let Some(matching_buffer) = matching_buffer {
                        matching_buffer
                    } else {
                        let mut usage = BufferUsage::UNIFORM;
                        if let Some(render_resource_hints) = uniforms.get_render_resource_hints(i) {
                            if render_resource_hints.contains(RenderResourceHints::BUFFER) {
                                usage = BufferUsage::STORAGE
                            }
                        }

                        let buffer = render_resource_context.create_buffer(BufferInfo {
                            size: aligned_size,
                            buffer_usage: BufferUsage::COPY_DST | usage,
                            ..Default::default()
                        });

                        render_resource_bindings.set(
                            render_resource_name,
                            RenderResourceBinding::Buffer {
                                buffer,
                                range,
                                dynamic_index: None,
                            },
                        );
                        buffer
                    };

                    (resource, 0)
                };

                render_resource.write_buffer_bytes(
                    &mut staging_buffer[self.current_staging_buffer_offset
                        ..(self.current_staging_buffer_offset + size)],
                );

                self.queued_buffer_writes.push(QueuedBufferWrite {
                    buffer: target_buffer,
                    target_offset: target_offset as usize,
                    source_offset: self.current_staging_buffer_offset,
                    size,
                });
                self.current_staging_buffer_offset += size;
            }
        }
    }

    fn copy_staging_buffer_to_final_buffers(
        &mut self,
        command_queue: &mut CommandQueue,
        staging_buffer: BufferId,
    ) {
        for queued_buffer_write in self.queued_buffer_writes.drain(..) {
            command_queue.copy_buffer_to_buffer(
                staging_buffer,
                queued_buffer_write.source_offset as u64,
                queued_buffer_write.buffer,
                queued_buffer_write.target_offset as u64,
                queued_buffer_write.size as u64,
            )
        }
    }
}

#[derive(Default)]
pub struct RenderResourcesNode<T, P: Send + Sync + 'static>
where
    T: renderer::RenderResources,
{
    command_queue: CommandQueue,
    dynamic_uniforms: bool,
    _marker_t: PhantomData<T>,
    _marker_p: PhantomData<P>,
}

impl<T, P: Send + Sync + 'static> RenderResourcesNode<T, P>
where
    T: renderer::RenderResources,
{
    pub fn new(dynamic_uniforms: bool) -> Self {
        RenderResourcesNode {
            command_queue: CommandQueue::default(),
            dynamic_uniforms,
            _marker_p: PhantomData::default(),
            _marker_t: PhantomData::default(),
        }
    }
}

impl<T, P: Send + Sync + 'static> Node for RenderResourcesNode<T, P>
where
    T: renderer::RenderResources,
{
    fn update(
        &mut self,
        _world: &World,
        render_context: &mut dyn RenderContext,
        _input: &ResourceSlots,
        _output: &mut ResourceSlots,
    ) {
        self.command_queue.execute(render_context);
    }
}

impl<T, P: Send + Sync + 'static> SystemNode for RenderResourcesNode<T, P>
where
    T: renderer::RenderResources,
{
    fn get_system(&self) -> BoxedSystem {
        let system = render_resources_node_system::<T, P>
            .system()
            .config(|config| {
                config.0 = Some(RenderResourcesNodeState {
                    command_queue: self.command_queue.clone(),
                    uniform_buffer_arrays: UniformBufferArrays::<Entity, T>::default(),
                    dynamic_uniforms: self.dynamic_uniforms,
                })
            });

        Box::new(system)
    }
}

struct RenderResourcesNodeState<I, T: RenderResources> {
    command_queue: CommandQueue,
    uniform_buffer_arrays: UniformBufferArrays<I, T>,
    dynamic_uniforms: bool,
}

impl<I, T: RenderResources> Default for RenderResourcesNodeState<I, T> {
    fn default() -> Self {
        Self {
            command_queue: Default::default(),
            uniform_buffer_arrays: Default::default(),
            dynamic_uniforms: Default::default(),
        }
    }
}

<<<<<<< HEAD
#[allow(clippy::type_complexity)]
fn render_resources_node_system<T: RenderResources>(
=======
fn render_resources_node_system<T: RenderResources, P: Send + Sync + 'static>(
>>>>>>> e4952ecd
    mut state: Local<RenderResourcesNodeState<Entity, T>>,
    mut entities_waiting_for_textures: Local<Vec<Entity>>,
    render_resource_context: Res<Box<dyn RenderResourceContext>>,
    removed: RemovedComponents<T>,
    mut queries: QuerySet<(
        Query<(Entity, &T, &Visible, &mut RenderPipelines<P>), Or<(Changed<T>, Changed<Visible>)>>,
        Query<(Entity, &T, &Visible, &mut RenderPipelines<P>)>,
    )>,
) {
    let state = state.deref_mut();
    let uniform_buffer_arrays = &mut state.uniform_buffer_arrays;
    let render_resource_context = &**render_resource_context;
    uniform_buffer_arrays.begin_update();
    // initialize uniform buffer arrays using the first RenderResources
    if let Some((_, first, _, _)) = queries.q0_mut().iter_mut().next() {
        uniform_buffer_arrays.initialize(first, render_resource_context);
    }

    for entity in removed.iter() {
        uniform_buffer_arrays.remove_bindings(entity);
    }

    // handle entities that were waiting for texture loads on the last update
    for entity in std::mem::take(&mut *entities_waiting_for_textures) {
        if let Ok((entity, uniforms, _visible, mut render_pipelines)) =
            queries.q1_mut().get_mut(entity)
        {
            if !setup_uniform_texture_resources::<T>(
                &uniforms,
                render_resource_context,
                &mut render_pipelines.bindings,
            ) {
                entities_waiting_for_textures.push(entity);
            }
        }
    }

    for (entity, uniforms, visible, mut render_pipelines) in queries.q0_mut().iter_mut() {
        if !visible.is_visible {
            continue;
        }
        uniform_buffer_arrays.prepare_uniform_buffers(entity, uniforms);
        if !setup_uniform_texture_resources::<T>(
            &uniforms,
            render_resource_context,
            &mut render_pipelines.bindings,
        ) {
            entities_waiting_for_textures.push(entity);
        }
    }

    let resized = uniform_buffer_arrays.resize_buffer_arrays(render_resource_context);
    if resized {
        uniform_buffer_arrays.set_required_staging_buffer_size_to_max()
    }
    uniform_buffer_arrays.resize_staging_buffer(render_resource_context);

    if let Some(staging_buffer) = state.uniform_buffer_arrays.staging_buffer {
        render_resource_context.map_buffer(staging_buffer, BufferMapMode::Write);
        render_resource_context.write_mapped_buffer(
            staging_buffer,
            0..state.uniform_buffer_arrays.staging_buffer_size as u64,
            &mut |mut staging_buffer, _render_resource_context| {
                // if the buffer array was resized, write all entities to the new buffer, otherwise
                // only write changes
                if resized {
                    for (entity, uniforms, visible, mut render_pipelines) in
                        queries.q1_mut().iter_mut()
                    {
                        if !visible.is_visible {
                            continue;
                        }

                        state.uniform_buffer_arrays.write_uniform_buffers(
                            entity,
                            &uniforms,
                            state.dynamic_uniforms,
                            render_resource_context,
                            &mut render_pipelines.bindings,
                            &mut staging_buffer,
                        );
                    }
                } else {
                    for (entity, uniforms, visible, mut render_pipelines) in
                        queries.q0_mut().iter_mut()
                    {
                        if !visible.is_visible {
                            continue;
                        }

                        state.uniform_buffer_arrays.write_uniform_buffers(
                            entity,
                            &uniforms,
                            state.dynamic_uniforms,
                            render_resource_context,
                            &mut render_pipelines.bindings,
                            &mut staging_buffer,
                        );
                    }
                }
            },
        );
        render_resource_context.unmap_buffer(staging_buffer);

        state
            .uniform_buffer_arrays
            .copy_staging_buffer_to_final_buffers(&mut state.command_queue, staging_buffer);
    }
}

#[derive(Default)]
pub struct AssetRenderResourcesNode<T, P: Send + Sync + 'static>
where
    T: renderer::RenderResources,
{
    command_queue: CommandQueue,
    dynamic_uniforms: bool,
    _marker: PhantomData<T>,
    _marker_p: PhantomData<P>,
}

impl<T, P: Send + Sync + 'static> AssetRenderResourcesNode<T, P>
where
    T: renderer::RenderResources,
{
    pub fn new(dynamic_uniforms: bool) -> Self {
        AssetRenderResourcesNode {
            dynamic_uniforms,
            command_queue: Default::default(),
            _marker: Default::default(),
            _marker_p: Default::default(),
        }
    }
}

impl<T, P: Send + Sync + 'static> Node for AssetRenderResourcesNode<T, P>
where
    T: renderer::RenderResources,
{
    fn update(
        &mut self,
        _world: &World,
        render_context: &mut dyn RenderContext,
        _input: &ResourceSlots,
        _output: &mut ResourceSlots,
    ) {
        self.command_queue.execute(render_context);
    }
}

impl<T, P: Send + Sync + 'static> SystemNode for AssetRenderResourcesNode<T, P>
where
    T: renderer::RenderResources + Asset,
{
    fn get_system(&self) -> BoxedSystem {
        let system = asset_render_resources_node_system::<T, P>
            .system()
            .config(|config| {
                config.0 = Some(RenderResourcesNodeState {
                    command_queue: self.command_queue.clone(),
                    uniform_buffer_arrays: UniformBufferArrays::<HandleId, T>::default(),
                    dynamic_uniforms: self.dynamic_uniforms,
                })
            });

        Box::new(system)
    }
}

struct AssetRenderNodeState<T: Asset> {
    assets_waiting_for_textures: Vec<HandleId>,
    _marker: PhantomData<T>,
}

impl<T: Asset> Default for AssetRenderNodeState<T> {
    fn default() -> Self {
        Self {
            _marker: Default::default(),
            assets_waiting_for_textures: Default::default(),
        }
    }
}

<<<<<<< HEAD
#[allow(clippy::too_many_arguments, clippy::type_complexity)]
fn asset_render_resources_node_system<T: RenderResources + Asset>(
=======
#[allow(clippy::too_many_arguments)]
fn asset_render_resources_node_system<T: RenderResources + Asset, P: Send + Sync + 'static>(
>>>>>>> e4952ecd
    mut state: Local<RenderResourcesNodeState<HandleId, T>>,
    mut asset_state: Local<AssetRenderNodeState<T>>,
    assets: Res<Assets<T>>,
    mut asset_events: EventReader<AssetEvent<T>>,
    mut asset_render_resource_bindings: ResMut<AssetRenderResourceBindings>,
    render_resource_context: Res<Box<dyn RenderResourceContext>>,
    removed_handles: RemovedComponents<Handle<T>>,
    mut queries: QuerySet<(
        Query<(&Handle<T>, &mut RenderPipelines<P>), Changed<Handle<T>>>,
        Query<&mut RenderPipelines<P>, With<Handle<T>>>,
    )>,
) {
    let state = state.deref_mut();
    let uniform_buffer_arrays = &mut state.uniform_buffer_arrays;
    let render_resource_context = &**render_resource_context;

    let mut changed_assets = HashMap::default();
    for event in asset_events.iter() {
        match event {
            AssetEvent::Created { ref handle } => {
                if let Some(asset) = assets.get(handle) {
                    changed_assets.insert(handle.id, asset);
                }
            }
            AssetEvent::Modified { ref handle } => {
                if let Some(asset) = assets.get(handle) {
                    changed_assets.insert(handle.id, asset);
                }
            }
            AssetEvent::Removed { ref handle } => {
                uniform_buffer_arrays.remove_bindings(handle.id);
                // if asset was modified and removed in the same update, ignore the modification
                // events are ordered so future modification events are ok
                changed_assets.remove(&handle.id);
            }
        }
    }

    // handle assets that were waiting for texture loads on the last update
    for asset_handle in std::mem::take(&mut asset_state.assets_waiting_for_textures) {
        if let Some(asset) = assets.get(asset_handle) {
            let mut bindings =
                asset_render_resource_bindings.get_or_insert_mut(&Handle::<T>::weak(asset_handle));
            if !setup_uniform_texture_resources::<T>(&asset, render_resource_context, &mut bindings)
            {
                asset_state.assets_waiting_for_textures.push(asset_handle);
            }
        }
    }

    uniform_buffer_arrays.begin_update();
    // initialize uniform buffer arrays using the largest RenderResources
    if let Some((asset, _)) = changed_assets
        .values()
        .map(|asset| {
            let size: usize = asset
                .iter()
                .filter_map(|render_resource| {
                    if let Some(RenderResourceType::Buffer) = render_resource.resource_type() {
                        render_resource.buffer_byte_len()
                    } else {
                        None
                    }
                })
                .sum();
            (asset, size)
        })
        .max_by_key(|(_, size)| *size)
    {
        uniform_buffer_arrays.initialize(asset, render_resource_context);
    }

    for (asset_handle, asset) in changed_assets.iter() {
        uniform_buffer_arrays.prepare_uniform_buffers(*asset_handle, asset);
        let mut bindings =
            asset_render_resource_bindings.get_or_insert_mut(&Handle::<T>::weak(*asset_handle));
        if !setup_uniform_texture_resources::<T>(&asset, render_resource_context, &mut bindings) {
            asset_state.assets_waiting_for_textures.push(*asset_handle);
        }
    }

    let resized = uniform_buffer_arrays.resize_buffer_arrays(render_resource_context);
    if resized {
        // full asset copy needed, make sure there is also space for unchanged assets
        for (asset_handle, asset) in assets.iter() {
            if !changed_assets.contains_key(&asset_handle) {
                uniform_buffer_arrays.prepare_uniform_buffers(asset_handle, asset);
            }
        }
        uniform_buffer_arrays.set_required_staging_buffer_size_to_max()
    }
    uniform_buffer_arrays.resize_staging_buffer(render_resource_context);

    if let Some(staging_buffer) = state.uniform_buffer_arrays.staging_buffer {
        render_resource_context.map_buffer(staging_buffer, BufferMapMode::Write);
        render_resource_context.write_mapped_buffer(
            staging_buffer,
            0..state.uniform_buffer_arrays.staging_buffer_size as u64,
            &mut |mut staging_buffer, _render_resource_context| {
                if resized {
                    for (asset_handle, asset) in assets.iter() {
                        let mut render_resource_bindings = asset_render_resource_bindings
                            .get_or_insert_mut(&Handle::<T>::weak(asset_handle));
                        // TODO: only setup buffer if we haven't seen this handle before
                        state.uniform_buffer_arrays.write_uniform_buffers(
                            asset_handle,
                            &asset,
                            state.dynamic_uniforms,
                            render_resource_context,
                            &mut render_resource_bindings,
                            &mut staging_buffer,
                        );
                    }
                } else {
                    for (asset_handle, asset) in changed_assets.iter() {
                        let mut render_resource_bindings = asset_render_resource_bindings
                            .get_or_insert_mut(&Handle::<T>::weak(*asset_handle));
                        // TODO: only setup buffer if we haven't seen this handle before
                        state.uniform_buffer_arrays.write_uniform_buffers(
                            *asset_handle,
                            &asset,
                            state.dynamic_uniforms,
                            render_resource_context,
                            &mut render_resource_bindings,
                            &mut staging_buffer,
                        );
                    }
                }
            },
        );
        render_resource_context.unmap_buffer(staging_buffer);

        state
            .uniform_buffer_arrays
            .copy_staging_buffer_to_final_buffers(&mut state.command_queue, staging_buffer);
    }

    // update removed entity asset mapping
    for entity in removed_handles.iter() {
        if let Ok(mut render_pipelines) = queries.q1_mut().get_mut(entity) {
            render_pipelines
                .bindings
                .remove_asset_with_type(TypeId::of::<T>())
        }
    }

    // update changed entity asset mapping
    for (asset_handle, mut render_pipelines) in queries.q0_mut().iter_mut() {
        render_pipelines
            .bindings
            .remove_asset_with_type(TypeId::of::<T>());
        render_pipelines
            .bindings
            .add_asset(asset_handle.clone_weak_untyped(), TypeId::of::<T>());
    }
}

fn setup_uniform_texture_resources<T>(
    uniforms: &T,
    render_resource_context: &dyn RenderResourceContext,
    render_resource_bindings: &mut RenderResourceBindings,
) -> bool
where
    T: renderer::RenderResources,
{
    let mut success = true;
    for (i, render_resource) in uniforms.iter().enumerate() {
        if let Some(RenderResourceType::Texture) = render_resource.resource_type() {
            let render_resource_name = uniforms.get_render_resource_name(i).unwrap();
            let sampler_name = format!("{}_sampler", render_resource_name);
            if let Some(texture_handle) = render_resource.texture() {
                if let Some(texture_resource) = render_resource_context
                    .get_asset_resource(texture_handle, texture::TEXTURE_ASSET_INDEX)
                {
                    let sampler_resource = render_resource_context
                        .get_asset_resource(texture_handle, texture::SAMPLER_ASSET_INDEX)
                        .unwrap();

                    render_resource_bindings.set(
                        render_resource_name,
                        RenderResourceBinding::Texture(texture_resource.get_texture().unwrap()),
                    );
                    render_resource_bindings.set(
                        &sampler_name,
                        RenderResourceBinding::Sampler(sampler_resource.get_sampler().unwrap()),
                    );
                    continue;
                } else {
                    success = false;
                }
            }
        }
    }

    success
}

#[derive(Debug, Default)]
pub struct GlobalRenderResourcesNode<T>
where
    T: RenderResources,
{
    command_queue: CommandQueue,
    marker: PhantomData<T>,
}

impl<T> GlobalRenderResourcesNode<T>
where
    T: RenderResources,
{
    pub fn new() -> Self {
        Self {
            command_queue: CommandQueue::default(),
            marker: Default::default(),
        }
    }
}

impl<T> Node for GlobalRenderResourcesNode<T>
where
    T: RenderResources,
{
    fn update(
        &mut self,
        _world: &World,
        render_context: &mut dyn RenderContext,
        _input: &ResourceSlots,
        _output: &mut ResourceSlots,
    ) {
        // dbg!();
        self.command_queue.execute(render_context);
    }
}

impl<T> SystemNode for GlobalRenderResourcesNode<T>
where
    T: renderer::RenderResources,
{
    fn get_system(&self) -> BoxedSystem {
        let system = global_render_resources_node_system::<T>
            .system()
            .config(|config| {
                config.0 = Some(GlobalRenderResourcesNodeState {
                    command_queue: self.command_queue.clone(),
                    ..Default::default()
                })
            });

        Box::new(system)
    }
}

struct GlobalRenderResourcesNodeState<T: RenderResources> {
    command_queue: CommandQueue,
    staging_buffer: Option<BufferId>,
    target_buffer: Option<BufferId>,
    _marker: PhantomData<T>,
}

impl<T: RenderResources> Default for GlobalRenderResourcesNodeState<T> {
    fn default() -> Self {
        Self {
            command_queue: Default::default(),
            staging_buffer: None,
            target_buffer: None,
            _marker: Default::default(),
        }
    }
}

fn global_render_resources_node_system<T: RenderResources>(
    mut state: Local<GlobalRenderResourcesNodeState<T>>,
    render_resources: Res<T>,
    render_resource_context: Res<Box<dyn RenderResourceContext>>,
    mut render_resource_bindings: ResMut<RenderResourceBindings>,
) {
    // TODO add support for textures
    // No need to do anything if no changes
    if render_resources.is_changed() {
        // Precalculate the aligned size of the whole render resources buffer
        let aligned_size = render_resources
            .iter()
            .fold(0, |aligned_size, render_resource| {
                aligned_size
                    + render_resource_context
                        .get_aligned_uniform_size(render_resource.buffer_byte_len().unwrap(), false)
            });

        // Get old buffer and possibly resize
        let staging_buffer = match state.staging_buffer {
            Some(staging_buffer) => {
                if render_resource_context
                    .get_buffer_info(staging_buffer)
                    .unwrap()
                    .size
                    != aligned_size
                {
                    render_resource_context.remove_buffer(staging_buffer);
                    render_resource_context.create_buffer(BufferInfo {
                        size: aligned_size,
                        buffer_usage: BufferUsage::COPY_SRC | BufferUsage::MAP_WRITE,
                        mapped_at_creation: true,
                    })
                } else {
                    staging_buffer
                }
            }
            None => {
                // Or create a new one
                render_resource_context.create_buffer(BufferInfo {
                    size: aligned_size,
                    buffer_usage: BufferUsage::COPY_SRC | BufferUsage::MAP_WRITE,
                    mapped_at_creation: true,
                })
            }
        };

        // Get old buffer and possibly resize
        let target_buffer = if let Some(target_buffer) = state.target_buffer {
            if render_resource_context
                .get_buffer_info(target_buffer)
                .unwrap()
                .size
                != aligned_size
            {
                render_resource_context.remove_buffer(target_buffer);
                render_resource_context.create_buffer(BufferInfo {
                    size: aligned_size,
                    buffer_usage: BufferUsage::COPY_DST | BufferUsage::UNIFORM,
                    mapped_at_creation: false,
                })
            } else {
                target_buffer
            }
        } else {
            // Or create a new one
            render_resource_context.create_buffer(BufferInfo {
                size: aligned_size,
                buffer_usage: BufferUsage::COPY_DST | BufferUsage::UNIFORM,
                mapped_at_creation: false,
            })
        };

        // Write the resources into the staging buffer
        let mut offset = 0u64;
        for (index, render_resource) in render_resources.iter().enumerate() {
            let render_resource_name = render_resources.get_render_resource_name(index).unwrap();
            // dbg!(&render_resource_name);

            let size = render_resource.buffer_byte_len().unwrap();
            let aligned_size = render_resource_context.get_aligned_uniform_size(size, false) as u64;

            render_resource_context.write_mapped_buffer(
                staging_buffer,
                offset..(offset + aligned_size),
                &mut |mut buf, _render_resource_context| {
                    render_resource.write_buffer_bytes(buf);

                    // add padding
                    for _ in 0..(aligned_size - size as u64) {
                        buf.write_all(&[0]).unwrap();
                    }
                },
            );

            render_resource_bindings.set(
                render_resource_name,
                RenderResourceBinding::Buffer {
                    buffer: target_buffer,
                    range: offset..(offset + aligned_size),
                    dynamic_index: None,
                },
            );

            offset += aligned_size;
        }

        render_resource_context.unmap_buffer(staging_buffer);

        state.command_queue.copy_buffer_to_buffer(
            staging_buffer,
            0,
            target_buffer,
            0,
            aligned_size as u64,
        );
    }
}<|MERGE_RESOLUTION|>--- conflicted
+++ resolved
@@ -432,12 +432,8 @@
     }
 }
 
-<<<<<<< HEAD
 #[allow(clippy::type_complexity)]
-fn render_resources_node_system<T: RenderResources>(
-=======
 fn render_resources_node_system<T: RenderResources, P: Send + Sync + 'static>(
->>>>>>> e4952ecd
     mut state: Local<RenderResourcesNodeState<Entity, T>>,
     mut entities_waiting_for_textures: Local<Vec<Entity>>,
     render_resource_context: Res<Box<dyn RenderResourceContext>>,
@@ -621,13 +617,8 @@
     }
 }
 
-<<<<<<< HEAD
 #[allow(clippy::too_many_arguments, clippy::type_complexity)]
-fn asset_render_resources_node_system<T: RenderResources + Asset>(
-=======
-#[allow(clippy::too_many_arguments)]
 fn asset_render_resources_node_system<T: RenderResources + Asset, P: Send + Sync + 'static>(
->>>>>>> e4952ecd
     mut state: Local<RenderResourcesNodeState<HandleId, T>>,
     mut asset_state: Local<AssetRenderNodeState<T>>,
     assets: Res<Assets<T>>,
