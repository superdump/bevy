--- conflicted
+++ resolved
@@ -135,13 +135,8 @@
     }
 
     if config.add_main_pass {
-<<<<<<< HEAD
-        let mut main_pass_node = PassNode::<&MainPass>::new(PassDescriptor {
+        let mut main_pass_node = PassNode::<MainPass, &MainPass>::new(PassDescriptor {
             color_attachments: vec![msaa.color_attachment(
-=======
-        let mut main_pass_node = PassNode::<MainPass, &MainPass>::new(PassDescriptor {
-            color_attachments: vec![msaa.color_attachment_descriptor(
->>>>>>> e4952ecd
                 TextureAttachment::Input("color_attachment".to_string()),
                 TextureAttachment::Input("color_resolve_target".to_string()),
                 Operations {
