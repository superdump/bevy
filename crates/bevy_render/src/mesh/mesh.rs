mod conversions;

use crate::{
    pipeline::{IndexFormat, PrimitiveTopology, RenderPipelines, VertexFormat},
    renderer::{BufferInfo, BufferUsage, RenderResourceContext, RenderResourceId},
};
use bevy_asset::{AssetEvent, Assets, Handle};
use bevy_core::cast_slice;
use bevy_ecs::{
    entity::Entity,
    event::EventReader,
    query::{Changed, With},
    system::{Local, Query, QuerySet, Res},
    world::Mut,
};
use bevy_math::*;
use bevy_reflect::TypeUuid;
use bevy_utils::EnumVariantMeta;
use std::{borrow::Cow, collections::BTreeMap};

use crate::pipeline::{InputStepMode, VertexAttribute, VertexBufferLayout};
use bevy_utils::{HashMap, HashSet};

pub const INDEX_BUFFER_ASSET_INDEX: u64 = 0;
pub const VERTEX_ATTRIBUTE_BUFFER_ID: u64 = 10;

/// An array where each entry describes a property of a single vertex.
#[derive(Clone, Debug, EnumVariantMeta)]
pub enum VertexAttributeValues {
    Float32(Vec<f32>),
    Sint32(Vec<i32>),
    Uint32(Vec<u32>),
    Float32x2(Vec<[f32; 2]>),
    Sint32x2(Vec<[i32; 2]>),
    Uint32x2(Vec<[u32; 2]>),
    Float32x3(Vec<[f32; 3]>),
    Sint32x3(Vec<[i32; 3]>),
    Uint32x3(Vec<[u32; 3]>),
    Float32x4(Vec<[f32; 4]>),
    Sint32x4(Vec<[i32; 4]>),
    Uint32x4(Vec<[u32; 4]>),
    Sint16x2(Vec<[i16; 2]>),
    Snorm16x2(Vec<[i16; 2]>),
    Uint16x2(Vec<[u16; 2]>),
    Unorm16x2(Vec<[u16; 2]>),
    Sint16x4(Vec<[i16; 4]>),
    Snorm16x4(Vec<[i16; 4]>),
    Uint16x4(Vec<[u16; 4]>),
    Unorm16x4(Vec<[u16; 4]>),
    Sint8x2(Vec<[i8; 2]>),
    Snorm8x2(Vec<[i8; 2]>),
    Uint8x2(Vec<[u8; 2]>),
    Unorm8x2(Vec<[u8; 2]>),
    Sint8x4(Vec<[i8; 4]>),
    Snorm8x4(Vec<[i8; 4]>),
    Uint8x4(Vec<[u8; 4]>),
    Unorm8x4(Vec<[u8; 4]>),
}

impl VertexAttributeValues {
    /// Returns the number of vertices in this VertexAttribute. For a single
    /// mesh, all of the VertexAttributeValues must have the same length.
    pub fn len(&self) -> usize {
        match *self {
            VertexAttributeValues::Float32(ref values) => values.len(),
            VertexAttributeValues::Sint32(ref values) => values.len(),
            VertexAttributeValues::Uint32(ref values) => values.len(),
            VertexAttributeValues::Float32x2(ref values) => values.len(),
            VertexAttributeValues::Sint32x2(ref values) => values.len(),
            VertexAttributeValues::Uint32x2(ref values) => values.len(),
            VertexAttributeValues::Float32x3(ref values) => values.len(),
            VertexAttributeValues::Sint32x3(ref values) => values.len(),
            VertexAttributeValues::Uint32x3(ref values) => values.len(),
            VertexAttributeValues::Float32x4(ref values) => values.len(),
            VertexAttributeValues::Sint32x4(ref values) => values.len(),
            VertexAttributeValues::Uint32x4(ref values) => values.len(),
            VertexAttributeValues::Sint16x2(ref values) => values.len(),
            VertexAttributeValues::Snorm16x2(ref values) => values.len(),
            VertexAttributeValues::Uint16x2(ref values) => values.len(),
            VertexAttributeValues::Unorm16x2(ref values) => values.len(),
            VertexAttributeValues::Sint16x4(ref values) => values.len(),
            VertexAttributeValues::Snorm16x4(ref values) => values.len(),
            VertexAttributeValues::Uint16x4(ref values) => values.len(),
            VertexAttributeValues::Unorm16x4(ref values) => values.len(),
            VertexAttributeValues::Sint8x2(ref values) => values.len(),
            VertexAttributeValues::Snorm8x2(ref values) => values.len(),
            VertexAttributeValues::Uint8x2(ref values) => values.len(),
            VertexAttributeValues::Unorm8x2(ref values) => values.len(),
            VertexAttributeValues::Sint8x4(ref values) => values.len(),
            VertexAttributeValues::Snorm8x4(ref values) => values.len(),
            VertexAttributeValues::Uint8x4(ref values) => values.len(),
            VertexAttributeValues::Unorm8x4(ref values) => values.len(),
        }
    }

    /// Returns `true` if there are no vertices in this VertexAttributeValue
    pub fn is_empty(&self) -> bool {
        self.len() == 0
    }

    fn as_float3(&self) -> Option<&[[f32; 3]]> {
        match self {
            VertexAttributeValues::Float32x3(values) => Some(values),
            _ => None,
        }
    }

    // TODO: add vertex format as parameter here and perform type conversions
    /// Flattens the VertexAttributeArray into a sequence of bytes. This is
    /// useful for serialization and sending to the GPU.
    pub fn get_bytes(&self) -> &[u8] {
        match self {
            VertexAttributeValues::Float32(values) => cast_slice(&values[..]),
            VertexAttributeValues::Sint32(values) => cast_slice(&values[..]),
            VertexAttributeValues::Uint32(values) => cast_slice(&values[..]),
            VertexAttributeValues::Float32x2(values) => cast_slice(&values[..]),
            VertexAttributeValues::Sint32x2(values) => cast_slice(&values[..]),
            VertexAttributeValues::Uint32x2(values) => cast_slice(&values[..]),
            VertexAttributeValues::Float32x3(values) => cast_slice(&values[..]),
            VertexAttributeValues::Sint32x3(values) => cast_slice(&values[..]),
            VertexAttributeValues::Uint32x3(values) => cast_slice(&values[..]),
            VertexAttributeValues::Float32x4(values) => cast_slice(&values[..]),
            VertexAttributeValues::Sint32x4(values) => cast_slice(&values[..]),
            VertexAttributeValues::Uint32x4(values) => cast_slice(&values[..]),
            VertexAttributeValues::Sint16x2(values) => cast_slice(&values[..]),
            VertexAttributeValues::Snorm16x2(values) => cast_slice(&values[..]),
            VertexAttributeValues::Uint16x2(values) => cast_slice(&values[..]),
            VertexAttributeValues::Unorm16x2(values) => cast_slice(&values[..]),
            VertexAttributeValues::Sint16x4(values) => cast_slice(&values[..]),
            VertexAttributeValues::Snorm16x4(values) => cast_slice(&values[..]),
            VertexAttributeValues::Uint16x4(values) => cast_slice(&values[..]),
            VertexAttributeValues::Unorm16x4(values) => cast_slice(&values[..]),
            VertexAttributeValues::Sint8x2(values) => cast_slice(&values[..]),
            VertexAttributeValues::Snorm8x2(values) => cast_slice(&values[..]),
            VertexAttributeValues::Uint8x2(values) => cast_slice(&values[..]),
            VertexAttributeValues::Unorm8x2(values) => cast_slice(&values[..]),
            VertexAttributeValues::Sint8x4(values) => cast_slice(&values[..]),
            VertexAttributeValues::Snorm8x4(values) => cast_slice(&values[..]),
            VertexAttributeValues::Uint8x4(values) => cast_slice(&values[..]),
            VertexAttributeValues::Unorm8x4(values) => cast_slice(&values[..]),
        }
    }
}

impl From<&VertexAttributeValues> for VertexFormat {
    fn from(values: &VertexAttributeValues) -> Self {
        match values {
            VertexAttributeValues::Float32(_) => VertexFormat::Float32,
            VertexAttributeValues::Sint32(_) => VertexFormat::Sint32,
            VertexAttributeValues::Uint32(_) => VertexFormat::Uint32,
            VertexAttributeValues::Float32x2(_) => VertexFormat::Float32x2,
            VertexAttributeValues::Sint32x2(_) => VertexFormat::Sint32x2,
            VertexAttributeValues::Uint32x2(_) => VertexFormat::Uint32x2,
            VertexAttributeValues::Float32x3(_) => VertexFormat::Float32x3,
            VertexAttributeValues::Sint32x3(_) => VertexFormat::Sint32x3,
            VertexAttributeValues::Uint32x3(_) => VertexFormat::Uint32x3,
            VertexAttributeValues::Float32x4(_) => VertexFormat::Float32x4,
            VertexAttributeValues::Sint32x4(_) => VertexFormat::Sint32x4,
            VertexAttributeValues::Uint32x4(_) => VertexFormat::Uint32x4,
            VertexAttributeValues::Sint16x2(_) => VertexFormat::Sint16x2,
            VertexAttributeValues::Snorm16x2(_) => VertexFormat::Snorm16x2,
            VertexAttributeValues::Uint16x2(_) => VertexFormat::Uint16x2,
            VertexAttributeValues::Unorm16x2(_) => VertexFormat::Unorm16x2,
            VertexAttributeValues::Sint16x4(_) => VertexFormat::Sint16x4,
            VertexAttributeValues::Snorm16x4(_) => VertexFormat::Snorm16x4,
            VertexAttributeValues::Uint16x4(_) => VertexFormat::Uint16x4,
            VertexAttributeValues::Unorm16x4(_) => VertexFormat::Unorm16x4,
            VertexAttributeValues::Sint8x2(_) => VertexFormat::Sint8x2,
            VertexAttributeValues::Snorm8x2(_) => VertexFormat::Snorm8x2,
            VertexAttributeValues::Uint8x2(_) => VertexFormat::Uint8x2,
            VertexAttributeValues::Unorm8x2(_) => VertexFormat::Unorm8x2,
            VertexAttributeValues::Sint8x4(_) => VertexFormat::Sint8x4,
            VertexAttributeValues::Snorm8x4(_) => VertexFormat::Snorm8x4,
            VertexAttributeValues::Uint8x4(_) => VertexFormat::Uint8x4,
            VertexAttributeValues::Unorm8x4(_) => VertexFormat::Unorm8x4,
        }
    }
}

/// An array of indices into the VertexAttributeValues for a mesh.
///
/// It describes the order in which the vertex attributes should be joined into faces.
#[derive(Debug, Clone)]
pub enum Indices {
    U16(Vec<u16>),
    U32(Vec<u32>),
}

impl Indices {
    fn iter(&self) -> impl Iterator<Item = usize> + '_ {
        match self {
            Indices::U16(vec) => IndicesIter::U16(vec.iter()),
            Indices::U32(vec) => IndicesIter::U32(vec.iter()),
        }
    }
}
enum IndicesIter<'a> {
    U16(std::slice::Iter<'a, u16>),
    U32(std::slice::Iter<'a, u32>),
}
impl Iterator for IndicesIter<'_> {
    type Item = usize;

    fn next(&mut self) -> Option<Self::Item> {
        match self {
            IndicesIter::U16(iter) => iter.next().map(|val| *val as usize),
            IndicesIter::U32(iter) => iter.next().map(|val| *val as usize),
        }
    }
}

impl From<&Indices> for IndexFormat {
    fn from(indices: &Indices) -> Self {
        match indices {
            Indices::U16(_) => IndexFormat::Uint16,
            Indices::U32(_) => IndexFormat::Uint32,
        }
    }
}

// TODO: allow values to be unloaded after been submitting to the GPU to conserve memory
#[derive(Debug, TypeUuid, Clone)]
#[uuid = "8ecbac0f-f545-4473-ad43-e1f4243af51e"]
pub struct Mesh {
    primitive_topology: PrimitiveTopology,
    /// `std::collections::BTreeMap` with all defined vertex attributes (Positions, Normals, ...)
    /// for this mesh. Attribute name maps to attribute values.
    /// Uses a BTreeMap because, unlike HashMap, it has a defined iteration order,
    /// which allows easy stable VertexBuffers (i.e. same buffer order)
    attributes: BTreeMap<Cow<'static, str>, VertexAttributeValues>,
    indices: Option<Indices>,
}

/// Contains geometry in the form of a mesh.
///
/// Often meshes are automatically generated by bevy's asset loaders or primitives, such as
/// [`crate::shape::Cube`] or [`crate::shape::Box`], but you can also construct
/// one yourself.
///
/// Example of constructing a mesh:
/// ```
/// # use bevy_render::mesh::{Mesh, Indices};
/// # use bevy_render::pipeline::PrimitiveTopology;
/// fn create_triangle() -> Mesh {
///     let mut mesh = Mesh::new(PrimitiveTopology::TriangleList);
///     mesh.set_attribute(Mesh::ATTRIBUTE_POSITION, vec![[1.0, 0.0, 0.0], [0.0, 1.0, 0.0], [1.0, 1.0, 0.0]]);
///     mesh.set_indices(Some(Indices::U32(vec![0,1,2])));
///     mesh
/// }
/// ```
impl Mesh {
    /// Per vertex coloring. Use in conjunction with [`Mesh::set_attribute`]
    pub const ATTRIBUTE_COLOR: &'static str = "Vertex_Color";
    /// The direction the vertex normal is facing in.
    /// Use in conjunction with [`Mesh::set_attribute`]
    pub const ATTRIBUTE_NORMAL: &'static str = "Vertex_Normal";
    /// The direction of the vertex tangent. Used for normal mapping
    pub const ATTRIBUTE_TANGENT: &'static str = "Vertex_Tangent";

    /// Where the vertex is located in space. Use in conjunction with [`Mesh::set_attribute`]
    pub const ATTRIBUTE_POSITION: &'static str = "Vertex_Position";
    /// Texture coordinates for the vertex. Use in conjunction with [`Mesh::set_attribute`]
    pub const ATTRIBUTE_UV_0: &'static str = "Vertex_Uv";

    /// Per vertex joint transform matrix weight. Use in conjunction with [`Mesh::set_attribute`]
    pub const ATTRIBUTE_JOINT_WEIGHT: &'static str = "Vertex_JointWeight";
    /// Per vertex joint transform matrix index. Use in conjunction with [`Mesh::set_attribute`]
    pub const ATTRIBUTE_JOINT_INDEX: &'static str = "Vertex_JointIndex";

    /// Construct a new mesh. You need to provide a PrimitiveTopology so that the
    /// renderer knows how to treat the vertex data. Most of the time this will be
    /// `PrimitiveTopology::TriangleList`.
    pub fn new(primitive_topology: PrimitiveTopology) -> Self {
        Mesh {
            primitive_topology,
            attributes: Default::default(),
            indices: None,
        }
    }

    pub fn primitive_topology(&self) -> PrimitiveTopology {
        self.primitive_topology
    }

    /// Sets the data for a vertex attribute (position, normal etc.). The name will
    /// often be one of the associated constants such as [`Mesh::ATTRIBUTE_POSITION`]
    pub fn set_attribute(
        &mut self,
        name: impl Into<Cow<'static, str>>,
        values: impl Into<VertexAttributeValues>,
    ) {
        let values: VertexAttributeValues = values.into();
        self.attributes.insert(name.into(), values);
    }

    /// Retrieve the data currently set behind a vertex attribute.
    pub fn attribute(&self, name: impl Into<Cow<'static, str>>) -> Option<&VertexAttributeValues> {
        self.attributes.get(&name.into())
    }

    pub fn attribute_mut(
        &mut self,
        name: impl Into<Cow<'static, str>>,
    ) -> Option<&mut VertexAttributeValues> {
        self.attributes.get_mut(&name.into())
    }

    /// Indices describe how triangles are constructed out of the vertex attributes.
    /// They are only useful for the [`crate::pipeline::PrimitiveTopology`] variants that use
    /// triangles
    pub fn set_indices(&mut self, indices: Option<Indices>) {
        self.indices = indices;
    }

    pub fn indices(&self) -> Option<&Indices> {
        self.indices.as_ref()
    }

    pub fn indices_mut(&mut self) -> Option<&mut Indices> {
        self.indices.as_mut()
    }

    pub fn get_index_buffer_bytes(&self) -> Option<&[u8]> {
        self.indices.as_ref().map(|indices| match &indices {
            Indices::U16(indices) => cast_slice(&indices[..]),
            Indices::U32(indices) => cast_slice(&indices[..]),
        })
    }

    pub fn get_vertex_buffer_layout(&self) -> VertexBufferLayout {
        let mut attributes = Vec::new();
        let mut accumulated_offset = 0;
        for (attribute_name, attribute_values) in self.attributes.iter() {
            let vertex_format = VertexFormat::from(attribute_values);
            attributes.push(VertexAttribute {
                name: attribute_name.clone(),
                offset: accumulated_offset,
                format: vertex_format,
                shader_location: 0,
            });
            accumulated_offset += vertex_format.get_size();
        }

        VertexBufferLayout {
            name: Default::default(),
            stride: accumulated_offset,
            step_mode: InputStepMode::Vertex,
            attributes,
        }
    }

    pub fn count_vertices(&self) -> usize {
        let mut vertex_count: Option<usize> = None;
        for (attribute_name, attribute_data) in self.attributes.iter() {
            let attribute_len = attribute_data.len();
            if let Some(previous_vertex_count) = vertex_count {
                assert_eq!(previous_vertex_count, attribute_len,
                        "Attribute {} has a different vertex count ({}) than other attributes ({}) in this mesh.", attribute_name, attribute_len, previous_vertex_count);
            }
            vertex_count = Some(attribute_len);
        }

        vertex_count.unwrap_or(0)
    }

    pub fn get_vertex_buffer_data(&self) -> Vec<u8> {
        let mut vertex_size = 0;
        for attribute_values in self.attributes.values() {
            let vertex_format = VertexFormat::from(attribute_values);
            vertex_size += vertex_format.get_size() as usize;
        }

        let vertex_count = self.count_vertices();
        let mut attributes_interleaved_buffer = vec![0; vertex_count * vertex_size];
        // bundle into interleaved buffers
        let mut attribute_offset = 0;
        for attribute_values in self.attributes.values() {
            let vertex_format = VertexFormat::from(attribute_values);
            let attribute_size = vertex_format.get_size() as usize;
            let attributes_bytes = attribute_values.get_bytes();
            for (vertex_index, attribute_bytes) in
                attributes_bytes.chunks_exact(attribute_size).enumerate()
            {
                let offset = vertex_index * vertex_size + attribute_offset;
                attributes_interleaved_buffer[offset..offset + attribute_size]
                    .copy_from_slice(attribute_bytes);
            }

            attribute_offset += attribute_size;
        }

        attributes_interleaved_buffer
    }

    /// Duplicates the vertex attributes so that no vertices are shared.
    ///
    /// This can dramatically increase the vertex count, so make sure this is what you want.
    /// Does nothing if no [Indices] are set.
    pub fn duplicate_vertices(&mut self) {
        fn duplicate<T: Copy>(values: &[T], indices: impl Iterator<Item = usize>) -> Vec<T> {
            indices.map(|i| values[i]).collect()
        }

        assert!(
            matches!(self.primitive_topology, PrimitiveTopology::TriangleList),
            "can only duplicate vertices for `TriangleList`s"
        );

        let indices = match self.indices.take() {
            Some(indices) => indices,
            None => return,
        };
        for (_, attributes) in self.attributes.iter_mut() {
            let indices = indices.iter();
            match attributes {
                VertexAttributeValues::Float32(vec) => *vec = duplicate(&vec, indices),
                VertexAttributeValues::Sint32(vec) => *vec = duplicate(&vec, indices),
                VertexAttributeValues::Uint32(vec) => *vec = duplicate(&vec, indices),
                VertexAttributeValues::Float32x2(vec) => *vec = duplicate(&vec, indices),
                VertexAttributeValues::Sint32x2(vec) => *vec = duplicate(&vec, indices),
                VertexAttributeValues::Uint32x2(vec) => *vec = duplicate(&vec, indices),
                VertexAttributeValues::Float32x3(vec) => *vec = duplicate(&vec, indices),
                VertexAttributeValues::Sint32x3(vec) => *vec = duplicate(&vec, indices),
                VertexAttributeValues::Uint32x3(vec) => *vec = duplicate(&vec, indices),
                VertexAttributeValues::Sint32x4(vec) => *vec = duplicate(&vec, indices),
                VertexAttributeValues::Uint32x4(vec) => *vec = duplicate(&vec, indices),
                VertexAttributeValues::Float32x4(vec) => *vec = duplicate(&vec, indices),
                VertexAttributeValues::Sint16x2(vec) => *vec = duplicate(&vec, indices),
                VertexAttributeValues::Snorm16x2(vec) => *vec = duplicate(&vec, indices),
                VertexAttributeValues::Uint16x2(vec) => *vec = duplicate(&vec, indices),
                VertexAttributeValues::Unorm16x2(vec) => *vec = duplicate(&vec, indices),
                VertexAttributeValues::Sint16x4(vec) => *vec = duplicate(&vec, indices),
                VertexAttributeValues::Snorm16x4(vec) => *vec = duplicate(&vec, indices),
                VertexAttributeValues::Uint16x4(vec) => *vec = duplicate(&vec, indices),
                VertexAttributeValues::Unorm16x4(vec) => *vec = duplicate(&vec, indices),
                VertexAttributeValues::Sint8x2(vec) => *vec = duplicate(&vec, indices),
                VertexAttributeValues::Snorm8x2(vec) => *vec = duplicate(&vec, indices),
                VertexAttributeValues::Uint8x2(vec) => *vec = duplicate(&vec, indices),
                VertexAttributeValues::Unorm8x2(vec) => *vec = duplicate(&vec, indices),
                VertexAttributeValues::Sint8x4(vec) => *vec = duplicate(&vec, indices),
                VertexAttributeValues::Snorm8x4(vec) => *vec = duplicate(&vec, indices),
                VertexAttributeValues::Uint8x4(vec) => *vec = duplicate(&vec, indices),
                VertexAttributeValues::Unorm8x4(vec) => *vec = duplicate(&vec, indices),
            }
        }
    }

    /// Calculates the [`Mesh::ATTRIBUTE_NORMAL`] of a mesh.
    ///
    /// Panics if [`Indices`] are set.
    /// Consider calling [Mesh::duplicate_vertices] or export your mesh with normal attributes.
    pub fn compute_flat_normals(&mut self) {
        if self.indices().is_some() {
            panic!("`compute_flat_normals` can't work on indexed geometry. Consider calling `Mesh::duplicate_vertices`.");
        }

        let positions = self
            .attribute(Mesh::ATTRIBUTE_POSITION)
            .unwrap()
            .as_float3()
            .expect("`Mesh::ATTRIBUTE_POSITION` vertex attributes should be of type `float3`");

        let normals: Vec<_> = positions
            .chunks_exact(3)
            .map(|p| face_normal(p[0], p[1], p[2]))
            .flat_map(|normal| std::array::IntoIter::new([normal, normal, normal]))
            .collect();

        self.set_attribute(Mesh::ATTRIBUTE_NORMAL, normals);
    }
}

fn face_normal(a: [f32; 3], b: [f32; 3], c: [f32; 3]) -> [f32; 3] {
    let (a, b, c) = (Vec3::from(a), Vec3::from(b), Vec3::from(c));
    (b - a).cross(c - a).normalize().into()
}

fn remove_resource_save(
    render_resource_context: &dyn RenderResourceContext,
    handle: &Handle<Mesh>,
    index: u64,
) {
    if let Some(RenderResourceId::Buffer(buffer)) =
        render_resource_context.get_asset_resource(&handle, index)
    {
        render_resource_context.remove_buffer(buffer);
        render_resource_context.remove_asset_resource(handle, index);
    }
}
fn remove_current_mesh_resources(
    render_resource_context: &dyn RenderResourceContext,
    handle: &Handle<Mesh>,
) {
    remove_resource_save(render_resource_context, handle, VERTEX_ATTRIBUTE_BUFFER_ID);
    remove_resource_save(render_resource_context, handle, INDEX_BUFFER_ASSET_INDEX);
}

#[derive(Default)]
pub struct MeshEntities {
    entities: HashSet<Entity>,
}

#[derive(Default)]
pub struct MeshResourceProviderState {
    mesh_entities: HashMap<Handle<Mesh>, MeshEntities>,
}

<<<<<<< HEAD
#[allow(clippy::type_complexity)]
pub fn mesh_resource_provider_system(
=======
pub fn mesh_resource_provider_system<P: Send + Sync + 'static>(
>>>>>>> e4952ecd
    mut state: Local<MeshResourceProviderState>,
    render_resource_context: Res<Box<dyn RenderResourceContext>>,
    meshes: Res<Assets<Mesh>>,
    mut mesh_events: EventReader<AssetEvent<Mesh>>,
    mut queries: QuerySet<(
        Query<&mut RenderPipelines<P>, With<Handle<Mesh>>>,
        Query<(Entity, &Handle<Mesh>, &mut RenderPipelines<P>), Changed<Handle<Mesh>>>,
    )>,
) {
    let mut changed_meshes = HashSet::default();
    let render_resource_context = &**render_resource_context;
    for event in mesh_events.iter() {
        match event {
            AssetEvent::Created { ref handle } => {
                changed_meshes.insert(handle.clone_weak());
            }
            AssetEvent::Modified { ref handle } => {
                changed_meshes.insert(handle.clone_weak());
                remove_current_mesh_resources(render_resource_context, handle);
            }
            AssetEvent::Removed { ref handle } => {
                remove_current_mesh_resources(render_resource_context, handle);
                // if mesh was modified and removed in the same update, ignore the modification
                // events are ordered so future modification events are ok
                changed_meshes.remove(handle);
            }
        }
    }

    // update changed mesh data
    for changed_mesh_handle in changed_meshes.iter() {
        if let Some(mesh) = meshes.get(changed_mesh_handle) {
            // TODO: check for individual buffer changes in non-interleaved mode
            if let Some(data) = mesh.get_index_buffer_bytes() {
                let index_buffer = render_resource_context.create_buffer_with_data(
                    BufferInfo {
                        buffer_usage: BufferUsage::INDEX,
                        ..Default::default()
                    },
                    &data,
                );

                render_resource_context.set_asset_resource(
                    changed_mesh_handle,
                    RenderResourceId::Buffer(index_buffer),
                    INDEX_BUFFER_ASSET_INDEX,
                );
            }

            let interleaved_buffer = mesh.get_vertex_buffer_data();
            if !interleaved_buffer.is_empty() {
                render_resource_context.set_asset_resource(
                    changed_mesh_handle,
                    RenderResourceId::Buffer(render_resource_context.create_buffer_with_data(
                        BufferInfo {
                            buffer_usage: BufferUsage::VERTEX,
                            ..Default::default()
                        },
                        &interleaved_buffer,
                    )),
                    VERTEX_ATTRIBUTE_BUFFER_ID,
                );
            }

            if let Some(mesh_entities) = state.mesh_entities.get_mut(changed_mesh_handle) {
                for entity in mesh_entities.entities.iter() {
                    if let Ok(render_pipelines) = queries.q0_mut().get_mut(*entity) {
                        update_entity_mesh(
                            render_resource_context,
                            mesh,
                            changed_mesh_handle,
                            render_pipelines,
                        );
                    }
                }
            }
        }
    }

    // handover buffers to pipeline
    for (entity, handle, render_pipelines) in queries.q1_mut().iter_mut() {
        let mesh_entities = state
            .mesh_entities
            .entry(handle.clone_weak())
            .or_insert_with(MeshEntities::default);
        mesh_entities.entities.insert(entity);
        if let Some(mesh) = meshes.get(handle) {
            update_entity_mesh(render_resource_context, mesh, handle, render_pipelines);
        }
    }
}

fn update_entity_mesh<P: Send + Sync + 'static>(
    render_resource_context: &dyn RenderResourceContext,
    mesh: &Mesh,
    handle: &Handle<Mesh>,
    mut render_pipelines: Mut<RenderPipelines<P>>,
) {
    for render_pipeline in render_pipelines.pipelines.iter_mut() {
        render_pipeline.specialization.primitive_topology = mesh.primitive_topology;
        // TODO: don't allocate a new vertex buffer descriptor for every entity
        render_pipeline.specialization.vertex_buffer_layout = mesh.get_vertex_buffer_layout();
        if let PrimitiveTopology::LineStrip | PrimitiveTopology::TriangleStrip =
            mesh.primitive_topology
        {
            render_pipeline.specialization.strip_index_format =
                mesh.indices().map(|indices| indices.into());
        }
    }
    if let Some(RenderResourceId::Buffer(index_buffer_resource)) =
        render_resource_context.get_asset_resource(handle, INDEX_BUFFER_ASSET_INDEX)
    {
        let index_format: IndexFormat = mesh.indices().unwrap().into();
        // set index buffer into binding
        render_pipelines
            .bindings
            .set_index_buffer(index_buffer_resource, index_format);
    }

    if let Some(RenderResourceId::Buffer(vertex_attribute_buffer_resource)) =
        render_resource_context.get_asset_resource(handle, VERTEX_ATTRIBUTE_BUFFER_ID)
    {
        // set index buffer into binding
        render_pipelines.bindings.vertex_attribute_buffer = Some(vertex_attribute_buffer_resource);
    }
}<|MERGE_RESOLUTION|>--- conflicted
+++ resolved
@@ -505,12 +505,8 @@
     mesh_entities: HashMap<Handle<Mesh>, MeshEntities>,
 }
 
-<<<<<<< HEAD
 #[allow(clippy::type_complexity)]
-pub fn mesh_resource_provider_system(
-=======
 pub fn mesh_resource_provider_system<P: Send + Sync + 'static>(
->>>>>>> e4952ecd
     mut state: Local<MeshResourceProviderState>,
     render_resource_context: Res<Box<dyn RenderResourceContext>>,
     meshes: Res<Assets<Mesh>>,
