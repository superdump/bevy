--- conflicted
+++ resolved
@@ -93,11 +93,9 @@
         let mut index = 0;
         while index < self.items.len() {
             let item = &self.items[index];
-<<<<<<< HEAD
             let draw_function = draw_functions.get_mut(item.draw_function()).unwrap();
             draw_function.draw(world, render_pass, view, item);
             index += item.batch_size();
-=======
             let batch_size = item.batch_size();
             if batch_size > 0 {
                 let draw_function = draw_functions.get_mut(item.draw_function()).unwrap();
@@ -106,7 +104,6 @@
             } else {
                 index += 1;
             }
->>>>>>> 4f1d9a63
         }
     }
 
@@ -126,14 +123,6 @@
             .items
             .get(range)
             .expect("`Range` provided to `render_range()` is out of bounds");
-<<<<<<< HEAD
-        let mut index = 0;
-        while index < items.len() {
-            let item = &items[index];
-            let draw_function = draw_functions.get_mut(item.draw_function()).unwrap();
-            draw_function.draw(world, render_pass, view, item);
-            index += item.batch_size();
-=======
 
         let mut index = 0;
         while index < items.len() {
@@ -146,7 +135,6 @@
             } else {
                 index += 1;
             }
->>>>>>> 4f1d9a63
         }
     }
 }
@@ -180,13 +168,8 @@
     /// Specifies the [`Draw`] function used to render the item.
     fn draw_function(&self) -> DrawFunctionId;
 
-<<<<<<< HEAD
-    /// Sorts a slice of phase items into render order. Generally if you are intending
-    /// to batch the implementing type this should use a stable sort like [`slice::sort_by_key`].
-=======
     /// Sorts a slice of phase items into render order. Generally if the same type
     /// is batched this should use a stable sort like [`slice::sort_by_key`].
->>>>>>> 4f1d9a63
     /// In almost all other cases, this should not be altered from the default,
     /// which uses a unstable sort, as this provides the best balance of CPU and GPU
     /// performance.
@@ -202,12 +185,9 @@
         items.sort_unstable_by_key(|item| item.sort_key());
     }
 
-<<<<<<< HEAD
-=======
     /// The number of items to skip after rendering this [`PhaseItem`].
     ///
     /// Items with a `batch_size` of 0 will not be rendered.
->>>>>>> 4f1d9a63
     fn batch_size(&self) -> usize {
         1
     }
