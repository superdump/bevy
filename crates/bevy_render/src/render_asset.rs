--- conflicted
+++ resolved
@@ -1,38 +1,29 @@
-<<<<<<< HEAD
-use crate::{Extract, ExtractSchedule, Render, RenderApp, RenderSet};
+use crate::{Deref, DerefMut};
+use crate::{ExtractSchedule, MainWorld, Render, RenderApp, RenderSet};
 use bevy_app::{App, Plugin, PostUpdate};
-=======
-use crate::{ExtractSchedule, MainWorld, Render, RenderApp, RenderSet};
-use bevy_app::{App, Plugin};
->>>>>>> 961d49f9
 use bevy_asset::{Asset, AssetEvent, AssetId, Assets};
 use bevy_derive::{Deref, DerefMut};
 use bevy_ecs::{
+    component::Component,
+    entity::Entity,
     prelude::{Commands, EventReader, IntoSystemConfigs, ResMut, Resource},
     schedule::SystemConfigs,
-    system::{StaticSystemParam, SystemParam, SystemParamItem, SystemState},
+    system::{Res, StaticSystemParam, SystemParam, SystemParamItem, SystemState},
     world::{FromWorld, Mut},
 };
-<<<<<<< HEAD
-use bevy_utils::{
-    slotmap::{new_key_type, SlotMap},
-    HashMap, HashSet,
-};
-use crossbeam_channel::{Receiver, Sender};
-use std::{
-    marker::PhantomData,
-    ops::{Deref, DerefMut},
-};
-=======
 use bevy_reflect::{
     utility::{reflect_hasher, NonGenericTypeInfoCell},
     FromReflect, Reflect, ReflectKind, ReflectMut, ReflectOwned, ReflectRef, TypeInfo, TypePath,
     Typed, ValueInfo,
 };
-use bevy_utils::{thiserror::Error, HashMap, HashSet};
+use bevy_utils::{
+    slotmap::{new_key_type, SlotMap},
+    thiserror::Error,
+    HashMap, HashSet,
+};
+use crossbeam_channel::{Receiver, Sender};
 use serde::{Deserialize, Serialize};
 use std::marker::PhantomData;
->>>>>>> 961d49f9
 
 #[derive(Debug, Error)]
 pub enum PrepareAssetError<E: Send + Sync + 'static> {
@@ -215,14 +206,11 @@
     for RenderAssetPlugin<A, AFTER>
 {
     fn build(&self, app: &mut App) {
-<<<<<<< HEAD
         let (render_asset_key_sender, render_asset_key_receiver) =
             create_render_asset_key_channel::<A>();
-        app.insert_resource(render_asset_key_receiver)
+        app.init_resource::<CachedExtractRenderAssetSystemState<A>>()
+            .insert_resource(render_asset_key_receiver)
             .add_systems(PostUpdate, update_main_world_render_asset_keys::<A>);
-=======
-        app.init_resource::<CachedExtractRenderAssetSystemState<A>>();
->>>>>>> 961d49f9
         if let Ok(render_app) = app.get_sub_app_mut(RenderApp) {
             render_app
                 .init_resource::<ExtractedAssets<A>>()
@@ -552,20 +540,12 @@
 
 /// This system prepares all assets of the corresponding [`RenderAsset`] type
 /// which where extracted this frame for the GPU.
-<<<<<<< HEAD
-pub fn prepare_assets<R: RenderAsset>(
-    mut extracted_assets: ResMut<ExtractedAssets<R>>,
-    mut render_assets: ResMut<RenderAssets<R>>,
-    mut key_updates: ResMut<RenderAssetKeyUpdates<R>>,
-    mut prepare_next_frame: ResMut<PrepareNextFrameAssets<R>>,
-    param: StaticSystemParam<<R as RenderAsset>::Param>,
-=======
 pub fn prepare_assets<A: RenderAsset>(
     mut extracted_assets: ResMut<ExtractedAssets<A>>,
     mut render_assets: ResMut<RenderAssets<A>>,
+    mut key_updates: ResMut<RenderAssetKeyUpdates<A>>,
     mut prepare_next_frame: ResMut<PrepareNextFrameAssets<A>>,
     param: StaticSystemParam<<A as RenderAsset>::Param>,
->>>>>>> 961d49f9
 ) {
     let mut param = param.into_inner();
     let queued_assets = std::mem::take(&mut prepare_next_frame.assets);
