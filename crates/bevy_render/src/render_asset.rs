--- conflicted
+++ resolved
@@ -46,20 +46,6 @@
 ///
 /// Therefore it sets up the [`ExtractSchedule`](crate::ExtractSchedule) and
 /// [`RenderSet::PrepareAssets`](crate::RenderSet::PrepareAssets) steps for the specified [`RenderAsset`].
-<<<<<<< HEAD
-pub struct RenderAssetPlugin<A: RenderAsset> {
-    prepare_asset_set: PrepareAssetSet,
-    phantom: PhantomData<fn() -> A>,
-}
-
-impl<A: RenderAsset> RenderAssetPlugin<A> {
-    pub fn with_prepare_asset_set(prepare_asset_set: PrepareAssetSet) -> Self {
-        Self {
-            prepare_asset_set,
-            phantom: PhantomData,
-        }
-    }
-=======
 ///
 /// The `AFTER` generic parameter can be used to specify that `A::prepare_asset` should not be run until
 /// `prepare_assets::<AFTER>` has completed. This allows the `prepare_asset` function to depend on another
@@ -67,7 +53,6 @@
 /// targets, so the plugin is created as `RenderAssetPlugin::<Mesh, Image>::default()`.
 pub struct RenderAssetPlugin<A: RenderAsset, AFTER: RenderAssetDependency + 'static = ()> {
     phantom: PhantomData<fn() -> (A, AFTER)>,
->>>>>>> 4f1d9a63
 }
 
 impl<A: RenderAsset, AFTER: RenderAssetDependency + 'static> Default
@@ -89,29 +74,11 @@
                 .init_resource::<ExtractedAssets<A>>()
                 .init_resource::<RenderAssets<A>>()
                 .init_resource::<PrepareNextFrameAssets<A>>()
-<<<<<<< HEAD
-                .add_systems(ExtractSchedule, extract_render_asset::<A>)
-                .configure_sets(
-                    Render,
-                    (
-                        PrepareAssetSet::PreAssetPrepare,
-                        PrepareAssetSet::AssetPrepare,
-                        PrepareAssetSet::PostAssetPrepare,
-                    )
-                        .chain()
-                        .in_set(RenderSet::PrepareAssets),
-                )
-                .add_systems(
-                    Render,
-                    prepare_assets::<A>.in_set(self.prepare_asset_set.clone()),
-                );
-=======
                 .add_systems(ExtractSchedule, extract_render_asset::<A>);
             AFTER::register_system(
                 render_app,
                 prepare_assets::<A>.in_set(RenderSet::PrepareAssets),
             );
->>>>>>> 4f1d9a63
         }
     }
 }
