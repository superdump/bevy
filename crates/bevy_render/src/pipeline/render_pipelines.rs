--- conflicted
+++ resolved
@@ -92,19 +92,15 @@
     mut render_resource_bindings: ResMut<RenderResourceBindings>,
     msaa: Res<Msaa>,
     meshes: Res<Assets<Mesh>>,
-<<<<<<< HEAD
     mut query: Query<
-        (&mut Draw, &mut RenderPipelines, &Handle<Mesh>, &Visible),
+        (
+            &mut Draw<P>,
+            &mut RenderPipelines<P>,
+            &Handle<Mesh>,
+            &Visible,
+        ),
         Without<OutsideFrustum>,
     >,
-=======
-    mut query: Query<(
-        &mut Draw<P>,
-        &mut RenderPipelines<P>,
-        &Handle<Mesh>,
-        &Visible,
-    )>,
->>>>>>> e4952ecd
 ) {
     for (mut draw, mut render_pipelines, mesh_handle, visible) in query.iter_mut() {
         if !visible.is_visible {
