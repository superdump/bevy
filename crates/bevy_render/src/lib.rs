--- conflicted
+++ resolved
@@ -90,21 +90,11 @@
     ManageViews,
     /// The copy of [`apply_deferred`] that runs immediately after [`ManageViews`](RenderSet::ManageViews).
     ManageViewsFlush,
-<<<<<<< HEAD
-    /// Queue drawable entities to phase items in [`RenderPhase`](crate::render_phase::RenderPhase)s
-    /// ready for sorting
-    Queue,
-    /// A sub-set within Queue where mesh entity queue systems are executed
-    QueueMeshes,
-    /// The copy of [`apply_deferred`] that runs immediately after [`Queue`](RenderSet::Queue).
-    QueueFlush,
-=======
     /// Queue drawable entities as phase items in [`RenderPhase`](crate::render_phase::RenderPhase)s
     /// ready for sorting
     Queue,
     /// A sub-set within Queue where mesh entity queue systems are executed. Ensures `prepare_assets::<Mesh>` is completed.
     QueueMeshes,
->>>>>>> 4f1d9a63
     // TODO: This could probably be moved in favor of a system ordering abstraction in Render or Queue
     /// Sort the [`RenderPhases`](render_phase::RenderPhase) here.
     PhaseSort,
@@ -152,12 +142,7 @@
         // Create "stage-like" structure using buffer flushes + ordering
         schedule.add_systems((
             apply_deferred.in_set(ManageViewsFlush),
-<<<<<<< HEAD
-            apply_deferred.in_set(QueueFlush),
-            apply_deferred.in_set(PhaseSortFlush),
-=======
             apply_deferred.in_set(PrepareResourcesFlush),
->>>>>>> 4f1d9a63
             apply_deferred.in_set(RenderFlush),
             apply_deferred.in_set(PrepareFlush),
             apply_deferred.in_set(CleanupFlush),
@@ -170,10 +155,6 @@
                 ManageViewsFlush,
                 Queue,
                 PhaseSort,
-<<<<<<< HEAD
-                PhaseSortFlush,
-=======
->>>>>>> 4f1d9a63
                 Prepare,
                 PrepareFlush,
                 Render,
@@ -184,24 +165,17 @@
                 .chain(),
         );
 
-<<<<<<< HEAD
-        schedule.configure_sets((ExtractCommands, PrepareAssets).chain());
-=======
         schedule.configure_sets((ExtractCommands, PrepareAssets, Prepare).chain());
->>>>>>> 4f1d9a63
         schedule.configure_set(
             QueueMeshes
                 .in_set(RenderSet::Queue)
                 .after(prepare_assets::<Mesh>),
         );
-<<<<<<< HEAD
-=======
         schedule.configure_sets(
             (PrepareResources, PrepareResourcesFlush, PrepareBindGroups)
                 .chain()
                 .in_set(Prepare),
         );
->>>>>>> 4f1d9a63
 
         schedule
     }
