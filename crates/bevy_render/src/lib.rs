#[cfg(target_pointer_width = "16")]
compile_error!("bevy_render cannot compile for a 16-bit platform.");

extern crate core;

pub mod camera;
pub mod color;
pub mod extract_component;
mod extract_param;
pub mod extract_resource;
pub mod globals;
pub mod mesh;
pub mod pipelined_rendering;
pub mod primitives;
pub mod render_asset;
pub mod render_graph;
pub mod render_phase;
pub mod render_resource;
pub mod renderer;
pub mod settings;
mod spatial_bundle;
pub mod texture;
pub mod view;

use bevy_hierarchy::ValidParentCheckPlugin;
pub use extract_param::Extract;

pub mod prelude {
    #[doc(hidden)]
    pub use crate::{
        camera::{Camera, OrthographicProjection, PerspectiveProjection, Projection},
        color::Color,
        mesh::{shape, Mesh},
        render_resource::Shader,
        spatial_bundle::SpatialBundle,
        texture::{Image, ImagePlugin},
        view::{ComputedVisibility, Msaa, Visibility, VisibilityBundle},
        ExtractSchedule,
    };
}

use bevy_window::{PrimaryWindow, RawHandleWrapper};
use globals::GlobalsPlugin;
pub use once_cell;

use crate::{
    camera::CameraPlugin,
    mesh::MeshPlugin,
    render_resource::{PipelineCache, Shader, ShaderLoader},
    renderer::{render_system, RenderInstance},
    settings::WgpuSettings,
    view::{ViewPlugin, WindowRenderPlugin},
};
<<<<<<< HEAD
use bevy_app::{App, AppLabel, CoreSchedule, Plugin};
=======
use bevy_app::{App, AppLabel, Plugin, SubApp};
>>>>>>> 6b388633
use bevy_asset::{AddAsset, AssetServer};
use bevy_ecs::{prelude::*, scheduling::ScheduleLabel, system::SystemState};
use bevy_utils::tracing::debug;
use std::ops::{Deref, DerefMut};

/// Contains the default Bevy rendering backend based on wgpu.
#[derive(Default)]
pub struct RenderPlugin {
    pub wgpu_settings: WgpuSettings,
}

/// The labels of the default App rendering sets.
///
/// The sets run in the order listed, with [`apply_system_buffers`] inserted between each set.
///
/// The `*Flush` sets are assigned to the copy of [`apply_system_buffers`]
/// that runs immediately after the matching system set.
/// These can be useful for ordering, but you almost never want to add your systems to these sets.
#[derive(Debug, Hash, PartialEq, Eq, Clone, SystemSet)]
pub enum RenderSet {
    /// The copy of [`apply_system_buffers`] that runs at the begining of this schedule.
    /// This is used for applying the commands from the [`ExtractSchedule`]
    ExtractCommands,
    /// Prepare render resources from the extracted data for the GPU.
    Prepare,
    /// The copy of [`apply_system_buffers`] that runs immediately after `Prepare`.
    PrepareFlush,
    /// Create [`BindGroups`](crate::render_resource::BindGroup) that depend on
    /// [`Prepare`](RenderSet::Prepare) data and queue up draw calls to run during the
    /// [`Render`](RenderSet::Render) step.
    Queue,
    /// The copy of [`apply_system_buffers`] that runs immediately after `Queue`.
    QueueFlush,
    // TODO: This could probably be moved in favor of a system ordering abstraction in Render or Queue
    /// Sort the [`RenderPhases`](crate::render_phase::RenderPhase) here.
    PhaseSort,
    /// The copy of [`apply_system_buffers`] that runs immediately after `PhaseSort`.
    PhaseSortFlush,
    /// Actual rendering happens here.
    /// In most cases, only the render backend should insert resources here.
    Render,
    /// The copy of [`apply_system_buffers`] that runs immediately after `Render`.
    RenderFlush,
    /// Cleanup render resources here.
    Cleanup,
    /// The copy of [`apply_system_buffers`] that runs immediately after `Cleanup`.
    CleanupFlush,
}

impl RenderSet {
    /// Sets up the base structure of the rendering [`Schedule`].
    ///
    /// The sets defined in this enum are configured to run in order,
    /// and a copy of [`apply_system_buffers`] is inserted at each `*Flush` label.
    pub fn base_schedule() -> Schedule {
        use RenderSet::*;

        let mut schedule = Schedule::new();

        // Create "stage-like" structure using buffer flushes + ordering
        schedule.add_system(apply_system_buffers.in_set(ExtractCommands));
        schedule.add_system(apply_system_buffers.in_set(PrepareFlush));
        schedule.add_system(apply_system_buffers.in_set(QueueFlush));
        schedule.add_system(apply_system_buffers.in_set(PhaseSortFlush));
        schedule.add_system(apply_system_buffers.in_set(RenderFlush));
        schedule.add_system(apply_system_buffers.in_set(CleanupFlush));

        schedule.configure_set(ExtractCommands.before(Prepare));
        schedule.configure_set(Prepare.after(ExtractCommands).before(PrepareFlush));
        schedule.configure_set(Queue.after(PrepareFlush).before(QueueFlush));
        schedule.configure_set(PhaseSort.after(QueueFlush).before(PhaseSortFlush));
        schedule.configure_set(Render.after(PhaseSortFlush).before(RenderFlush));
        schedule.configure_set(Cleanup.after(RenderFlush).before(CleanupFlush));

        schedule
    }
}

/// Schedule which extract data from the main world and inserts it into the render world.
///
/// This step should be kept as short as possible to increase the "pipelining potential" for
/// running the next frame while rendering the current frame.
///
/// This schedule is run on the main world, but its buffers are not applied
/// via [`Shedule::apply_system_buffers`] until it is returned to the render world.
///
/// This schedule is stored as a resource on the render world,
/// which is mutable accessed from the main world via the borrow splitting enabled by [`App::add_subapp`].
#[derive(ScheduleLabel, PartialEq, Eq, Debug, Clone, Hash)]
pub struct ExtractSchedule;

/// The simulation [`World`] of the application, stored as a resource.
/// This resource is only available during [`ExtractSchedule`] and not
/// during command application of that schedule.
/// See [`Extract`] for more details.
#[derive(Resource, Default)]
pub struct MainWorld(World);

impl Deref for MainWorld {
    type Target = World;

    fn deref(&self) -> &Self::Target {
        &self.0
    }
}

impl DerefMut for MainWorld {
    fn deref_mut(&mut self) -> &mut Self::Target {
        &mut self.0
    }
}

pub mod main_graph {
    pub mod node {
        pub const CAMERA_DRIVER: &str = "camera_driver";
    }
}

/// A Label for the rendering sub-app.
#[derive(Debug, Clone, Copy, Hash, PartialEq, Eq, AppLabel)]
pub struct RenderApp;

impl Plugin for RenderPlugin {
    /// Initializes the renderer, sets up the [`RenderSet`](RenderSet) and creates the rendering sub-app.
    fn build(&self, app: &mut App) {
        app.add_asset::<Shader>()
            .add_debug_asset::<Shader>()
            .init_asset_loader::<ShaderLoader>()
            .init_debug_asset_loader::<ShaderLoader>();

        let mut system_state: SystemState<Query<&RawHandleWrapper, With<PrimaryWindow>>> =
            SystemState::new(&mut app.world);
        let primary_window = system_state.get(&app.world);

        if let Some(backends) = self.wgpu_settings.backends {
            let instance = wgpu::Instance::new(backends);
            let surface = primary_window.get_single().ok().map(|wrapper| unsafe {
                // SAFETY: Plugins should be set up on the main thread.
                let handle = wrapper.get_handle();
                instance.create_surface(&handle)
            });

            let request_adapter_options = wgpu::RequestAdapterOptions {
                power_preference: self.wgpu_settings.power_preference,
                compatible_surface: surface.as_ref(),
                ..Default::default()
            };
            let (device, queue, adapter_info, render_adapter) =
                futures_lite::future::block_on(renderer::initialize_renderer(
                    &instance,
                    &self.wgpu_settings,
                    &request_adapter_options,
                ));
            debug!("Configured wgpu adapter Limits: {:#?}", device.limits());
            debug!("Configured wgpu adapter Features: {:#?}", device.features());
            app.insert_resource(device.clone())
                .insert_resource(queue.clone())
                .insert_resource(adapter_info.clone())
                .insert_resource(render_adapter.clone())
                .init_resource::<ScratchMainWorld>();

            let pipeline_cache = PipelineCache::new(device.clone());
            let asset_server = app.world.resource::<AssetServer>().clone();

            let mut render_app = App::empty();
            let mut render_schedule = RenderSet::base_schedule();

            // Prepare the schedule which extracts data from the main world to the render world
            render_app
                .init_schedule(ExtractSchedule)
                .add_system_to_schedule(ExtractSchedule, PipelineCache::extract_shaders);

            // TODO: look closer at the next 2 lines. something looks weird here
            // Get the ComponentId for MainWorld. This does technically 'waste' a `WorldId`, but that's probably fine
            render_app.init_resource::<MainWorld>();
            render_app.world.remove_resource::<MainWorld>();

            // This set applies the commands from the extract stage while the render schedule
            // is running in parallel with the main app.
            render_schedule.add_system(apply_extract_commands.in_set(RenderSet::ExtractCommands));

            render_schedule.add_system(
                PipelineCache::process_pipeline_queue_system
                    .before(render_system)
                    .in_set(RenderSet::Render),
            );
            render_schedule.add_system(render_system.in_set(RenderSet::Render));

            render_schedule.add_system(World::clear_entities.in_set(RenderSet::Cleanup));

            let mut outer_schedule = Schedule::new();
            outer_schedule.add_system(|world: &mut World| {
                world.run_schedule(CoreSchedule::Main);
            });

            render_app
                .add_schedule(CoreSchedule::Outer, outer_schedule)
                .add_schedule(CoreSchedule::Main, render_schedule)
                .init_resource::<render_graph::RenderGraph>()
                .insert_resource(RenderInstance(instance))
                .insert_resource(device)
                .insert_resource(queue)
                .insert_resource(render_adapter)
                .insert_resource(adapter_info)
                .insert_resource(pipeline_cache)
                .insert_resource(asset_server);

            let (sender, receiver) = bevy_time::create_time_channels();
            app.insert_resource(receiver);
            render_app.insert_resource(sender);

<<<<<<< HEAD
            app.add_sub_app(RenderApp, render_app, move |main_world, render_app| {
=======
            app.insert_sub_app(RenderApp, SubApp::new(render_app, move |app_world, render_app| {
>>>>>>> 6b388633
                #[cfg(feature = "trace")]
                let _render_span = bevy_utils::tracing::info_span!("extract main app to render subapp").entered();
                {
                    #[cfg(feature = "trace")]
                    let _stage_span =
                        bevy_utils::tracing::info_span!("stage", name = "reserve_and_flush")
                            .entered();

                    // reserve all existing main world entities for use in render_app
                    // they can only be spawned using `get_or_spawn()`
                    let total_count = main_world.entities().total_count();

                    assert_eq!(
                        render_app.world.entities().len(),
                        0,
                        "An entity was spawned after the entity list was cleared last frame and before the extract schedule began. This is not supported",
                    );

                    // This is safe given the clear_entities call in the past frame and the assert above
                    unsafe {
                        render_app
                            .world
                            .entities_mut()
                            .flush_and_reserve_invalid_assuming_no_entities(total_count);
                    }
                }

                // run extract schedule
                {
                    #[cfg(feature = "trace")]
                    let _stage_span =
                        bevy_utils::tracing::info_span!("stage", name = "extract").entered();

                    extract(main_world, render_app);
                }
            }));
        }

        app.add_plugin(ValidParentCheckPlugin::<view::ComputedVisibility>::default())
            .add_plugin(WindowRenderPlugin)
            .add_plugin(CameraPlugin)
            .add_plugin(ViewPlugin)
            .add_plugin(MeshPlugin)
            .add_plugin(GlobalsPlugin);

        app.register_type::<color::Color>()
            .register_type::<primitives::Aabb>()
            .register_type::<primitives::CascadesFrusta>()
            .register_type::<primitives::CubemapFrusta>()
            .register_type::<primitives::Frustum>();
    }
}

/// A "scratch" world used to avoid allocating new worlds every frame when
/// swapping out the [`MainWorld`] for [`RenderSet::Extract`].
#[derive(Resource, Default)]
struct ScratchMainWorld(World);

/// Executes the [`ExtractSchedule`] step of the renderer.
/// This updates the render world with the extracted ECS data of the current frame.
fn extract(main_world: &mut World, render_app: &mut App) {
    // temporarily add the app world to the render world as a resource
    let scratch_world = main_world.remove_resource::<ScratchMainWorld>().unwrap();
    let inserted_world = std::mem::replace(main_world, scratch_world.0);
    render_app.world.insert_resource(MainWorld(inserted_world));

    render_app.run_schedule(ExtractSchedule);

    // move the app world back, as if nothing happened.
    let inserted_world = render_app.world.remove_resource::<MainWorld>().unwrap();
    let scratch_world = std::mem::replace(main_world, inserted_world.0);
    main_world.insert_resource(ScratchMainWorld(scratch_world));
}

/// Applies the commands from the extract schedule. This happens during
/// the render schedule rather than during extraction to allow the commands to run in parallel with the
/// main app when pipelined rendering is enabled.
fn apply_extract_commands(render_world: &mut World) {
    render_world.resource_scope(|render_world, mut schedules: Mut<Schedules>| {
        schedules
            .get_mut(&ExtractSchedule)
            .unwrap()
            .apply_system_buffers(render_world);
    });
}<|MERGE_RESOLUTION|>--- conflicted
+++ resolved
@@ -51,11 +51,7 @@
     settings::WgpuSettings,
     view::{ViewPlugin, WindowRenderPlugin},
 };
-<<<<<<< HEAD
-use bevy_app::{App, AppLabel, CoreSchedule, Plugin};
-=======
-use bevy_app::{App, AppLabel, Plugin, SubApp};
->>>>>>> 6b388633
+use bevy_app::{App, AppLabel, CoreSchedule, Plugin, SubApp};
 use bevy_asset::{AddAsset, AssetServer};
 use bevy_ecs::{prelude::*, scheduling::ScheduleLabel, system::SystemState};
 use bevy_utils::tracing::debug;
@@ -267,11 +263,7 @@
             app.insert_resource(receiver);
             render_app.insert_resource(sender);
 
-<<<<<<< HEAD
-            app.add_sub_app(RenderApp, render_app, move |main_world, render_app| {
-=======
             app.insert_sub_app(RenderApp, SubApp::new(render_app, move |app_world, render_app| {
->>>>>>> 6b388633
                 #[cfg(feature = "trace")]
                 let _render_span = bevy_utils::tracing::info_span!("extract main app to render subapp").entered();
                 {
