use bevy_asset::{Asset, Assets, Handle};

use crate::{draw::OutsideFrustum, pipeline::RenderPipelines, Texture};
pub use bevy_derive::ShaderDefs;
use bevy_ecs::{
    query::Without,
    system::{Query, Res},
};

/// Something that can either be "defined" or "not defined". This is used to determine if a "shader
/// def" should be considered "defined"
pub trait ShaderDef {
    fn is_defined(&self) -> bool;
}

/// A collection of "shader defs", which define compile time definitions for shaders.
pub trait ShaderDefs {
    fn shader_defs_len(&self) -> usize;
    fn get_shader_def(&self, index: usize) -> Option<&str>;
    fn iter_shader_defs(&self) -> ShaderDefIterator;
}

/// Iterates over all [ShaderDef] items in [ShaderDefs]
pub struct ShaderDefIterator<'a> {
    shader_defs: &'a dyn ShaderDefs,
    index: usize,
}

impl<'a> ShaderDefIterator<'a> {
    pub fn new(shader_defs: &'a dyn ShaderDefs) -> Self {
        Self {
            shader_defs,
            index: 0,
        }
    }
}
impl<'a> Iterator for ShaderDefIterator<'a> {
    type Item = &'a str;

    fn next(&mut self) -> Option<Self::Item> {
        loop {
            if self.index == self.shader_defs.shader_defs_len() {
                return None;
            }
            let shader_def = self.shader_defs.get_shader_def(self.index);
            self.index += 1;
            if shader_def.is_some() {
                return shader_def;
            }
        }
    }

    fn size_hint(&self) -> (usize, Option<usize>) {
        (0, Some(self.shader_defs.shader_defs_len()))
    }
}

impl ShaderDef for bool {
    fn is_defined(&self) -> bool {
        *self
    }
}

impl ShaderDef for Option<Handle<Texture>> {
    fn is_defined(&self) -> bool {
        self.is_some()
    }
}

/// Updates [RenderPipelines] with the latest [ShaderDefs]
<<<<<<< HEAD
pub fn shader_defs_system<T>(mut query: Query<(&T, &mut RenderPipelines), Without<OutsideFrustum>>)
where
=======
pub fn shader_defs_system<T, P: Send + Sync + 'static>(
    mut query: Query<(&T, &mut RenderPipelines<P>)>,
) where
>>>>>>> e4952ecd
    T: ShaderDefs + Send + Sync + 'static,
{
    for (shader_defs, mut render_pipelines) in query.iter_mut() {
        for shader_def in shader_defs.iter_shader_defs() {
            for render_pipeline in render_pipelines.pipelines.iter_mut() {
                render_pipeline
                    .specialization
                    .shader_specialization
                    .shader_defs
                    .insert(shader_def.to_string());
            }
        }
    }
}

/// Clears each [RenderPipelines]' shader defs collection
pub fn clear_shader_defs_system<P: Send + Sync + 'static>(
    mut query: Query<&mut RenderPipelines<P>>,
) {
    for mut render_pipelines in query.iter_mut() {
        for render_pipeline in render_pipelines.pipelines.iter_mut() {
            render_pipeline
                .specialization
                .shader_specialization
                .shader_defs
                .clear();
        }
    }
}

/// Updates [RenderPipelines] with the latest [ShaderDefs] from a given asset type
pub fn asset_shader_defs_system<T: Asset, P: Send + Sync + 'static>(
    assets: Res<Assets<T>>,
<<<<<<< HEAD
    mut query: Query<(&Handle<T>, &mut RenderPipelines), Without<OutsideFrustum>>,
=======
    mut query: Query<(&Handle<T>, &mut RenderPipelines<P>)>,
>>>>>>> e4952ecd
) where
    T: ShaderDefs + Send + Sync + 'static,
{
    for (asset_handle, mut render_pipelines) in query.iter_mut() {
        if let Some(asset_handle) = assets.get(asset_handle) {
            let shader_defs = asset_handle;
            for shader_def in shader_defs.iter_shader_defs() {
                for render_pipeline in render_pipelines.pipelines.iter_mut() {
                    render_pipeline
                        .specialization
                        .shader_specialization
                        .shader_defs
                        .insert(shader_def.to_string());
                }
            }
        }
    }
}<|MERGE_RESOLUTION|>--- conflicted
+++ resolved
@@ -68,14 +68,9 @@
 }
 
 /// Updates [RenderPipelines] with the latest [ShaderDefs]
-<<<<<<< HEAD
-pub fn shader_defs_system<T>(mut query: Query<(&T, &mut RenderPipelines), Without<OutsideFrustum>>)
-where
-=======
 pub fn shader_defs_system<T, P: Send + Sync + 'static>(
-    mut query: Query<(&T, &mut RenderPipelines<P>)>,
+    mut query: Query<(&T, &mut RenderPipelines<P>), Without<OutsideFrustum>>,
 ) where
->>>>>>> e4952ecd
     T: ShaderDefs + Send + Sync + 'static,
 {
     for (shader_defs, mut render_pipelines) in query.iter_mut() {
@@ -109,11 +104,7 @@
 /// Updates [RenderPipelines] with the latest [ShaderDefs] from a given asset type
 pub fn asset_shader_defs_system<T: Asset, P: Send + Sync + 'static>(
     assets: Res<Assets<T>>,
-<<<<<<< HEAD
-    mut query: Query<(&Handle<T>, &mut RenderPipelines), Without<OutsideFrustum>>,
-=======
-    mut query: Query<(&Handle<T>, &mut RenderPipelines<P>)>,
->>>>>>> e4952ecd
+    mut query: Query<(&Handle<T>, &mut RenderPipelines<P>), Without<OutsideFrustum>>,
 ) where
     T: ShaderDefs + Send + Sync + 'static,
 {
