--- conflicted
+++ resolved
@@ -95,12 +95,8 @@
 profiling = { version = "1", features = [
   "profile-with-tracing",
 ], optional = true }
-<<<<<<< HEAD
-async-channel = "2.1.0"
+async-channel = "2.2.0"
 crossbeam-channel = "0.5.8"
-=======
-async-channel = "2.2.0"
->>>>>>> 21adeb68
 
 
 [target.'cfg(not(target_arch = "wasm32"))'.dependencies]
