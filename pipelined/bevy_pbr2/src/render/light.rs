--- conflicted
+++ resolved
@@ -865,17 +865,6 @@
     render_device: Res<RenderDevice>,
     render_queue: Res<RenderQueue>,
     global_light_meta: Res<GlobalLightMeta>,
-<<<<<<< HEAD
-    views: Query<(Entity, &Clusters), With<RenderPhase<Transparent3d>>>,
-) {
-    for (entity, clusters) in views.iter() {
-        let mut view_clusters_bindings = ViewClusterBindings::default();
-
-        let mut cluster_index = 0;
-        for _y in 0..clusters.dimensions.y {
-            for _x in 0..clusters.dimensions.x {
-                for _z in 0..clusters.dimensions.z {
-=======
     views: Query<
         (
             Entity,
@@ -892,7 +881,6 @@
         for _y in 0..cluster_config.axis_slices.y {
             for _x in 0..cluster_config.axis_slices.x {
                 for _z in 0..cluster_config.axis_slices.z {
->>>>>>> b72962a1
                     let offset = view_clusters_bindings.n_indices();
                     let cluster_lights = &extracted_clusters[cluster_index];
                     let count = cluster_lights.len();
