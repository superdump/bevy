--- conflicted
+++ resolved
@@ -777,23 +777,9 @@
                 value: view_bind_group,
             });
 
-<<<<<<< HEAD
-            let draw_opaque_pbr = opaque_draw_functions.read().get_id::<DrawPbr>().unwrap();
-            let draw_alpha_mask_pbr = alpha_mask_draw_functions
-                .read()
-                .get_id::<DrawPbr>()
-                .unwrap();
-            let draw_transparent_pbr = transparent_draw_functions
-                .read()
-                .get_id::<DrawPbr>()
-                .unwrap();
-=======
-            let (draw_opaque_pbr, draw_alpha_mask_pbr, draw_transparent_pbr) = (
-                draw_functions.0.read().get_id::<DrawPbr>().unwrap(),
-                draw_functions.1.read().get_id::<DrawPbr>().unwrap(),
-                draw_functions.2.read().get_id::<DrawPbr>().unwrap(),
-            );
->>>>>>> d99bc202
+            let draw_opaque_pbr = draw_functions.0.read().get_id::<DrawPbr>().unwrap();
+            let draw_alpha_mask_pbr = draw_functions.1.read().get_id::<DrawPbr>().unwrap();
+            let draw_transparent_pbr = draw_functions.2.read().get_id::<DrawPbr>().unwrap();
 
             let inverse_view_matrix = view.transform.compute_matrix().inverse();
             let inverse_view_row_2 = inverse_view_matrix.row(2);
