mod light;
pub use light::*;

use bevy_asset::{Assets, Handle};
use bevy_ecs::{prelude::*, system::SystemState};
use bevy_math::Mat4;
use bevy_render2::{
    core_pipeline::Transparent3dPhase,
    mesh::Mesh,
    render_asset::RenderAssets,
    render_graph::{Node, NodeRunError, RenderGraphContext},
    render_phase::{Draw, DrawFunctions, Drawable, RenderPhase, TrackedRenderPass},
    render_resource::*,
    renderer::{RenderContext, RenderDevice, RenderQueue},
    shader::Shader,
    texture::{BevyDefault, GpuImage, Image, TextureFormatPixelInfo},
    view::{ExtractedView, ViewMeta, ViewUniform, ViewUniformOffset},
};
use bevy_transform::components::GlobalTransform;
use bevy_utils::slab::{FrameSlabMap, FrameSlabMapKey};
use crevice::std140::AsStd140;
use std::borrow::Cow;
use wgpu::{
    Extent3d, ImageCopyTexture, ImageDataLayout, Origin3d, TextureDimension, TextureFormat,
    TextureViewDescriptor,
};

use crate::{StandardMaterial, StandardMaterialUniformData};

pub struct PbrShaders {
    pipeline: RenderPipeline,
    vertex_shader_module: ShaderModule,
    view_layout: BindGroupLayout,
    material_layout: BindGroupLayout,
    mesh_layout: BindGroupLayout,
    // This dummy white texture is to be used in place of optional StandardMaterial textures
    dummy_white_gpu_image: GpuImage,
}

// TODO: this pattern for initializing the shaders / pipeline isn't ideal. this should be handled by the asset system
impl FromWorld for PbrShaders {
    fn from_world(world: &mut World) -> Self {
        let render_device = world.get_resource::<RenderDevice>().unwrap();
        let vertex_shader = Shader::from_glsl(ShaderStage::VERTEX, include_str!("pbr.vert"))
            .get_spirv_shader(None)
            .unwrap();
        let fragment_shader = Shader::from_glsl(ShaderStage::FRAGMENT, include_str!("pbr.frag"))
            .get_spirv_shader(None)
            .unwrap();

        let vertex_spirv = vertex_shader.get_spirv(None).unwrap();
        let fragment_spirv = fragment_shader.get_spirv(None).unwrap();

        let vertex_shader_module = render_device.create_shader_module(&ShaderModuleDescriptor {
            flags: ShaderFlags::default(),
            label: None,
            source: ShaderSource::SpirV(Cow::Borrowed(&vertex_spirv)),
        });
        let fragment_shader_module = render_device.create_shader_module(&ShaderModuleDescriptor {
            flags: ShaderFlags::default(),
            label: None,
            source: ShaderSource::SpirV(Cow::Borrowed(&fragment_spirv)),
        });

        // TODO: move this into ViewMeta?
        let view_layout = render_device.create_bind_group_layout(&BindGroupLayoutDescriptor {
            entries: &[
                // View
                BindGroupLayoutEntry {
                    binding: 0,
                    visibility: ShaderStage::VERTEX | ShaderStage::FRAGMENT,
                    ty: BindingType::Buffer {
                        ty: BufferBindingType::Uniform,
                        has_dynamic_offset: true,
                        // TODO: verify this is correct
                        min_binding_size: BufferSize::new(ViewUniform::std140_size_static() as u64),
                    },
                    count: None,
                },
                // Lights
                BindGroupLayoutEntry {
                    binding: 1,
                    visibility: ShaderStage::FRAGMENT,
                    ty: BindingType::Buffer {
                        ty: BufferBindingType::Uniform,
                        has_dynamic_offset: true,
                        min_binding_size: BufferSize::new(GpuLights::std140_size_static() as u64),
                    },
                    count: None,
                },
                // Shadow Texture Array
                BindGroupLayoutEntry {
                    binding: 2,
                    visibility: ShaderStage::FRAGMENT,
                    ty: BindingType::Texture {
                        multisampled: false,
                        sample_type: TextureSampleType::Depth,
                        view_dimension: TextureViewDimension::D2Array,
                    },
                    count: None,
                },
                // Shadow Texture Array Sampler
                BindGroupLayoutEntry {
                    binding: 3,
                    visibility: ShaderStage::FRAGMENT,
                    ty: BindingType::Sampler {
                        comparison: true,
                        filtering: true,
                    },
                    count: None,
                },
            ],
            label: None,
        });

        let mesh_layout = render_device.create_bind_group_layout(&BindGroupLayoutDescriptor {
            entries: &[BindGroupLayoutEntry {
                binding: 0,
                visibility: ShaderStage::VERTEX,
                ty: BindingType::Buffer {
                    ty: BufferBindingType::Uniform,
                    has_dynamic_offset: true,
                    min_binding_size: BufferSize::new(Mat4::std140_size_static() as u64),
                },
                count: None,
            }],
            label: None,
        });

        let material_layout = render_device.create_bind_group_layout(&BindGroupLayoutDescriptor {
            entries: &[
                BindGroupLayoutEntry {
                    binding: 0,
                    visibility: ShaderStage::FRAGMENT,
                    ty: BindingType::Buffer {
                        ty: BufferBindingType::Uniform,
                        has_dynamic_offset: false,
                        min_binding_size: BufferSize::new(
                            StandardMaterialUniformData::std140_size_static() as u64,
                        ),
                    },
                    count: None,
                },
                // Base Color Texture
                BindGroupLayoutEntry {
                    binding: 1,
                    visibility: ShaderStage::FRAGMENT,
                    ty: BindingType::Texture {
                        multisampled: false,
                        sample_type: TextureSampleType::Float { filterable: true },
                        view_dimension: TextureViewDimension::D2,
                    },
                    count: None,
                },
                // Base Color Texture Sampler
                BindGroupLayoutEntry {
                    binding: 2,
                    visibility: ShaderStage::FRAGMENT,
                    ty: BindingType::Sampler {
                        comparison: false,
                        filtering: true,
                    },
                    count: None,
                },
                // Emissive Texture
                BindGroupLayoutEntry {
                    binding: 3,
                    visibility: ShaderStage::FRAGMENT,
                    ty: BindingType::Texture {
                        multisampled: false,
                        sample_type: TextureSampleType::Float { filterable: true },
                        view_dimension: TextureViewDimension::D2,
                    },
                    count: None,
                },
                // Emissive Texture Sampler
                BindGroupLayoutEntry {
                    binding: 4,
                    visibility: ShaderStage::FRAGMENT,
                    ty: BindingType::Sampler {
                        comparison: false,
                        filtering: true,
                    },
                    count: None,
                },
                // Metallic Roughness Texture
                BindGroupLayoutEntry {
                    binding: 5,
                    visibility: ShaderStage::FRAGMENT,
                    ty: BindingType::Texture {
                        multisampled: false,
                        sample_type: TextureSampleType::Float { filterable: true },
                        view_dimension: TextureViewDimension::D2,
                    },
                    count: None,
                },
                // Metallic Roughness Texture Sampler
                BindGroupLayoutEntry {
                    binding: 6,
                    visibility: ShaderStage::FRAGMENT,
                    ty: BindingType::Sampler {
                        comparison: false,
                        filtering: true,
                    },
                    count: None,
                },
                // Occlusion Texture
                BindGroupLayoutEntry {
                    binding: 7,
                    visibility: ShaderStage::FRAGMENT,
                    ty: BindingType::Texture {
                        multisampled: false,
                        sample_type: TextureSampleType::Float { filterable: true },
                        view_dimension: TextureViewDimension::D2,
                    },
                    count: None,
                },
                // Occlusion Texture Sampler
                BindGroupLayoutEntry {
                    binding: 8,
                    visibility: ShaderStage::FRAGMENT,
                    ty: BindingType::Sampler {
                        comparison: false,
                        filtering: true,
                    },
                    count: None,
                },
            ],
            label: None,
        });

        let pipeline_layout = render_device.create_pipeline_layout(&PipelineLayoutDescriptor {
            label: None,
            push_constant_ranges: &[],
            bind_group_layouts: &[&view_layout, &mesh_layout, &material_layout],
        });

        let pipeline = render_device.create_render_pipeline(&RenderPipelineDescriptor {
            label: None,
            vertex: VertexState {
                buffers: &[VertexBufferLayout {
                    array_stride: 32,
                    step_mode: InputStepMode::Vertex,
                    attributes: &[
                        // Position (GOTCHA! Vertex_Position isn't first in the buffer due to how Mesh sorts attributes (alphabetically))
                        VertexAttribute {
                            format: VertexFormat::Float32x3,
                            offset: 12,
                            shader_location: 0,
                        },
                        // Normal
                        VertexAttribute {
                            format: VertexFormat::Float32x3,
                            offset: 0,
                            shader_location: 1,
                        },
                        // Uv
                        VertexAttribute {
                            format: VertexFormat::Float32x2,
                            offset: 24,
                            shader_location: 2,
                        },
                    ],
                }],
                module: &&vertex_shader_module,
                entry_point: "main",
            },
            fragment: Some(FragmentState {
                module: &&fragment_shader_module,
                entry_point: "main",
                targets: &[ColorTargetState {
                    format: TextureFormat::bevy_default(),
                    blend: Some(BlendState {
                        color: BlendComponent {
                            src_factor: BlendFactor::SrcAlpha,
                            dst_factor: BlendFactor::OneMinusSrcAlpha,
                            operation: BlendOperation::Add,
                        },
                        alpha: BlendComponent {
                            src_factor: BlendFactor::One,
                            dst_factor: BlendFactor::One,
                            operation: BlendOperation::Add,
                        },
                    }),
                    write_mask: ColorWrite::ALL,
                }],
            }),
            depth_stencil: Some(DepthStencilState {
                format: TextureFormat::Depth32Float,
                depth_write_enabled: true,
                depth_compare: CompareFunction::Less,
                stencil: StencilState {
                    front: StencilFaceState::IGNORE,
                    back: StencilFaceState::IGNORE,
                    read_mask: 0,
                    write_mask: 0,
                },
                bias: DepthBiasState {
                    constant: 0,
                    slope_scale: 0.0,
                    clamp: 0.0,
                },
            }),
            layout: Some(&pipeline_layout),
            multisample: MultisampleState::default(),
            primitive: PrimitiveState {
                topology: PrimitiveTopology::TriangleList,
                strip_index_format: None,
                front_face: FrontFace::Ccw,
                cull_mode: Some(Face::Back),
                polygon_mode: PolygonMode::Fill,
                clamp_depth: false,
                conservative: false,
            },
        });

        // A 1x1x1 'all 1.0' texture to use as a dummy texture to use in place of optional StandardMaterial textures
        let dummy_white_gpu_image = {
            let image = Image::new_fill(
                Extent3d::default(),
                TextureDimension::D2,
                &[255u8; 4],
                TextureFormat::bevy_default(),
            );
            let texture = render_device.create_texture(&image.texture_descriptor);
            let sampler = render_device.create_sampler(&image.sampler_descriptor);

            let format_size = image.texture_descriptor.format.pixel_size();
            let render_queue = world.get_resource_mut::<RenderQueue>().unwrap();
            render_queue.write_texture(
                ImageCopyTexture {
                    texture: &texture,
                    mip_level: 0,
                    origin: Origin3d::ZERO,
                },
                &image.data,
                ImageDataLayout {
                    offset: 0,
                    bytes_per_row: Some(
                        std::num::NonZeroU32::new(
                            image.texture_descriptor.size.width * format_size as u32,
                        )
                        .unwrap(),
                    ),
                    rows_per_image: None,
                },
                image.texture_descriptor.size,
            );

            let texture_view = texture.create_view(&TextureViewDescriptor::default());
            GpuImage {
                texture,
                texture_view,
                sampler,
            }
        };
        PbrShaders {
            pipeline,
            view_layout,
            material_layout,
            mesh_layout,
            vertex_shader_module,
            dummy_white_gpu_image,
        }
    }
}

struct ExtractedMesh {
    transform: Mat4,
    mesh: Handle<Mesh>,
    transform_binding_offset: u32,
    material_handle: Handle<StandardMaterial>,
}

pub struct ExtractedMeshes {
    meshes: Vec<ExtractedMesh>,
}

pub fn extract_meshes(
    mut commands: Commands,
    meshes: Res<Assets<Mesh>>,
<<<<<<< HEAD
=======
    materials: Res<Assets<StandardMaterial>>,
    images: Res<Assets<Image>>,
>>>>>>> b3e2fab5
    query: Query<(&GlobalTransform, &Handle<Mesh>, &Handle<StandardMaterial>)>,
) {
    let mut extracted_meshes = Vec::new();
    for (transform, mesh_handle, material_handle) in query.iter() {
        if !meshes.contains(mesh_handle) {
            continue;
        }
<<<<<<< HEAD
        extracted_meshes.push(ExtractedMesh {
            transform: transform.compute_matrix(),
            mesh: mesh_handle.clone_weak(),
            transform_binding_offset: 0,
            material_handle: material_handle.clone_weak(),
        });
=======

        if let Some(material) = materials.get(material_handle) {
            if let Some(ref image) = material.base_color_texture {
                if !images.contains(image) {
                    continue;
                }
            }

            if let Some(ref image) = material.emissive_texture {
                if !images.contains(image) {
                    continue;
                }
            }
            if let Some(ref image) = material.metallic_roughness_texture {
                if !images.contains(image) {
                    continue;
                }
            }
            if let Some(ref image) = material.occlusion_texture {
                if !images.contains(image) {
                    continue;
                }
            }
            extracted_meshes.push(ExtractedMesh {
                transform: transform.compute_matrix(),
                mesh: mesh_handle.clone_weak(),
                transform_binding_offset: 0,
                material_handle: material_handle.clone_weak(),
            });
        } else {
            continue;
        }
>>>>>>> b3e2fab5
    }

    commands.insert_resource(ExtractedMeshes {
        meshes: extracted_meshes,
    });
}

struct MeshDrawInfo {
    // TODO: compare cost of doing this vs cloning the BindGroup?
    material_bind_group_key: FrameSlabMapKey<BufferId, BindGroup>,
}

#[derive(Default)]
pub struct MeshMeta {
    transform_uniforms: DynamicUniformVec<Mat4>,
    material_bind_groups: FrameSlabMap<BufferId, BindGroup>,
    mesh_transform_bind_group: Option<BindGroup>,
    mesh_draw_info: Vec<MeshDrawInfo>,
}

pub fn prepare_meshes(
    render_device: Res<RenderDevice>,
    mut mesh_meta: ResMut<MeshMeta>,
    mut extracted_meshes: ResMut<ExtractedMeshes>,
) {
    mesh_meta
        .transform_uniforms
        .reserve_and_clear(extracted_meshes.meshes.len(), &render_device);
    for extracted_mesh in extracted_meshes.meshes.iter_mut() {
        extracted_mesh.transform_binding_offset =
            mesh_meta.transform_uniforms.push(extracted_mesh.transform);
    }

    mesh_meta
        .transform_uniforms
        .write_to_staging_buffer(&render_device);
}

pub struct MeshViewBindGroups {
    view: BindGroup,
}

<<<<<<< HEAD
fn image_handle_to_view_sampler(
    pbr_shaders: &PbrShaders,
    gpu_images: &RenderAssets<Image>,
    image_option: &Option<Handle<Image>>,
) -> (TextureView, Sampler) {
    image_option.as_ref().map_or(
        (
            pbr_shaders.dummy_white_gpu_image.texture_view.clone(),
            pbr_shaders.dummy_white_gpu_image.sampler.clone(),
        ),
        |image_handle| {
            gpu_images.get(image_handle).map_or(
                (
                    pbr_shaders.dummy_white_gpu_image.texture_view.clone(),
                    pbr_shaders.dummy_white_gpu_image.sampler.clone(),
                ),
                |gpu_image| (gpu_image.texture_view.clone(), gpu_image.sampler.clone()),
            )
=======
fn image_handle_to_view_sampler<'a>(
    pbr_shaders: &'a PbrShaders,
    gpu_images: &'a RenderAssets<Image>,
    image_option: &Option<Handle<Image>>,
) -> (&'a TextureView, &'a Sampler) {
    image_option.as_ref().map_or(
        (
            &pbr_shaders.dummy_white_gpu_image.texture_view,
            &pbr_shaders.dummy_white_gpu_image.sampler,
        ),
        |image_handle| {
        let gpu_image = gpu_images.get(image_handle).expect("only materials with valid textures should be drawn");
            (&gpu_image.texture_view, &gpu_image.sampler)
>>>>>>> b3e2fab5
        },
    )
}

pub fn queue_meshes(
    mut commands: Commands,
    draw_functions: Res<DrawFunctions>,
    render_device: Res<RenderDevice>,
    pbr_shaders: Res<PbrShaders>,
    shadow_shaders: Res<ShadowShaders>,
    mesh_meta: ResMut<MeshMeta>,
    mut light_meta: ResMut<LightMeta>,
    view_meta: Res<ViewMeta>,
    mut extracted_meshes: ResMut<ExtractedMeshes>,
    gpu_images: Res<RenderAssets<Image>>,
    render_materials: Res<RenderAssets<StandardMaterial>>,
    mut views: Query<(
        Entity,
        &ExtractedView,
        &ViewLights,
        &mut RenderPhase<Transparent3dPhase>,
    )>,
    mut view_light_shadow_phases: Query<&mut RenderPhase<ShadowPhase>>,
) {
    let mesh_meta = mesh_meta.into_inner();

    light_meta.shadow_view_bind_group.get_or_insert_with(|| {
        render_device.create_bind_group(&BindGroupDescriptor {
            entries: &[BindGroupEntry {
                binding: 0,
                resource: view_meta.uniforms.binding(),
            }],
            label: None,
            layout: &shadow_shaders.view_layout,
        })
    });
    if extracted_meshes.meshes.is_empty() {
        return;
    }

    let transform_uniforms = &mesh_meta.transform_uniforms;
    mesh_meta.mesh_transform_bind_group.get_or_insert_with(|| {
        render_device.create_bind_group(&BindGroupDescriptor {
            entries: &[BindGroupEntry {
                binding: 0,
                resource: transform_uniforms.binding(),
            }],
            label: None,
            layout: &pbr_shaders.mesh_layout,
        })
    });
    for (entity, view, view_lights, mut transparent_phase) in views.iter_mut() {
        // TODO: cache this?
        let view_bind_group = render_device.create_bind_group(&BindGroupDescriptor {
            entries: &[
                BindGroupEntry {
                    binding: 0,
                    resource: view_meta.uniforms.binding(),
                },
                BindGroupEntry {
                    binding: 1,
                    resource: light_meta.view_gpu_lights.binding(),
                },
                BindGroupEntry {
                    binding: 2,
                    resource: BindingResource::TextureView(&view_lights.light_depth_texture_view),
                },
                BindGroupEntry {
                    binding: 3,
                    resource: BindingResource::Sampler(&shadow_shaders.light_sampler),
                },
            ],
            label: None,
            layout: &pbr_shaders.view_layout,
        });

        commands.entity(entity).insert(MeshViewBindGroups {
            view: view_bind_group,
        });

        let draw_pbr = draw_functions.read().get_id::<DrawPbr>().unwrap();
        mesh_meta.mesh_draw_info.clear();
        mesh_meta.material_bind_groups.next_frame();

        let view_matrix = view.transform.compute_matrix();
        let view_row_2 = view_matrix.row(2);
        for (i, mesh) in extracted_meshes.meshes.iter_mut().enumerate() {
            let gpu_material = &render_materials
                .get(&mesh.material_handle)
                .expect("Failed to get StandardMaterial PreparedAsset");
            let material_bind_group_key =
                mesh_meta
                    .material_bind_groups
                    .get_or_insert_with(gpu_material.buffer.id(), || {
                        let (base_color_texture_view, base_color_sampler) =
                            image_handle_to_view_sampler(
<<<<<<< HEAD
                                &*pbr_shaders,
                                &*gpu_images,
=======
                                &pbr_shaders,
                                &gpu_images,
>>>>>>> b3e2fab5
                                &gpu_material.base_color_texture,
                            );

                        let (emissive_texture_view, emissive_sampler) =
                            image_handle_to_view_sampler(
<<<<<<< HEAD
                                &*pbr_shaders,
                                &*gpu_images,
=======
                                &pbr_shaders,
                                &gpu_images,
>>>>>>> b3e2fab5
                                &gpu_material.emissive_texture,
                            );

                        let (metallic_roughness_texture_view, metallic_roughness_sampler) =
                            image_handle_to_view_sampler(
<<<<<<< HEAD
                                &*pbr_shaders,
                                &*gpu_images,
=======
                                &pbr_shaders,
                                &gpu_images,
>>>>>>> b3e2fab5
                                &gpu_material.metallic_roughness_texture,
                            );
                        let (occlusion_texture_view, occlusion_sampler) =
                            image_handle_to_view_sampler(
<<<<<<< HEAD
                                &*pbr_shaders,
                                &*gpu_images,
=======
                                &pbr_shaders,
                                &gpu_images,
>>>>>>> b3e2fab5
                                &gpu_material.occlusion_texture,
                            );
                        render_device.create_bind_group(&BindGroupDescriptor {
                            entries: &[
                                BindGroupEntry {
                                    binding: 0,
                                    resource: gpu_material.buffer.as_entire_binding(),
                                },
                                BindGroupEntry {
                                    binding: 1,
                                    resource: BindingResource::TextureView(
                                        &base_color_texture_view,
                                    ),
                                },
                                BindGroupEntry {
                                    binding: 2,
                                    resource: BindingResource::Sampler(&base_color_sampler),
                                },
                                BindGroupEntry {
                                    binding: 3,
                                    resource: BindingResource::TextureView(&emissive_texture_view),
                                },
                                BindGroupEntry {
                                    binding: 4,
                                    resource: BindingResource::Sampler(&emissive_sampler),
                                },
                                BindGroupEntry {
                                    binding: 5,
                                    resource: BindingResource::TextureView(
                                        &metallic_roughness_texture_view,
                                    ),
                                },
                                BindGroupEntry {
                                    binding: 6,
                                    resource: BindingResource::Sampler(&metallic_roughness_sampler),
                                },
                                BindGroupEntry {
                                    binding: 7,
                                    resource: BindingResource::TextureView(&occlusion_texture_view),
                                },
                                BindGroupEntry {
                                    binding: 8,
                                    resource: BindingResource::Sampler(&occlusion_sampler),
                                },
                            ],
                            label: None,
                            layout: &pbr_shaders.material_layout,
                        })
                    });

            mesh_meta.mesh_draw_info.push(MeshDrawInfo {
                material_bind_group_key,
            });

            // NOTE: row 2 of the view matrix dotted with column 3 of the model matrix
            //       gives the z component of translation of the mesh in view space
            let mesh_z = view_row_2.dot(mesh.transform.col(3));
            // FIXME: Switch from usize to u64 for portability and use sort key encoding
            //        similar to https://realtimecollisiondetection.net/blog/?p=86 as appropriate
            // FIXME: What is the best way to map from view space z to a number of bits of unsigned integer?
            let sort_key = (((mesh_z * 1000.0) as usize) << 10)
                | (material_bind_group_key.index() & ((1 << 10) - 1));
            // TODO: currently there is only "transparent phase". this should pick transparent vs opaque according to the mesh material
            transparent_phase.add(Drawable {
                draw_function: draw_pbr,
                draw_key: i,
                sort_key,
            });
        }

        // ultimately lights should check meshes for relevancy (ex: light views can "see" different meshes than the main view can)
        let draw_shadow_mesh = draw_functions.read().get_id::<DrawShadowMesh>().unwrap();
        for view_light_entity in view_lights.lights.iter().copied() {
            let mut shadow_phase = view_light_shadow_phases.get_mut(view_light_entity).unwrap();
            // TODO: this should only queue up meshes that are actually visible by each "light view"
            for i in 0..extracted_meshes.meshes.len() {
                shadow_phase.add(Drawable {
                    draw_function: draw_shadow_mesh,
                    draw_key: i,
                    sort_key: 0, // TODO: sort back-to-front
                })
            }
        }
    }
}

// TODO: this logic can be moved to prepare_meshes once wgpu::Queue is exposed directly
pub struct PbrNode;

impl Node for PbrNode {
    fn run(
        &self,
        _graph: &mut RenderGraphContext,
        render_context: &mut RenderContext,
        world: &World,
    ) -> Result<(), NodeRunError> {
        let mesh_meta = world.get_resource::<MeshMeta>().unwrap();
        let light_meta = world.get_resource::<LightMeta>().unwrap();
        mesh_meta
            .transform_uniforms
            .write_to_uniform_buffer(&mut render_context.command_encoder);
        light_meta
            .view_gpu_lights
            .write_to_uniform_buffer(&mut render_context.command_encoder);
        Ok(())
    }
}

type DrawPbrParams<'s, 'w> = (
    Res<'w, PbrShaders>,
    Res<'w, MeshMeta>,
    Res<'w, ExtractedMeshes>,
    Res<'w, RenderAssets<Mesh>>,
    Query<
        'w,
        's,
        (
            &'w ViewUniformOffset,
            &'w ViewLights,
            &'w MeshViewBindGroups,
        ),
    >,
);

pub struct DrawPbr {
    params: SystemState<DrawPbrParams<'static, 'static>>,
}

impl DrawPbr {
    pub fn new(world: &mut World) -> Self {
        Self {
            params: SystemState::new(world),
        }
    }
}

impl Draw for DrawPbr {
    fn draw<'w, 's>(
        &'s mut self,
        world: &'w World,
        pass: &mut TrackedRenderPass<'w>,
        view: Entity,
        draw_key: usize,
        _sort_key: usize,
    ) {
        let (pbr_shaders, mesh_meta, extracted_meshes, meshes, views) = self.params.get(world);
        let (view_uniforms, view_lights, mesh_view_bind_groups) = views.get(view).unwrap();
        let extracted_mesh = &extracted_meshes.into_inner().meshes[draw_key];
        let mesh_meta = mesh_meta.into_inner();
        pass.set_render_pipeline(&pbr_shaders.into_inner().pipeline);
        pass.set_bind_group(
            0,
            &mesh_view_bind_groups.view,
            &[view_uniforms.offset, view_lights.gpu_light_binding_index],
        );
        pass.set_bind_group(
            1,
            mesh_meta.mesh_transform_bind_group.as_ref().unwrap(),
            &[extracted_mesh.transform_binding_offset],
        );
        let mesh_draw_info = &mesh_meta.mesh_draw_info[draw_key];
        pass.set_bind_group(
            2,
            // &mesh_meta.material_bind_groups[sort_key & ((1 << 10) - 1)],
            &mesh_meta.material_bind_groups[mesh_draw_info.material_bind_group_key],
            &[],
        );

        let gpu_mesh = meshes.into_inner().get(&extracted_mesh.mesh).unwrap();
        pass.set_vertex_buffer(0, gpu_mesh.vertex_buffer.slice(..));
        if let Some(index_info) = &gpu_mesh.index_info {
            pass.set_index_buffer(index_info.buffer.slice(..), 0, IndexFormat::Uint32);
            pass.draw_indexed(0..index_info.count, 0, 0..1);
        } else {
            panic!("non-indexed drawing not supported yet")
        }
    }
}<|MERGE_RESOLUTION|>--- conflicted
+++ resolved
@@ -379,11 +379,8 @@
 pub fn extract_meshes(
     mut commands: Commands,
     meshes: Res<Assets<Mesh>>,
-<<<<<<< HEAD
-=======
     materials: Res<Assets<StandardMaterial>>,
     images: Res<Assets<Image>>,
->>>>>>> b3e2fab5
     query: Query<(&GlobalTransform, &Handle<Mesh>, &Handle<StandardMaterial>)>,
 ) {
     let mut extracted_meshes = Vec::new();
@@ -391,14 +388,6 @@
         if !meshes.contains(mesh_handle) {
             continue;
         }
-<<<<<<< HEAD
-        extracted_meshes.push(ExtractedMesh {
-            transform: transform.compute_matrix(),
-            mesh: mesh_handle.clone_weak(),
-            transform_binding_offset: 0,
-            material_handle: material_handle.clone_weak(),
-        });
-=======
 
         if let Some(material) = materials.get(material_handle) {
             if let Some(ref image) = material.base_color_texture {
@@ -431,7 +420,6 @@
         } else {
             continue;
         }
->>>>>>> b3e2fab5
     }
 
     commands.insert_resource(ExtractedMeshes {
@@ -474,26 +462,6 @@
     view: BindGroup,
 }
 
-<<<<<<< HEAD
-fn image_handle_to_view_sampler(
-    pbr_shaders: &PbrShaders,
-    gpu_images: &RenderAssets<Image>,
-    image_option: &Option<Handle<Image>>,
-) -> (TextureView, Sampler) {
-    image_option.as_ref().map_or(
-        (
-            pbr_shaders.dummy_white_gpu_image.texture_view.clone(),
-            pbr_shaders.dummy_white_gpu_image.sampler.clone(),
-        ),
-        |image_handle| {
-            gpu_images.get(image_handle).map_or(
-                (
-                    pbr_shaders.dummy_white_gpu_image.texture_view.clone(),
-                    pbr_shaders.dummy_white_gpu_image.sampler.clone(),
-                ),
-                |gpu_image| (gpu_image.texture_view.clone(), gpu_image.sampler.clone()),
-            )
-=======
 fn image_handle_to_view_sampler<'a>(
     pbr_shaders: &'a PbrShaders,
     gpu_images: &'a RenderAssets<Image>,
@@ -505,9 +473,10 @@
             &pbr_shaders.dummy_white_gpu_image.sampler,
         ),
         |image_handle| {
-        let gpu_image = gpu_images.get(image_handle).expect("only materials with valid textures should be drawn");
+            let gpu_image = gpu_images
+                .get(image_handle)
+                .expect("only materials with valid textures should be drawn");
             (&gpu_image.texture_view, &gpu_image.sampler)
->>>>>>> b3e2fab5
         },
     )
 }
@@ -604,48 +573,28 @@
                     .get_or_insert_with(gpu_material.buffer.id(), || {
                         let (base_color_texture_view, base_color_sampler) =
                             image_handle_to_view_sampler(
-<<<<<<< HEAD
-                                &*pbr_shaders,
-                                &*gpu_images,
-=======
                                 &pbr_shaders,
                                 &gpu_images,
->>>>>>> b3e2fab5
                                 &gpu_material.base_color_texture,
                             );
 
                         let (emissive_texture_view, emissive_sampler) =
                             image_handle_to_view_sampler(
-<<<<<<< HEAD
-                                &*pbr_shaders,
-                                &*gpu_images,
-=======
                                 &pbr_shaders,
                                 &gpu_images,
->>>>>>> b3e2fab5
                                 &gpu_material.emissive_texture,
                             );
 
                         let (metallic_roughness_texture_view, metallic_roughness_sampler) =
                             image_handle_to_view_sampler(
-<<<<<<< HEAD
-                                &*pbr_shaders,
-                                &*gpu_images,
-=======
                                 &pbr_shaders,
                                 &gpu_images,
->>>>>>> b3e2fab5
                                 &gpu_material.metallic_roughness_texture,
                             );
                         let (occlusion_texture_view, occlusion_sampler) =
                             image_handle_to_view_sampler(
-<<<<<<< HEAD
-                                &*pbr_shaders,
-                                &*gpu_images,
-=======
                                 &pbr_shaders,
                                 &gpu_images,
->>>>>>> b3e2fab5
                                 &gpu_material.occlusion_texture,
                             );
                         render_device.create_bind_group(&BindGroupDescriptor {
