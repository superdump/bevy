--- conflicted
+++ resolved
@@ -70,17 +70,13 @@
                         has_dynamic_offset: true,
                         // TODO: change this to GpuLights::std140_padded_size_static once crevice fixes this!
                         // Context: https://github.com/LPGhatguy/crevice/issues/29
-<<<<<<< HEAD
                         min_binding_size: BufferSize::new(
                             GpuLights::std140_padded_size_static() as u64
                         ),
-=======
-                        min_binding_size: BufferSize::new(512),
->>>>>>> 9a79b79b
-                    },
-                    count: None,
-                },
-                // Shadow Texture Array
+                    },
+                    count: None,
+                },
+                // Point Shadow Texture Cube Array
                 BindGroupLayoutEntry {
                     binding: 2,
                     visibility: ShaderStage::FRAGMENT,
@@ -91,9 +87,30 @@
                     },
                     count: None,
                 },
-                // Shadow Texture Array Sampler
+                // Point Shadow Texture Array Sampler
                 BindGroupLayoutEntry {
                     binding: 3,
+                    visibility: ShaderStage::FRAGMENT,
+                    ty: BindingType::Sampler {
+                        comparison: true,
+                        filtering: true,
+                    },
+                    count: None,
+                },
+                // Directional Shadow Texture Array
+                BindGroupLayoutEntry {
+                    binding: 4,
+                    visibility: ShaderStage::FRAGMENT,
+                    ty: BindingType::Texture {
+                        multisampled: false,
+                        sample_type: TextureSampleType::Depth,
+                        view_dimension: TextureViewDimension::D2Array,
+                    },
+                    count: None,
+                },
+                // Directional Shadow Texture Array Sampler
+                BindGroupLayoutEntry {
+                    binding: 5,
                     visibility: ShaderStage::FRAGMENT,
                     ty: BindingType::Sampler {
                         comparison: true,
@@ -387,7 +404,6 @@
                     continue;
                 }
             }
-
             if let Some(ref image) = material.emissive_texture {
                 if !images.contains(image) {
                     continue;
@@ -545,11 +561,23 @@
                 },
                 BindGroupEntry {
                     binding: 2,
-                    resource: BindingResource::TextureView(&view_lights.light_depth_texture_view),
+                    resource: BindingResource::TextureView(
+                        &view_lights.point_light_depth_texture_view,
+                    ),
                 },
                 BindGroupEntry {
                     binding: 3,
-                    resource: BindingResource::Sampler(&shadow_shaders.light_sampler),
+                    resource: BindingResource::Sampler(&shadow_shaders.point_light_sampler),
+                },
+                BindGroupEntry {
+                    binding: 4,
+                    resource: BindingResource::TextureView(
+                        &view_lights.directional_light_depth_texture_view,
+                    ),
+                },
+                BindGroupEntry {
+                    binding: 5,
+                    resource: BindingResource::Sampler(&shadow_shaders.directional_light_sampler),
                 },
             ],
             label: None,
