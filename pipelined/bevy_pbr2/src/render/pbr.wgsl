--- conflicted
+++ resolved
@@ -379,11 +379,7 @@
     return (specular_light + diffuse) * light.color.rgb * NoL;
 }
 
-<<<<<<< HEAD
-fn fetch_point_shadow(light_id: i32, frag_position: vec4<f32>) -> f32 {
-=======
 fn fetch_point_shadow(light_id: i32, frag_position: vec4<f32>, surface_normal: vec3<f32>) -> f32 {
->>>>>>> 6604d473
     let light = lights.point_lights[light_id];
 
     // because the shadow maps align with the axes and the frustum planes are at 45 degrees
@@ -426,12 +422,6 @@
     return textureSampleCompareLevel(point_shadow_textures, point_shadow_textures_sampler, frag_ls, i32(light_id), depth);
 }
 
-<<<<<<< HEAD
-fn fetch_directional_shadow(light_id: i32, frag_position: vec4<f32>) -> f32 {
-    let light = lights.directional_lights[light_id];
-    let homogeneous_coords = light.view_projection * frag_position;
-    if (homogeneous_coords.w <= 0.0) {
-=======
 fn fetch_directional_shadow(light_id: i32, frag_position: vec4<f32>, surface_normal: vec3<f32>) -> f32 {
     let light = lights.directional_lights[light_id];
 
@@ -442,7 +432,6 @@
 
     let offset_position_clip = light.view_projection * offset_position;
     if (offset_position_clip.w <= 0.0) {
->>>>>>> 6604d473
         return 1.0;
     }
     let offset_position_ndc = offset_position_clip.xyz / offset_position_clip.w;
@@ -461,11 +450,7 @@
     // do the lookup, using HW PCF and comparison
     // NOTE: Due to non-uniform control flow above, we must use the level variant of the texture
     //       sampler to avoid use of implicit derivatives causing possible undefined behavior.
-<<<<<<< HEAD
-    return textureSampleCompareLevel(directional_shadow_textures, directional_shadow_textures_sampler, light_local, i32(light_id), homogeneous_coords.z * proj_correction);
-=======
     return textureSampleCompareLevel(directional_shadow_textures, directional_shadow_textures_sampler, light_local, i32(light_id), depth);
->>>>>>> 6604d473
 }
 
 struct FragmentInput {
@@ -558,34 +543,13 @@
         let n_directional_lights = i32(lights.n_directional_lights);
         for (var i: i32 = 0; i < n_point_lights; i = i + 1) {
             let light = lights.point_lights[i];
-<<<<<<< HEAD
-
-            let dir_to_light = normalize(light.position.xyz - in.world_position.xyz);
-            let depth_bias = light.shadow_depth_bias * dir_to_light.xyz;
-            let NdotL = dot(dir_to_light.xyz, in.world_normal.xyz);
-            let normal_bias = light.shadow_normal_bias * (1.0 - NdotL) * in.world_normal.xyz;
-            let biased_position = vec4<f32>(in.world_position.xyz + depth_bias + normal_bias, in.world_position.w);
-
-            let shadow = fetch_point_shadow(i, biased_position);
-=======
             let shadow = fetch_point_shadow(i, in.world_position, in.world_normal);
->>>>>>> 6604d473
             let light_contrib = point_light(in.world_position.xyz, light, roughness, NdotV, N, V, R, F0, diffuse_color);
             light_accum = light_accum + light_contrib * shadow;
         }
         for (var i: i32 = 0; i < n_directional_lights; i = i + 1) {
             let light = lights.directional_lights[i];
-<<<<<<< HEAD
-
-            let depth_bias = light.shadow_depth_bias * light.direction_to_light.xyz;
-            let NdotL = dot(light.direction_to_light.xyz, in.world_normal.xyz);
-            let normal_bias = light.shadow_normal_bias * (1.0 - NdotL) * in.world_normal.xyz;
-            let biased_position = vec4<f32>(in.world_position.xyz + depth_bias + normal_bias, in.world_position.w);
-
-            let shadow = fetch_directional_shadow(i, biased_position);
-=======
             let shadow = fetch_directional_shadow(i, in.world_position, in.world_normal);
->>>>>>> 6604d473
             let light_contrib = directional_light(light, roughness, NdotV, N, V, R, F0, diffuse_color);
             light_accum = light_accum + light_contrib * shadow;
         }
