// TODO: try merging this block with the binding?
[[block]]
struct View {
    view_proj: mat4x4<f32>;
    world_position: vec3<f32>;
};
[[group(0), binding(0)]]
var view: View;


[[block]]
struct Mesh {
    transform: mat4x4<f32>;
};
[[group(1), binding(0)]]
var mesh: Mesh;

struct Vertex {
    [[location(0)]] position: vec3<f32>;
    [[location(1)]] normal: vec3<f32>;
    [[location(2)]] uv: vec2<f32>;
};

struct VertexOutput {
    [[builtin(position)]] clip_position: vec4<f32>;
    [[location(0)]] world_position: vec4<f32>;
    [[location(1)]] world_normal: vec3<f32>;
    [[location(2)]] uv: vec2<f32>;
};

[[stage(vertex)]]
fn vertex(vertex: Vertex) -> VertexOutput {
    let world_position = mesh.transform * vec4<f32>(vertex.position, 1.0);

    var out: VertexOutput;
    out.uv = vertex.uv;
    out.world_position = world_position;
    out.clip_position = view.view_proj * world_position;
    // FIXME: The inverse transpose of the model matrix should be used to correctly handle scaling
    // of normals
    out.world_normal = mat3x3<f32>(mesh.transform.x.xyz, mesh.transform.y.xyz, mesh.transform.z.xyz) * vertex.normal;
    return out;
}

// From the Filament design doc
// https://google.github.io/filament/Filament.html#table_symbols
// Symbol Definition
// v    View unit vector
// l    Incident light unit vector
// n    Surface normal unit vector
// h    Half unit vector between l and v
// f    BRDF
// f_d    Diffuse component of a BRDF
// f_r    Specular component of a BRDF
// α    Roughness, remapped from using input perceptualRoughness
// σ    Diffuse reflectance
// Ω    Spherical domain
// f0    Reflectance at normal incidence
// f90    Reflectance at grazing angle
// χ+(a)    Heaviside function (1 if a>0 and 0 otherwise)
// nior    Index of refraction (IOR) of an interface
// ⟨n⋅l⟩    Dot product clamped to [0..1]
// ⟨a⟩    Saturated value (clamped to [0..1])

// The Bidirectional Reflectance Distribution Function (BRDF) describes the surface response of a standard material
// and consists of two components, the diffuse component (f_d) and the specular component (f_r):
// f(v,l) = f_d(v,l) + f_r(v,l)
//
// The form of the microfacet model is the same for diffuse and specular
// f_r(v,l) = f_d(v,l) = 1 / { |n⋅v||n⋅l| } ∫_Ω D(m,α) G(v,l,m) f_m(v,l,m) (v⋅m) (l⋅m) dm
//
// In which:
// D, also called the Normal Distribution Function (NDF) models the distribution of the microfacets
// G models the visibility (or occlusion or shadow-masking) of the microfacets
// f_m is the microfacet BRDF and differs between specular and diffuse components
//
// The above integration needs to be approximated.

[[block]]
struct StandardMaterial {
    base_color: vec4<f32>;
    emissive: vec4<f32>;
    perceptual_roughness: f32;
    metallic: f32;
    reflectance: f32;
    // 'flags' is a bit field indicating various option. uint is 32 bits so we have up to 32 options.
    flags: u32;
};

struct PointLight {
    color: vec4<f32>;
    // projection: mat4x4<f32>;
    position: vec3<f32>;
    inverse_square_range: f32;
    radius: f32;
    near: f32;
    far: f32;
};

[[block]]
struct Lights {
    // NOTE: this array size must be kept in sync with the constants defined bevy_pbr2/src/render/light.rs
    // TODO: this can be removed if we move to storage buffers for light arrays
    point_lights: array<PointLight, 10>;
    ambient_color: vec4<f32>;
    num_lights: u32;
};

let FLAGS_BASE_COLOR_TEXTURE_BIT: u32         = 1u;
let FLAGS_EMISSIVE_TEXTURE_BIT: u32           = 2u;
let FLAGS_METALLIC_ROUGHNESS_TEXTURE_BIT: u32 = 4u;
let FLAGS_OCCLUSION_TEXTURE_BIT: u32          = 8u;
let FLAGS_DOUBLE_SIDED_BIT: u32               = 16u;
let FLAGS_UNLIT_BIT: u32                      = 32u;


[[group(0), binding(1)]]
var lights: Lights;
[[group(0), binding(2)]]
var shadow_textures: texture_depth_cube_array;
[[group(0), binding(3)]]
var shadow_textures_sampler: sampler_comparison;

[[group(2), binding(0)]]
var material: StandardMaterial;
[[group(2), binding(1)]]
var base_color_texture: texture_2d<f32>;
[[group(2), binding(2)]]
var base_color_sampler: sampler;
[[group(2), binding(3)]]
var emissive_texture: texture_2d<f32>;
[[group(2), binding(4)]]
var emissive_sampler: sampler;
[[group(2), binding(5)]]
var metallic_roughness_texture: texture_2d<f32>;
[[group(2), binding(6)]]
var metallic_roughness_sampler: sampler;
[[group(2), binding(7)]]
var occlusion_texture: texture_2d<f32>;
[[group(2), binding(8)]]
var occlusion_sampler: sampler;

let PI: f32 = 3.141592653589793;

fn saturate(value: f32) -> f32 {
    return clamp(value, 0.0, 1.0);
}

// distanceAttenuation is simply the square falloff of light intensity
// combined with a smooth attenuation at the edge of the light radius
//
// light radius is a non-physical construct for efficiency purposes,
// because otherwise every light affects every fragment in the scene
fn getDistanceAttenuation(distanceSquare: f32, inverseRangeSquared: f32) -> f32 {
    let factor = distanceSquare * inverseRangeSquared;
    let smoothFactor = saturate(1.0 - factor * factor);
    let attenuation = smoothFactor * smoothFactor;
    return attenuation * 1.0 / max(distanceSquare, 0.0001);
}

// Normal distribution function (specular D)
// Based on https://google.github.io/filament/Filament.html#citation-walter07

// D_GGX(h,α) = α^2 / { π ((n⋅h)^2 (α2−1) + 1)^2 }

// Simple implementation, has precision problems when using fp16 instead of fp32
// see https://google.github.io/filament/Filament.html#listing_speculardfp16
fn D_GGX(roughness: f32, NoH: f32, h: vec3<f32>) -> f32 {
    let oneMinusNoHSquared = 1.0 - NoH * NoH;
    let a = NoH * roughness;
    let k = roughness / (oneMinusNoHSquared + a * a);
    let d = k * k * (1.0 / PI);
    return d;
}

// Visibility function (Specular G)
// V(v,l,a) = G(v,l,α) / { 4 (n⋅v) (n⋅l) }
// such that f_r becomes
// f_r(v,l) = D(h,α) V(v,l,α) F(v,h,f0)
// where
// V(v,l,α) = 0.5 / { n⋅l sqrt((n⋅v)^2 (1−α2) + α2) + n⋅v sqrt((n⋅l)^2 (1−α2) + α2) }
// Note the two sqrt's, that may be slow on mobile, see https://google.github.io/filament/Filament.html#listing_approximatedspecularv
fn V_SmithGGXCorrelated(roughness: f32, NoV: f32, NoL: f32) -> f32 {
    let a2 = roughness * roughness;
    let lambdaV = NoL * sqrt((NoV - a2 * NoV) * NoV + a2);
    let lambdaL = NoV * sqrt((NoL - a2 * NoL) * NoL + a2);
    let v = 0.5 / (lambdaV + lambdaL);
    return v;
}

// Fresnel function
// see https://google.github.io/filament/Filament.html#citation-schlick94
// F_Schlick(v,h,f_0,f_90) = f_0 + (f_90 − f_0) (1 − v⋅h)^5
fn F_Schlick_vec(f0: vec3<f32>, f90: f32, VoH: f32) -> vec3<f32> {
    // not using mix to keep the vec3 and float versions identical
    return f0 + (f90 - f0) * pow(1.0 - VoH, 5.0);
}

fn F_Schlick(f0: f32, f90: f32, VoH: f32) -> f32 {
    // not using mix to keep the vec3 and float versions identical
    return f0 + (f90 - f0) * pow(1.0 - VoH, 5.0);
}

fn fresnel(f0: vec3<f32>, LoH: f32) -> vec3<f32> {
    // f_90 suitable for ambient occlusion
    // see https://google.github.io/filament/Filament.html#lighting/occlusion
    let f90 = saturate(dot(f0, vec3<f32>(50.0 * 0.33)));
    return F_Schlick_vec(f0, f90, LoH);
}

// Specular BRDF
// https://google.github.io/filament/Filament.html#materialsystem/specularbrdf

// Cook-Torrance approximation of the microfacet model integration using Fresnel law F to model f_m
// f_r(v,l) = { D(h,α) G(v,l,α) F(v,h,f0) } / { 4 (n⋅v) (n⋅l) }
fn specular(f0: vec3<f32>, roughness: f32, h: vec3<f32>, NoV: f32, NoL: f32,
              NoH: f32, LoH: f32, specularIntensity: f32) -> vec3<f32> {
    let D = D_GGX(roughness, NoH, h);
    let V = V_SmithGGXCorrelated(roughness, NoV, NoL);
    let F = fresnel(f0, LoH);

    return (specularIntensity * D * V) * F;
}

// Diffuse BRDF
// https://google.github.io/filament/Filament.html#materialsystem/diffusebrdf
// fd(v,l) = σ/π * 1 / { |n⋅v||n⋅l| } ∫Ω D(m,α) G(v,l,m) (v⋅m) (l⋅m) dm
//
// simplest approximation
// float Fd_Lambert() {
//     return 1.0 / PI;
// }
//
// vec3 Fd = diffuseColor * Fd_Lambert();
//
// Disney approximation
// See https://google.github.io/filament/Filament.html#citation-burley12
// minimal quality difference
fn Fd_Burley(roughness: f32, NoV: f32, NoL: f32, LoH: f32) -> f32 {
    let f90 = 0.5 + 2.0 * roughness * LoH * LoH;
    let lightScatter = F_Schlick(1.0, f90, NoL);
    let viewScatter = F_Schlick(1.0, f90, NoV);
    return lightScatter * viewScatter * (1.0 / PI);
}

// From https://www.unrealengine.com/en-US/blog/physically-based-shading-on-mobile
fn EnvBRDFApprox(f0: vec3<f32>, perceptual_roughness: f32, NoV: f32) -> vec3<f32> {
    let c0 = vec4<f32>(-1.0, -0.0275, -0.572, 0.022);
    let c1 = vec4<f32>(1.0, 0.0425, 1.04, -0.04);
    let r = perceptual_roughness * c0 + c1;
    let a004 = min(r.x * r.x, exp2(-9.28 * NoV)) * r.x + r.y;
    let AB = vec2<f32>(-1.04, 1.04) * a004 + r.zw;
    return f0 * AB.x + AB.y;
}

fn perceptualRoughnessToRoughness(perceptualRoughness: f32) -> f32 {
    // clamp perceptual roughness to prevent precision problems
    // According to Filament design 0.089 is recommended for mobile
    // Filament uses 0.045 for non-mobile
    let clampedPerceptualRoughness = clamp(perceptualRoughness, 0.089, 1.0);
    return clampedPerceptualRoughness * clampedPerceptualRoughness;
}

// from https://64.github.io/tonemapping/
// reinhard on RGB oversaturates colors
fn reinhard(color: vec3<f32>) -> vec3<f32> {
    return color / (1.0 + color);
}

fn reinhard_extended(color: vec3<f32>, max_white: f32) -> vec3<f32> {
    let numerator = color * (1.0f + (color / vec3<f32>(max_white * max_white)));
    return numerator / (1.0 + color);
}

// luminance coefficients from Rec. 709.
// https://en.wikipedia.org/wiki/Rec._709
fn luminance(v: vec3<f32>) -> f32 {
    return dot(v, vec3<f32>(0.2126, 0.7152, 0.0722));
}

fn change_luminance(c_in: vec3<f32>, l_out: f32) -> vec3<f32> {
    let l_in = luminance(c_in);
    return c_in * (l_out / l_in);
}

fn reinhard_luminance(color: vec3<f32>) -> vec3<f32> {
    let l_old = luminance(color);
    let l_new = l_old / (1.0f + l_old);
    return change_luminance(color, l_new);
}

fn reinhard_extended_luminance(color: vec3<f32>, max_white_l: f32) -> vec3<f32> {
    let l_old = luminance(color);
    let numerator = l_old * (1.0f + (l_old / (max_white_l * max_white_l)));
    let l_new = numerator / (1.0f + l_old);
    return change_luminance(color, l_new);
}

fn point_light(
    world_position: vec3<f32>, light: PointLight, roughness: f32, NdotV: f32, N: vec3<f32>, V: vec3<f32>,
    R: vec3<f32>, F0: vec3<f32>, diffuseColor: vec3<f32>
) -> vec3<f32> {
    let light_to_frag = light.position.xyz - world_position.xyz;
    let distance_square = dot(light_to_frag, light_to_frag);
    let rangeAttenuation =
        getDistanceAttenuation(distance_square, light.inverse_square_range);

    // Specular.
    // Representative Point Area Lights.
    // see http://blog.selfshadow.com/publications/s2013-shading-course/karis/s2013_pbs_epic_notes_v2.pdf p14-16
    let a = roughness;
    let centerToRay = dot(light_to_frag, R) * R - light_to_frag;
    let closestPoint = light_to_frag + centerToRay * saturate(light.radius * inverseSqrt(dot(centerToRay, centerToRay)));
    let LspecLengthInverse = inverseSqrt(dot(closestPoint, closestPoint));
    let normalizationFactor = a / saturate(a + (light.radius * 0.5 * LspecLengthInverse));
    let specularIntensity = normalizationFactor * normalizationFactor;

    var L: vec3<f32> = closestPoint * LspecLengthInverse; // normalize() equivalent?
    var H: vec3<f32> = normalize(L + V);
    var NoL: f32 = saturate(dot(N, L));
    var NoH: f32 = saturate(dot(N, H));
    var LoH: f32 = saturate(dot(L, H));

    let specular_light = specular(F0, roughness, H, NdotV, NoL, NoH, LoH, specularIntensity);

    // Diffuse.
    // Comes after specular since its NoL is used in the lighting equation.
    L = normalize(light_to_frag);
    H = normalize(L + V);
    NoL = saturate(dot(N, L));
    NoH = saturate(dot(N, H));
    LoH = saturate(dot(L, H));

    let diffuse = diffuseColor * Fd_Burley(roughness, NdotV, NoL, LoH);

    // Lout = f(v,l) Φ / { 4 π d^2 }⟨n⋅l⟩
    // where
    // f(v,l) = (f_d(v,l) + f_r(v,l)) * light_color
    // Φ is light intensity

    // our rangeAttentuation = 1 / d^2 multiplied with an attenuation factor for smoothing at the edge of the non-physical maximum light radius
    // It's not 100% clear where the 1/4π goes in the derivation, but we follow the filament shader and leave it out

    // See https://google.github.io/filament/Filament.html#mjx-eqn-pointLightLuminanceEquation
    // TODO compensate for energy loss https://google.github.io/filament/Filament.html#materialsystem/improvingthebrdfs/energylossinspecularreflectance
    // light.color.rgb is premultiplied with light.intensity on the CPU

    return ((diffuse + specular_light) * light.color.rgb) * (rangeAttenuation * NoL);
}

fn fetch_shadow(light_id: i32, frag_position: vec4<f32>) -> f32 {
    let light = lights.point_lights[light_id];

    // because the shadow maps align with the axes and the frustum planes are at 45 degrees
    // we can get the worldspace depth by taking the largest absolute axis
    let frag_ls = light.position.xyz - frag_position.xyz;
    let abs_position_ls = abs(frag_ls);
    let major_axis_magnitude = max(abs_position_ls.x, max(abs_position_ls.y, abs_position_ls.z));

    // do a full projection
    // vec4 clip = light.projection * vec4(0.0, 0.0, -major_axis_magnitude, 1.0);
    // float depth = (clip.z / clip.w);

    // alternatively do only the necessary multiplications using near/far
    let proj_r = light.far / (light.near - light.far);
    let z = -major_axis_magnitude * proj_r + light.near * proj_r;
    let w = major_axis_magnitude;
    let depth = z / w;

    // let shadow = texture(samplerCubeArrayShadow(t_Shadow, s_Shadow), vec4(frag_ls, i), depth - bias);

    // manual depth testing
    // float shadow = texture(samplerCubeArray(t_Shadow, s_Shadow), vec4(-frag_ls, 6 * i)).r;
    // shadow = depth > shadow ? 0.0 : 1.0;
    // o_Target = vec4(vec3(shadow * 20 - 19, depth * 20 - 19, 0.0), 1.0);
    // o_Target = vec4(vec3(shadow * 20 - 19), 1.0);

    // do the lookup, using HW PCF and comparison
<<<<<<< HEAD
    // NOTE: with reverse projections, the shadow bias must be added to the fragment depth, not subtracted
    // FIXME: make the shadow bias configurable
    return textureSampleCompare(shadow_textures, shadow_textures_sampler, light_local, i32(light_id), homogeneous_coords.z * proj_correction + 0.001);
=======
    // NOTE: Due to the non-uniform control flow above, we must use the Level variant of
    //       textureSampleCompare to avoid undefined behaviour due to some of the fragments in
    //       a quad (2x2 fragments) being processed not being sampled, and this messing with
    //       mip-mapping functionality. The shadow maps have no mipmaps so Level just samples
    //       from LOD 0.
    let bias = 0.0001;
    return textureSampleCompareLevel(shadow_textures, shadow_textures_sampler, frag_ls, i32(light_id), depth - bias);
>>>>>>> 9a79b79b
}

struct FragmentInput {
    [[builtin(front_facing)]] is_front: bool;
    [[location(0)]] world_position: vec4<f32>;
    [[location(1)]] world_normal: vec3<f32>;
    [[location(2)]] uv: vec2<f32>;
};

[[stage(fragment)]]
fn fragment(in: FragmentInput) -> [[location(0)]] vec4<f32> {
    var output_color: vec4<f32> = material.base_color;
    if ((material.flags & FLAGS_BASE_COLOR_TEXTURE_BIT) != 0u) {
        output_color = output_color * textureSample(base_color_texture, base_color_sampler, in.uv);
    }

    // // NOTE: Unlit bit not set means == 0 is true, so the true case is if lit
    if ((material.flags & FLAGS_UNLIT_BIT) == 0u) {
        // TODO use .a for exposure compensation in HDR
        var emissive: vec4<f32> = material.emissive;
        if ((material.flags & FLAGS_EMISSIVE_TEXTURE_BIT) != 0u) {
            emissive = vec4<f32>(emissive.rgb * textureSample(emissive_texture, emissive_sampler, in.uv).rgb, 1.0);
        }

        // calculate non-linear roughness from linear perceptualRoughness
        var metallic: f32 = material.metallic;
        var perceptual_roughness: f32 = material.perceptual_roughness;
        if ((material.flags & FLAGS_METALLIC_ROUGHNESS_TEXTURE_BIT) != 0u) {
            let metallic_roughness = textureSample(metallic_roughness_texture, metallic_roughness_sampler, in.uv);
            // Sampling from GLTF standard channels for now
            metallic = metallic * metallic_roughness.b;
            perceptual_roughness = perceptual_roughness * metallic_roughness.g;
        }
        let roughness = perceptualRoughnessToRoughness(perceptual_roughness);

        var occlusion: f32 = 1.0;
        if ((material.flags & FLAGS_OCCLUSION_TEXTURE_BIT) != 0u) {
            occlusion = textureSample(occlusion_texture, occlusion_sampler, in.uv).r;
        }

        var N: vec3<f32> = normalize(in.world_normal);

        // FIXME: Normal maps need an additional vertex attribute and vertex stage output/fragment stage input
        //        Just use a separate shader for lit with normal maps?
        // #    ifdef STANDARDMATERIAL_NORMAL_MAP
        //     vec3 T = normalize(v_WorldTangent.xyz);
        //     vec3 B = cross(N, T) * v_WorldTangent.w;
        // #    endif

        if ((material.flags & FLAGS_DOUBLE_SIDED_BIT) != 0u) {
            if (!in.is_front) {
                N = -N;
            }
        // #        ifdef STANDARDMATERIAL_NORMAL_MAP
        //     T = gl_FrontFacing ? T : -T;
        //     B = gl_FrontFacing ? B : -B;
        // #        endif
        }

        // #    ifdef STANDARDMATERIAL_NORMAL_MAP
        //     mat3 TBN = mat3(T, B, N);
        //     N = TBN * normalize(texture(sampler2D(normal_map, normal_map_sampler), v_Uv).rgb * 2.0 - 1.0);
        // #    endif

        var V: vec3<f32>;
        if (view.view_proj.w.w != 1.0) { // If the projection is not orthographic
            // Only valid for a perpective projection
            V = normalize(view.world_position.xyz - in.world_position.xyz);
        } else {
            // Ortho view vec
            V = normalize(vec3<f32>(-view.view_proj.x.z, -view.view_proj.y.z, -view.view_proj.z.z));
        }

        // Neubelt and Pettineo 2013, "Crafting a Next-gen Material Pipeline for The Order: 1886"
        let NdotV = max(dot(N, V), 0.0001);

        // Remapping [0,1] reflectance to F0
        // See https://google.github.io/filament/Filament.html#materialsystem/parameterization/remapping
        let reflectance = material.reflectance;
        let F0 = 0.16 * reflectance * reflectance * (1.0 - metallic) + output_color.rgb * metallic;

        // Diffuse strength inversely related to metallicity
        let diffuse_color = output_color.rgb * (1.0 - metallic);

        let R = reflect(-V, N);

        // accumulate color
        var light_accum: vec3<f32> = vec3<f32>(0.0);
        for (var i: i32 = 0; i < i32(lights.num_lights); i = i + 1) {
            let light = lights.point_lights[i];
            let light_contrib = point_light(in.world_position.xyz, light, roughness, NdotV, N, V, R, F0, diffuse_color);
            let shadow = fetch_shadow(i, in.world_position);
            light_accum = light_accum + light_contrib * shadow;
        }

        let diffuse_ambient = EnvBRDFApprox(diffuse_color, 1.0, NdotV);
        let specular_ambient = EnvBRDFApprox(F0, perceptual_roughness, NdotV);

        output_color = vec4<f32>(
            light_accum +
                (diffuse_ambient + specular_ambient) * lights.ambient_color.rgb * occlusion +
                emissive.rgb * output_color.a,
            output_color.a);

        // tone_mapping
        output_color = vec4<f32>(reinhard_luminance(output_color.rgb), output_color.a);
        // Gamma correction.
        // Not needed with sRGB buffer
        // output_color.rgb = pow(output_color.rgb, vec3(1.0 / 2.2));
    }

    return output_color;
}<|MERGE_RESOLUTION|>--- conflicted
+++ resolved
@@ -376,19 +376,15 @@
     // o_Target = vec4(vec3(shadow * 20 - 19), 1.0);
 
     // do the lookup, using HW PCF and comparison
-<<<<<<< HEAD
-    // NOTE: with reverse projections, the shadow bias must be added to the fragment depth, not subtracted
-    // FIXME: make the shadow bias configurable
-    return textureSampleCompare(shadow_textures, shadow_textures_sampler, light_local, i32(light_id), homogeneous_coords.z * proj_correction + 0.001);
-=======
     // NOTE: Due to the non-uniform control flow above, we must use the Level variant of
     //       textureSampleCompare to avoid undefined behaviour due to some of the fragments in
     //       a quad (2x2 fragments) being processed not being sampled, and this messing with
     //       mip-mapping functionality. The shadow maps have no mipmaps so Level just samples
     //       from LOD 0.
+    // NOTE: with reverse projections, the shadow bias must be added to the fragment depth, not subtracted
+    // FIXME: make the shadow bias configurable
     let bias = 0.0001;
-    return textureSampleCompareLevel(shadow_textures, shadow_textures_sampler, frag_ls, i32(light_id), depth - bias);
->>>>>>> 9a79b79b
+    return textureSampleCompareLevel(shadow_textures, shadow_textures_sampler, frag_ls, i32(light_id), depth + bias);
 }
 
 struct FragmentInput {
