// TODO: try merging this block with the binding?
[[block]]
struct View {
    view_proj: mat4x4<f32>;
    world_position: vec3<f32>;
};
[[group(0), binding(0)]]
var view: View;


[[block]]
struct Mesh {
    transform: mat4x4<f32>;
};
[[group(1), binding(0)]]
var mesh: Mesh;

struct Vertex {
    [[location(0)]] position: vec3<f32>;
    [[location(1)]] normal: vec3<f32>;
    [[location(2)]] uv: vec2<f32>;
};

struct VertexOutput {
    [[builtin(position)]] clip_position: vec4<f32>;
    [[location(0)]] world_position: vec4<f32>;
    [[location(1)]] world_normal: vec3<f32>;
    [[location(2)]] uv: vec2<f32>;
};

[[stage(vertex)]]
fn vertex(vertex: Vertex) -> VertexOutput {
    let world_position = mesh.transform * vec4<f32>(vertex.position, 1.0);

    var out: VertexOutput;
    out.uv = vertex.uv;
    out.world_position = world_position;
    out.clip_position = view.view_proj * world_position;
    // FIXME: The inverse transpose of the model matrix should be used to correctly handle scaling
    // of normals
    out.world_normal = mat3x3<f32>(mesh.transform.x.xyz, mesh.transform.y.xyz, mesh.transform.z.xyz) * vertex.normal;
    return out;
}

// From the Filament design doc
// https://google.github.io/filament/Filament.html#table_symbols
// Symbol Definition
// v    View unit vector
// l    Incident light unit vector
// n    Surface normal unit vector
// h    Half unit vector between l and v
// f    BRDF
// f_d    Diffuse component of a BRDF
// f_r    Specular component of a BRDF
// α    Roughness, remapped from using input perceptualRoughness
// σ    Diffuse reflectance
// Ω    Spherical domain
// f0    Reflectance at normal incidence
// f90    Reflectance at grazing angle
// χ+(a)    Heaviside function (1 if a>0 and 0 otherwise)
// nior    Index of refraction (IOR) of an interface
// ⟨n⋅l⟩    Dot product clamped to [0..1]
// ⟨a⟩    Saturated value (clamped to [0..1])

// The Bidirectional Reflectance Distribution Function (BRDF) describes the surface response of a standard material
// and consists of two components, the diffuse component (f_d) and the specular component (f_r):
// f(v,l) = f_d(v,l) + f_r(v,l)
//
// The form of the microfacet model is the same for diffuse and specular
// f_r(v,l) = f_d(v,l) = 1 / { |n⋅v||n⋅l| } ∫_Ω D(m,α) G(v,l,m) f_m(v,l,m) (v⋅m) (l⋅m) dm
//
// In which:
// D, also called the Normal Distribution Function (NDF) models the distribution of the microfacets
// G models the visibility (or occlusion or shadow-masking) of the microfacets
// f_m is the microfacet BRDF and differs between specular and diffuse components
//
// The above integration needs to be approximated.

[[block]]
struct StandardMaterial {
    base_color: vec4<f32>;
    emissive: vec4<f32>;
    perceptual_roughness: f32;
    metallic: f32;
    reflectance: f32;
    // 'flags' is a bit field indicating various option. uint is 32 bits so we have up to 32 options.
    flags: u32;
};

<<<<<<< HEAD
struct OmniLight {
    view_projection: mat4x4<f32>;
    color: vec4<f32>;
    position: vec3<f32>;
    range: f32;
    radius: f32;
    shadow_bias_min: f32;
    shadow_bias_max: f32;
};

struct DirectionalLight {
    view_projection: mat4x4<f32>;
    color: vec4<f32>;
    direction_to_light: vec3<f32>;
    shadow_bias_min: f32;
    shadow_bias_max: f32;
=======
struct PointLight {
    color: vec4<f32>;
    // projection: mat4x4<f32>;
    position: vec3<f32>;
    inverse_square_range: f32;
    radius: f32;
    near: f32;
    far: f32;
>>>>>>> 9a79b79b
};

[[block]]
struct Lights {
    // NOTE: this array size must be kept in sync with the constants defined bevy_pbr2/src/render/light.rs
    // TODO: this can be removed if we move to storage buffers for light arrays
<<<<<<< HEAD
    omni_lights: array<OmniLight, 10>;
    directional_lights: array<DirectionalLight, 1>;
=======
    point_lights: array<PointLight, 10>;
>>>>>>> 9a79b79b
    ambient_color: vec4<f32>;
    n_omni_lights: u32;
    n_directional_lights: u32;
};

let FLAGS_BASE_COLOR_TEXTURE_BIT: u32         = 1u;
let FLAGS_EMISSIVE_TEXTURE_BIT: u32           = 2u;
let FLAGS_METALLIC_ROUGHNESS_TEXTURE_BIT: u32 = 4u;
let FLAGS_OCCLUSION_TEXTURE_BIT: u32          = 8u;
let FLAGS_DOUBLE_SIDED_BIT: u32               = 16u;
let FLAGS_UNLIT_BIT: u32                      = 32u;


[[group(0), binding(1)]]
var lights: Lights;
[[group(0), binding(2)]]
var shadow_textures: texture_depth_cube_array;
[[group(0), binding(3)]]
var shadow_textures_sampler: sampler_comparison;

[[group(2), binding(0)]]
var material: StandardMaterial;
[[group(2), binding(1)]]
var base_color_texture: texture_2d<f32>;
[[group(2), binding(2)]]
var base_color_sampler: sampler;
[[group(2), binding(3)]]
var emissive_texture: texture_2d<f32>;
[[group(2), binding(4)]]
var emissive_sampler: sampler;
[[group(2), binding(5)]]
var metallic_roughness_texture: texture_2d<f32>;
[[group(2), binding(6)]]
var metallic_roughness_sampler: sampler;
[[group(2), binding(7)]]
var occlusion_texture: texture_2d<f32>;
[[group(2), binding(8)]]
var occlusion_sampler: sampler;

let PI: f32 = 3.141592653589793;

fn saturate(value: f32) -> f32 {
    return clamp(value, 0.0, 1.0);
}

// distanceAttenuation is simply the square falloff of light intensity
// combined with a smooth attenuation at the edge of the light radius
//
// light radius is a non-physical construct for efficiency purposes,
// because otherwise every light affects every fragment in the scene
fn getDistanceAttenuation(distanceSquare: f32, inverseRangeSquared: f32) -> f32 {
    let factor = distanceSquare * inverseRangeSquared;
    let smoothFactor = saturate(1.0 - factor * factor);
    let attenuation = smoothFactor * smoothFactor;
    return attenuation * 1.0 / max(distanceSquare, 0.0001);
}

// Normal distribution function (specular D)
// Based on https://google.github.io/filament/Filament.html#citation-walter07

// D_GGX(h,α) = α^2 / { π ((n⋅h)^2 (α2−1) + 1)^2 }

// Simple implementation, has precision problems when using fp16 instead of fp32
// see https://google.github.io/filament/Filament.html#listing_speculardfp16
fn D_GGX(roughness: f32, NoH: f32, h: vec3<f32>) -> f32 {
    let oneMinusNoHSquared = 1.0 - NoH * NoH;
    let a = NoH * roughness;
    let k = roughness / (oneMinusNoHSquared + a * a);
    let d = k * k * (1.0 / PI);
    return d;
}

// Visibility function (Specular G)
// V(v,l,a) = G(v,l,α) / { 4 (n⋅v) (n⋅l) }
// such that f_r becomes
// f_r(v,l) = D(h,α) V(v,l,α) F(v,h,f0)
// where
// V(v,l,α) = 0.5 / { n⋅l sqrt((n⋅v)^2 (1−α2) + α2) + n⋅v sqrt((n⋅l)^2 (1−α2) + α2) }
// Note the two sqrt's, that may be slow on mobile, see https://google.github.io/filament/Filament.html#listing_approximatedspecularv
fn V_SmithGGXCorrelated(roughness: f32, NoV: f32, NoL: f32) -> f32 {
    let a2 = roughness * roughness;
    let lambdaV = NoL * sqrt((NoV - a2 * NoV) * NoV + a2);
    let lambdaL = NoV * sqrt((NoL - a2 * NoL) * NoL + a2);
    let v = 0.5 / (lambdaV + lambdaL);
    return v;
}

// Fresnel function
// see https://google.github.io/filament/Filament.html#citation-schlick94
// F_Schlick(v,h,f_0,f_90) = f_0 + (f_90 − f_0) (1 − v⋅h)^5
fn F_Schlick_vec(f0: vec3<f32>, f90: f32, VoH: f32) -> vec3<f32> {
    // not using mix to keep the vec3 and float versions identical
    return f0 + (f90 - f0) * pow(1.0 - VoH, 5.0);
}

fn F_Schlick(f0: f32, f90: f32, VoH: f32) -> f32 {
    // not using mix to keep the vec3 and float versions identical
    return f0 + (f90 - f0) * pow(1.0 - VoH, 5.0);
}

fn fresnel(f0: vec3<f32>, LoH: f32) -> vec3<f32> {
    // f_90 suitable for ambient occlusion
    // see https://google.github.io/filament/Filament.html#lighting/occlusion
    let f90 = saturate(dot(f0, vec3<f32>(50.0 * 0.33)));
    return F_Schlick_vec(f0, f90, LoH);
}

// Specular BRDF
// https://google.github.io/filament/Filament.html#materialsystem/specularbrdf

// Cook-Torrance approximation of the microfacet model integration using Fresnel law F to model f_m
// f_r(v,l) = { D(h,α) G(v,l,α) F(v,h,f0) } / { 4 (n⋅v) (n⋅l) }
fn specular(f0: vec3<f32>, roughness: f32, h: vec3<f32>, NoV: f32, NoL: f32,
              NoH: f32, LoH: f32, specularIntensity: f32) -> vec3<f32> {
    let D = D_GGX(roughness, NoH, h);
    let V = V_SmithGGXCorrelated(roughness, NoV, NoL);
    let F = fresnel(f0, LoH);

    return (specularIntensity * D * V) * F;
}

// Diffuse BRDF
// https://google.github.io/filament/Filament.html#materialsystem/diffusebrdf
// fd(v,l) = σ/π * 1 / { |n⋅v||n⋅l| } ∫Ω D(m,α) G(v,l,m) (v⋅m) (l⋅m) dm
//
// simplest approximation
// float Fd_Lambert() {
//     return 1.0 / PI;
// }
//
// vec3 Fd = diffuseColor * Fd_Lambert();
//
// Disney approximation
// See https://google.github.io/filament/Filament.html#citation-burley12
// minimal quality difference
fn Fd_Burley(roughness: f32, NoV: f32, NoL: f32, LoH: f32) -> f32 {
    let f90 = 0.5 + 2.0 * roughness * LoH * LoH;
    let lightScatter = F_Schlick(1.0, f90, NoL);
    let viewScatter = F_Schlick(1.0, f90, NoV);
    return lightScatter * viewScatter * (1.0 / PI);
}

// From https://www.unrealengine.com/en-US/blog/physically-based-shading-on-mobile
fn EnvBRDFApprox(f0: vec3<f32>, perceptual_roughness: f32, NoV: f32) -> vec3<f32> {
    let c0 = vec4<f32>(-1.0, -0.0275, -0.572, 0.022);
    let c1 = vec4<f32>(1.0, 0.0425, 1.04, -0.04);
    let r = perceptual_roughness * c0 + c1;
    let a004 = min(r.x * r.x, exp2(-9.28 * NoV)) * r.x + r.y;
    let AB = vec2<f32>(-1.04, 1.04) * a004 + r.zw;
    return f0 * AB.x + AB.y;
}

fn perceptualRoughnessToRoughness(perceptualRoughness: f32) -> f32 {
    // clamp perceptual roughness to prevent precision problems
    // According to Filament design 0.089 is recommended for mobile
    // Filament uses 0.045 for non-mobile
    let clampedPerceptualRoughness = clamp(perceptualRoughness, 0.089, 1.0);
    return clampedPerceptualRoughness * clampedPerceptualRoughness;
}

// from https://64.github.io/tonemapping/
// reinhard on RGB oversaturates colors
fn reinhard(color: vec3<f32>) -> vec3<f32> {
    return color / (1.0 + color);
}

fn reinhard_extended(color: vec3<f32>, max_white: f32) -> vec3<f32> {
    let numerator = color * (1.0f + (color / vec3<f32>(max_white * max_white)));
    return numerator / (1.0 + color);
}

// luminance coefficients from Rec. 709.
// https://en.wikipedia.org/wiki/Rec._709
fn luminance(v: vec3<f32>) -> f32 {
    return dot(v, vec3<f32>(0.2126, 0.7152, 0.0722));
}

fn change_luminance(c_in: vec3<f32>, l_out: f32) -> vec3<f32> {
    let l_in = luminance(c_in);
    return c_in * (l_out / l_in);
}

fn reinhard_luminance(color: vec3<f32>) -> vec3<f32> {
    let l_old = luminance(color);
    let l_new = l_old / (1.0f + l_old);
    return change_luminance(color, l_new);
}

fn reinhard_extended_luminance(color: vec3<f32>, max_white_l: f32) -> vec3<f32> {
    let l_old = luminance(color);
    let numerator = l_old * (1.0f + (l_old / (max_white_l * max_white_l)));
    let l_new = numerator / (1.0f + l_old);
    return change_luminance(color, l_new);
}

fn point_light(
    world_position: vec3<f32>, light: PointLight, roughness: f32, NdotV: f32, N: vec3<f32>, V: vec3<f32>,
    R: vec3<f32>, F0: vec3<f32>, diffuseColor: vec3<f32>
) -> vec3<f32> {
    let light_to_frag = light.position.xyz - world_position.xyz;
    let distance_square = dot(light_to_frag, light_to_frag);
    let rangeAttenuation =
        getDistanceAttenuation(distance_square, light.inverse_square_range);

    // Specular.
    // Representative Point Area Lights.
    // see http://blog.selfshadow.com/publications/s2013-shading-course/karis/s2013_pbs_epic_notes_v2.pdf p14-16
    let a = roughness;
    let centerToRay = dot(light_to_frag, R) * R - light_to_frag;
    let closestPoint = light_to_frag + centerToRay * saturate(light.radius * inverseSqrt(dot(centerToRay, centerToRay)));
    let LspecLengthInverse = inverseSqrt(dot(closestPoint, closestPoint));
    let normalizationFactor = a / saturate(a + (light.radius * 0.5 * LspecLengthInverse));
    let specularIntensity = normalizationFactor * normalizationFactor;

    var L: vec3<f32> = closestPoint * LspecLengthInverse; // normalize() equivalent?
    var H: vec3<f32> = normalize(L + V);
    var NoL: f32 = saturate(dot(N, L));
    var NoH: f32 = saturate(dot(N, H));
    var LoH: f32 = saturate(dot(L, H));

    let specular_light = specular(F0, roughness, H, NdotV, NoL, NoH, LoH, specularIntensity);

    // Diffuse.
    // Comes after specular since its NoL is used in the lighting equation.
    L = normalize(light_to_frag);
    H = normalize(L + V);
    NoL = saturate(dot(N, L));
    NoH = saturate(dot(N, H));
    LoH = saturate(dot(L, H));

    let diffuse = diffuseColor * Fd_Burley(roughness, NdotV, NoL, LoH);

    // Lout = f(v,l) Φ / { 4 π d^2 }⟨n⋅l⟩
    // where
    // f(v,l) = (f_d(v,l) + f_r(v,l)) * light_color
    // Φ is light intensity

    // our rangeAttentuation = 1 / d^2 multiplied with an attenuation factor for smoothing at the edge of the non-physical maximum light radius
    // It's not 100% clear where the 1/4π goes in the derivation, but we follow the filament shader and leave it out

    // See https://google.github.io/filament/Filament.html#mjx-eqn-pointLightLuminanceEquation
    // TODO compensate for energy loss https://google.github.io/filament/Filament.html#materialsystem/improvingthebrdfs/energylossinspecularreflectance
    // light.color.rgb is premultiplied with light.intensity on the CPU

    return ((diffuse + specular_light) * light.color.rgb) * (rangeAttenuation * NoL);
}

<<<<<<< HEAD
fn directional_light(light: DirectionalLight, roughness: f32, NdotV: f32, normal: vec3<f32>, view: vec3<f32>, R: vec3<f32>, F0: vec3<f32>, diffuseColor: vec3<f32>) -> vec3<f32> {
    let incident_light = light.direction_to_light.xyz;

    let half_vector = normalize(incident_light + view);
    let NoL = saturate(dot(normal, incident_light));
    let NoH = saturate(dot(normal, half_vector));
    let LoH = saturate(dot(incident_light, half_vector));

    let diffuse = diffuseColor * Fd_Burley(roughness, NdotV, NoL, LoH);
    let specularIntensity = 1.0;
    let specular_light = specular(F0, roughness, half_vector, NdotV, NoL, NoH, LoH, specularIntensity);

    return (specular_light + diffuse) * light.color.rgb * NoL;
}

fn fetch_shadow(light_id: i32, homogeneous_coords: vec4<f32>, shadow_bias: f32) -> f32 {
    if (homogeneous_coords.w <= 0.0) {
        return 1.0;
    }
    // compensate for the Y-flip difference between the NDC and texture coordinates
    let flip_correction = vec2<f32>(0.5, -0.5);
    let proj_correction = 1.0 / homogeneous_coords.w;
    // compute texture coordinates for shadow lookup
    let light_local = homogeneous_coords.xy * flip_correction * proj_correction + vec2<f32>(0.5, 0.5);
    // do the lookup, using HW PCF and comparison
    // NOTE: Due to non-uniform control flow above, we must use the level variant of the texture
    //       sampler to avoid use of implicit derivatives causing possible undefined behavior.
    return textureSampleCompareLevel(shadow_textures, shadow_textures_sampler, light_local, i32(light_id), homogeneous_coords.z * proj_correction - shadow_bias);
=======
fn fetch_shadow(light_id: i32, frag_position: vec4<f32>) -> f32 {
    let light = lights.point_lights[light_id];

    // because the shadow maps align with the axes and the frustum planes are at 45 degrees
    // we can get the worldspace depth by taking the largest absolute axis
    let frag_ls = light.position.xyz - frag_position.xyz;
    let abs_position_ls = abs(frag_ls);
    let major_axis_magnitude = max(abs_position_ls.x, max(abs_position_ls.y, abs_position_ls.z));

    // do a full projection
    // vec4 clip = light.projection * vec4(0.0, 0.0, -major_axis_magnitude, 1.0);
    // float depth = (clip.z / clip.w);

    // alternatively do only the necessary multiplications using near/far
    let proj_r = light.far / (light.near - light.far);
    let z = -major_axis_magnitude * proj_r + light.near * proj_r;
    let w = major_axis_magnitude;
    let depth = z / w;

    // let shadow = texture(samplerCubeArrayShadow(t_Shadow, s_Shadow), vec4(frag_ls, i), depth - bias);

    // manual depth testing
    // float shadow = texture(samplerCubeArray(t_Shadow, s_Shadow), vec4(-frag_ls, 6 * i)).r;
    // shadow = depth > shadow ? 0.0 : 1.0;
    // o_Target = vec4(vec3(shadow * 20 - 19, depth * 20 - 19, 0.0), 1.0);
    // o_Target = vec4(vec3(shadow * 20 - 19), 1.0);

    // do the lookup, using HW PCF and comparison
    // NOTE: Due to the non-uniform control flow above, we must use the Level variant of
    //       textureSampleCompare to avoid undefined behaviour due to some of the fragments in
    //       a quad (2x2 fragments) being processed not being sampled, and this messing with
    //       mip-mapping functionality. The shadow maps have no mipmaps so Level just samples
    //       from LOD 0.
    let bias = 0.0001;
    return textureSampleCompareLevel(shadow_textures, shadow_textures_sampler, frag_ls, i32(light_id), depth - bias);
>>>>>>> 9a79b79b
}

struct FragmentInput {
    [[builtin(front_facing)]] is_front: bool;
    [[location(0)]] world_position: vec4<f32>;
    [[location(1)]] world_normal: vec3<f32>;
    [[location(2)]] uv: vec2<f32>;
};

[[stage(fragment)]]
fn fragment(in: FragmentInput) -> [[location(0)]] vec4<f32> {
    var output_color: vec4<f32> = material.base_color;
    if ((material.flags & FLAGS_BASE_COLOR_TEXTURE_BIT) != 0u) {
        output_color = output_color * textureSample(base_color_texture, base_color_sampler, in.uv);
    }

    // // NOTE: Unlit bit not set means == 0 is true, so the true case is if lit
    if ((material.flags & FLAGS_UNLIT_BIT) == 0u) {
        // TODO use .a for exposure compensation in HDR
        var emissive: vec4<f32> = material.emissive;
        if ((material.flags & FLAGS_EMISSIVE_TEXTURE_BIT) != 0u) {
            emissive = vec4<f32>(emissive.rgb * textureSample(emissive_texture, emissive_sampler, in.uv).rgb, 1.0);
        }

        // calculate non-linear roughness from linear perceptualRoughness
        var metallic: f32 = material.metallic;
        var perceptual_roughness: f32 = material.perceptual_roughness;
        if ((material.flags & FLAGS_METALLIC_ROUGHNESS_TEXTURE_BIT) != 0u) {
            let metallic_roughness = textureSample(metallic_roughness_texture, metallic_roughness_sampler, in.uv);
            // Sampling from GLTF standard channels for now
            metallic = metallic * metallic_roughness.b;
            perceptual_roughness = perceptual_roughness * metallic_roughness.g;
        }
        let roughness = perceptualRoughnessToRoughness(perceptual_roughness);

        var occlusion: f32 = 1.0;
        if ((material.flags & FLAGS_OCCLUSION_TEXTURE_BIT) != 0u) {
            occlusion = textureSample(occlusion_texture, occlusion_sampler, in.uv).r;
        }

        var N: vec3<f32> = normalize(in.world_normal);

        // FIXME: Normal maps need an additional vertex attribute and vertex stage output/fragment stage input
        //        Just use a separate shader for lit with normal maps?
        // #    ifdef STANDARDMATERIAL_NORMAL_MAP
        //     vec3 T = normalize(v_WorldTangent.xyz);
        //     vec3 B = cross(N, T) * v_WorldTangent.w;
        // #    endif

        if ((material.flags & FLAGS_DOUBLE_SIDED_BIT) != 0u) {
            if (!in.is_front) {
                N = -N;
            }
        // #        ifdef STANDARDMATERIAL_NORMAL_MAP
        //     T = gl_FrontFacing ? T : -T;
        //     B = gl_FrontFacing ? B : -B;
        // #        endif
        }

        // #    ifdef STANDARDMATERIAL_NORMAL_MAP
        //     mat3 TBN = mat3(T, B, N);
        //     N = TBN * normalize(texture(sampler2D(normal_map, normal_map_sampler), v_Uv).rgb * 2.0 - 1.0);
        // #    endif

        var V: vec3<f32>;
        if (view.view_proj.w.w != 1.0) { // If the projection is not orthographic
            // Only valid for a perpective projection
            V = normalize(view.world_position.xyz - in.world_position.xyz);
        } else {
            // Ortho view vec
            V = normalize(vec3<f32>(-view.view_proj.x.z, -view.view_proj.y.z, -view.view_proj.z.z));
        }

        // Neubelt and Pettineo 2013, "Crafting a Next-gen Material Pipeline for The Order: 1886"
        let NdotV = max(dot(N, V), 0.0001);

        // Remapping [0,1] reflectance to F0
        // See https://google.github.io/filament/Filament.html#materialsystem/parameterization/remapping
        let reflectance = material.reflectance;
        let F0 = 0.16 * reflectance * reflectance * (1.0 - metallic) + output_color.rgb * metallic;

        // Diffuse strength inversely related to metallicity
        let diffuse_color = output_color.rgb * (1.0 - metallic);

        let R = reflect(-V, N);

        // accumulate color
        var light_accum: vec3<f32> = vec3<f32>(0.0);
<<<<<<< HEAD
        let n_omni_lights = i32(lights.n_omni_lights);
        let n_directional_lights = i32(lights.n_directional_lights);
        for (var i: i32 = 0; i < n_omni_lights; i = i + 1) {
            let light = lights.omni_lights[i];
            let light_contrib = omni_light(in.world_position.xyz, light, roughness, NdotV, N, V, R, F0, diffuse_color);
            let dir_to_light = normalize(light.position.xyz - in.world_position.xyz);
            let shadow_bias = max(
                light.shadow_bias_max * (1.0 - dot(in.world_normal, dir_to_light)),
                light.shadow_bias_min
            );
            let shadow = fetch_shadow(i, light.view_projection * in.world_position, shadow_bias);
            light_accum = light_accum + light_contrib * shadow;
        }
        for (var i: i32 = 0; i < n_directional_lights; i = i + 1) {
            let light = lights.directional_lights[i];
            let light_contrib = directional_light(light, roughness, NdotV, N, V, R, F0, diffuse_color);
            let shadow_bias = max(
                light.shadow_bias_max * (1.0 - dot(in.world_normal, light.direction_to_light.xyz)),
                light.shadow_bias_min
            );
            let shadow = fetch_shadow(n_omni_lights + i, light.view_projection * in.world_position, shadow_bias);
=======
        for (var i: i32 = 0; i < i32(lights.num_lights); i = i + 1) {
            let light = lights.point_lights[i];
            let light_contrib = point_light(in.world_position.xyz, light, roughness, NdotV, N, V, R, F0, diffuse_color);
            let shadow = fetch_shadow(i, in.world_position);
>>>>>>> 9a79b79b
            light_accum = light_accum + light_contrib * shadow;
        }

        let diffuse_ambient = EnvBRDFApprox(diffuse_color, 1.0, NdotV);
        let specular_ambient = EnvBRDFApprox(F0, perceptual_roughness, NdotV);

        output_color = vec4<f32>(
            light_accum +
                (diffuse_ambient + specular_ambient) * lights.ambient_color.rgb * occlusion +
                emissive.rgb * output_color.a,
            output_color.a);

        // tone_mapping
        output_color = vec4<f32>(reinhard_luminance(output_color.rgb), output_color.a);
        // Gamma correction.
        // Not needed with sRGB buffer
        // output_color.rgb = pow(output_color.rgb, vec3(1.0 / 2.2));
    }

    return output_color;
}<|MERGE_RESOLUTION|>--- conflicted
+++ resolved
@@ -87,24 +87,6 @@
     flags: u32;
 };
 
-<<<<<<< HEAD
-struct OmniLight {
-    view_projection: mat4x4<f32>;
-    color: vec4<f32>;
-    position: vec3<f32>;
-    range: f32;
-    radius: f32;
-    shadow_bias_min: f32;
-    shadow_bias_max: f32;
-};
-
-struct DirectionalLight {
-    view_projection: mat4x4<f32>;
-    color: vec4<f32>;
-    direction_to_light: vec3<f32>;
-    shadow_bias_min: f32;
-    shadow_bias_max: f32;
-=======
 struct PointLight {
     color: vec4<f32>;
     // projection: mat4x4<f32>;
@@ -113,21 +95,26 @@
     radius: f32;
     near: f32;
     far: f32;
->>>>>>> 9a79b79b
+    shadow_bias_min: f32;
+    shadow_bias_max: f32;
+};
+
+struct DirectionalLight {
+    view_projection: mat4x4<f32>;
+    color: vec4<f32>;
+    direction_to_light: vec3<f32>;
+    shadow_bias_min: f32;
+    shadow_bias_max: f32;
 };
 
 [[block]]
 struct Lights {
     // NOTE: this array size must be kept in sync with the constants defined bevy_pbr2/src/render/light.rs
     // TODO: this can be removed if we move to storage buffers for light arrays
-<<<<<<< HEAD
-    omni_lights: array<OmniLight, 10>;
+    point_lights: array<PointLight, 10>;
     directional_lights: array<DirectionalLight, 1>;
-=======
-    point_lights: array<PointLight, 10>;
->>>>>>> 9a79b79b
     ambient_color: vec4<f32>;
-    n_omni_lights: u32;
+    n_point_lights: u32;
     n_directional_lights: u32;
 };
 
@@ -142,9 +129,13 @@
 [[group(0), binding(1)]]
 var lights: Lights;
 [[group(0), binding(2)]]
-var shadow_textures: texture_depth_cube_array;
+var point_shadow_textures: texture_depth_cube_array;
 [[group(0), binding(3)]]
-var shadow_textures_sampler: sampler_comparison;
+var point_shadow_textures_sampler: sampler_comparison;
+[[group(0), binding(4)]]
+var directional_shadow_textures: texture_depth_2d_array;
+[[group(0), binding(5)]]
+var directional_shadow_textures_sampler: sampler_comparison;
 
 [[group(2), binding(0)]]
 var material: StandardMaterial;
@@ -373,7 +364,6 @@
     return ((diffuse + specular_light) * light.color.rgb) * (rangeAttenuation * NoL);
 }
 
-<<<<<<< HEAD
 fn directional_light(light: DirectionalLight, roughness: f32, NdotV: f32, normal: vec3<f32>, view: vec3<f32>, R: vec3<f32>, F0: vec3<f32>, diffuseColor: vec3<f32>) -> vec3<f32> {
     let incident_light = light.direction_to_light.xyz;
 
@@ -389,7 +379,44 @@
     return (specular_light + diffuse) * light.color.rgb * NoL;
 }
 
-fn fetch_shadow(light_id: i32, homogeneous_coords: vec4<f32>, shadow_bias: f32) -> f32 {
+fn fetch_point_shadow(light_id: i32, frag_position: vec4<f32>, shadow_bias: f32) -> f32 {
+    let light = lights.point_lights[light_id];
+
+    // because the shadow maps align with the axes and the frustum planes are at 45 degrees
+    // we can get the worldspace depth by taking the largest absolute axis
+    let frag_ls = light.position.xyz - frag_position.xyz;
+    let abs_position_ls = abs(frag_ls);
+    let major_axis_magnitude = max(abs_position_ls.x, max(abs_position_ls.y, abs_position_ls.z));
+
+    // do a full projection
+    // vec4 clip = light.projection * vec4(0.0, 0.0, -major_axis_magnitude, 1.0);
+    // float depth = (clip.z / clip.w);
+
+    // alternatively do only the necessary multiplications using near/far
+    let proj_r = light.far / (light.near - light.far);
+    let z = -major_axis_magnitude * proj_r + light.near * proj_r;
+    let w = major_axis_magnitude;
+    let depth = z / w;
+
+    // let shadow = texture(samplerCubeArrayShadow(t_Shadow, s_Shadow), vec4(frag_ls, i), depth - bias);
+
+    // manual depth testing
+    // float shadow = texture(samplerCubeArray(t_Shadow, s_Shadow), vec4(-frag_ls, 6 * i)).r;
+    // shadow = depth > shadow ? 0.0 : 1.0;
+    // o_Target = vec4(vec3(shadow * 20 - 19, depth * 20 - 19, 0.0), 1.0);
+    // o_Target = vec4(vec3(shadow * 20 - 19), 1.0);
+
+    // do the lookup, using HW PCF and comparison
+    // NOTE: Due to the non-uniform control flow above, we must use the Level variant of
+    //       textureSampleCompare to avoid undefined behaviour due to some of the fragments in
+    //       a quad (2x2 fragments) being processed not being sampled, and this messing with
+    //       mip-mapping functionality. The shadow maps have no mipmaps so Level just samples
+    //       from LOD 0.
+    let bias = 0.0001;
+    return textureSampleCompareLevel(point_shadow_textures, point_shadow_textures_sampler, frag_ls, i32(light_id), depth - shadow_bias);
+}
+
+fn fetch_directional_shadow(light_id: i32, homogeneous_coords: vec4<f32>, shadow_bias: f32) -> f32 {
     if (homogeneous_coords.w <= 0.0) {
         return 1.0;
     }
@@ -401,44 +428,7 @@
     // do the lookup, using HW PCF and comparison
     // NOTE: Due to non-uniform control flow above, we must use the level variant of the texture
     //       sampler to avoid use of implicit derivatives causing possible undefined behavior.
-    return textureSampleCompareLevel(shadow_textures, shadow_textures_sampler, light_local, i32(light_id), homogeneous_coords.z * proj_correction - shadow_bias);
-=======
-fn fetch_shadow(light_id: i32, frag_position: vec4<f32>) -> f32 {
-    let light = lights.point_lights[light_id];
-
-    // because the shadow maps align with the axes and the frustum planes are at 45 degrees
-    // we can get the worldspace depth by taking the largest absolute axis
-    let frag_ls = light.position.xyz - frag_position.xyz;
-    let abs_position_ls = abs(frag_ls);
-    let major_axis_magnitude = max(abs_position_ls.x, max(abs_position_ls.y, abs_position_ls.z));
-
-    // do a full projection
-    // vec4 clip = light.projection * vec4(0.0, 0.0, -major_axis_magnitude, 1.0);
-    // float depth = (clip.z / clip.w);
-
-    // alternatively do only the necessary multiplications using near/far
-    let proj_r = light.far / (light.near - light.far);
-    let z = -major_axis_magnitude * proj_r + light.near * proj_r;
-    let w = major_axis_magnitude;
-    let depth = z / w;
-
-    // let shadow = texture(samplerCubeArrayShadow(t_Shadow, s_Shadow), vec4(frag_ls, i), depth - bias);
-
-    // manual depth testing
-    // float shadow = texture(samplerCubeArray(t_Shadow, s_Shadow), vec4(-frag_ls, 6 * i)).r;
-    // shadow = depth > shadow ? 0.0 : 1.0;
-    // o_Target = vec4(vec3(shadow * 20 - 19, depth * 20 - 19, 0.0), 1.0);
-    // o_Target = vec4(vec3(shadow * 20 - 19), 1.0);
-
-    // do the lookup, using HW PCF and comparison
-    // NOTE: Due to the non-uniform control flow above, we must use the Level variant of
-    //       textureSampleCompare to avoid undefined behaviour due to some of the fragments in
-    //       a quad (2x2 fragments) being processed not being sampled, and this messing with
-    //       mip-mapping functionality. The shadow maps have no mipmaps so Level just samples
-    //       from LOD 0.
-    let bias = 0.0001;
-    return textureSampleCompareLevel(shadow_textures, shadow_textures_sampler, frag_ls, i32(light_id), depth - bias);
->>>>>>> 9a79b79b
+    return textureSampleCompareLevel(directional_shadow_textures, directional_shadow_textures_sampler, light_local, i32(light_id), homogeneous_coords.z * proj_correction - shadow_bias);
 }
 
 struct FragmentInput {
@@ -527,18 +517,17 @@
 
         // accumulate color
         var light_accum: vec3<f32> = vec3<f32>(0.0);
-<<<<<<< HEAD
-        let n_omni_lights = i32(lights.n_omni_lights);
+        let n_point_lights = i32(lights.n_point_lights);
         let n_directional_lights = i32(lights.n_directional_lights);
-        for (var i: i32 = 0; i < n_omni_lights; i = i + 1) {
-            let light = lights.omni_lights[i];
-            let light_contrib = omni_light(in.world_position.xyz, light, roughness, NdotV, N, V, R, F0, diffuse_color);
+        for (var i: i32 = 0; i < n_point_lights; i = i + 1) {
+            let light = lights.point_lights[i];
+            let light_contrib = point_light(in.world_position.xyz, light, roughness, NdotV, N, V, R, F0, diffuse_color);
             let dir_to_light = normalize(light.position.xyz - in.world_position.xyz);
             let shadow_bias = max(
                 light.shadow_bias_max * (1.0 - dot(in.world_normal, dir_to_light)),
                 light.shadow_bias_min
             );
-            let shadow = fetch_shadow(i, light.view_projection * in.world_position, shadow_bias);
+            let shadow = fetch_point_shadow(i, in.world_position, shadow_bias);
             light_accum = light_accum + light_contrib * shadow;
         }
         for (var i: i32 = 0; i < n_directional_lights; i = i + 1) {
@@ -548,13 +537,7 @@
                 light.shadow_bias_max * (1.0 - dot(in.world_normal, light.direction_to_light.xyz)),
                 light.shadow_bias_min
             );
-            let shadow = fetch_shadow(n_omni_lights + i, light.view_projection * in.world_position, shadow_bias);
-=======
-        for (var i: i32 = 0; i < i32(lights.num_lights); i = i + 1) {
-            let light = lights.point_lights[i];
-            let light_contrib = point_light(in.world_position.xyz, light, roughness, NdotV, N, V, R, F0, diffuse_color);
-            let shadow = fetch_shadow(i, in.world_position);
->>>>>>> 9a79b79b
+            let shadow = fetch_directional_shadow(i, light.view_projection * in.world_position, shadow_bias);
             light_accum = light_accum + light_contrib * shadow;
         }
 
