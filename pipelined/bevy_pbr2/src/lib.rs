mod alpha;
mod bundle;
mod light;
mod material;
mod render;

pub use alpha::*;
pub use bundle::*;
pub use light::*;
pub use material::*;
pub use render::*;

use bevy_app::prelude::*;
use bevy_asset::{Assets, Handle, HandleUntyped};
use bevy_core_pipeline::{AlphaMask3d, Opaque3d, Transparent3d};
use bevy_ecs::prelude::*;
use bevy_reflect::TypeUuid;
use bevy_render2::{
    render_component::{ExtractComponentPlugin, UniformComponentPlugin},
    render_graph::RenderGraph,
    render_phase::{sort_phase_system, AddRenderCommand, DrawFunctions},
    render_resource::{Shader, SpecializedPipelines},
    view::VisibilitySystems,
    RenderApp, RenderStage,
};
use bevy_transform::TransformSystem;

pub mod draw_3d_graph {
    pub mod node {
        pub const SHADOW_PASS: &str = "shadow_pass";
    }
}

pub const PBR_SHADER_HANDLE: HandleUntyped =
    HandleUntyped::weak_from_u64(Shader::TYPE_UUID, 4805239651767701046);
pub const SHADOW_SHADER_HANDLE: HandleUntyped =
    HandleUntyped::weak_from_u64(Shader::TYPE_UUID, 1836745567947005696);

#[derive(Default)]
pub struct PbrPlugin;

impl Plugin for PbrPlugin {
    fn build(&self, app: &mut App) {
        let mut shaders = app.world.get_resource_mut::<Assets<Shader>>().unwrap();
        let pbr_shader = Shader::from_wgsl(include_str!("render/pbr.wgsl"));
        shaders.set_untracked(PBR_SHADER_HANDLE, pbr_shader);
        let shadow_shader = Shader::from_wgsl(include_str!("render/depth.wgsl"));
        shaders.set_untracked(SHADOW_SHADER_HANDLE, shadow_shader);

        app.add_plugin(StandardMaterialPlugin)
            .add_plugin(ExtractComponentPlugin::<Handle<StandardMaterial>>::default())
            .add_plugin(UniformComponentPlugin::<MeshUniform>::default())
            .init_resource::<AmbientLight>()
            .init_resource::<DirectionalLightShadowMap>()
            .init_resource::<PointLightShadowMap>()
            .init_resource::<AmbientLight>()
            .init_resource::<VisiblePointLights>()
            // NOTE: Clusters need to have been added before update_clusters is run so
            //       run in the stage before...
            .add_system_to_stage(
                CoreStage::Update,
                add_clusters
                    .label(SimulationLightSystems::AddClusters)
                    .after(TransformSystem::TransformPropagate),
            )
            .add_system_to_stage(
                CoreStage::PostUpdate,
                update_clusters
                    .label(SimulationLightSystems::UpdateClusters)
                    .after(TransformSystem::TransformPropagate)
                    .after(SimulationLightSystems::AddClusters),
            )
            .add_system_to_stage(
                CoreStage::PostUpdate,
                assign_lights_to_clusters
                    .label(SimulationLightSystems::AssignLightsToClusters)
                    .after(TransformSystem::TransformPropagate)
                    .after(SimulationLightSystems::UpdateClusters),
            )
            .add_system_to_stage(
                CoreStage::PostUpdate,
                update_directional_light_frusta
                    .label(SimulationLightSystems::UpdateDirectionalLightFrusta)
                    .after(TransformSystem::TransformPropagate),
            )
            .add_system_to_stage(
                CoreStage::PostUpdate,
                update_point_light_frusta
                    .label(SimulationLightSystems::UpdatePointLightFrusta)
                    .after(TransformSystem::TransformPropagate)
                    .after(SimulationLightSystems::AssignLightsToClusters),
            )
            .add_system_to_stage(
                CoreStage::PostUpdate,
                check_light_mesh_visibility
                    .label(SimulationLightSystems::CheckLightVisibility)
                    .after(TransformSystem::TransformPropagate)
                    .after(VisibilitySystems::CalculateBounds)
                    .after(SimulationLightSystems::UpdateDirectionalLightFrusta)
                    .after(SimulationLightSystems::UpdatePointLightFrusta)
                    // NOTE: This MUST be scheduled AFTER the core renderer visibility check
                    // because that resets entity ComputedVisibility for the first view
                    // which would override any results from this otherwise
                    .after(VisibilitySystems::CheckVisibility),
            );

<<<<<<< HEAD
        let render_app = app.sub_app(RenderApp);
        render_app
            .add_system_to_stage(RenderStage::Extract, render::extract_meshes)
            .add_system_to_stage(
                RenderStage::Extract,
                render::extract_clusters.label(RenderLightSystems::ExtractClusters),
            )
            .add_system_to_stage(
                RenderStage::Extract,
                render::extract_lights.label(RenderLightSystems::ExtractLights),
            )
            .add_system_to_stage(
                RenderStage::Prepare,
                // FIXME: Is this true?
                // this is added as an exclusive system because it contributes new views. it must run (and have Commands applied)
                // _before_ the `prepare_views()` system is run. ideally this becomes a normal system when "stageless" features come out
                render::prepare_clusters
                    .exclusive_system()
                    .label(RenderLightSystems::PrepareClusters),
            )
            .add_system_to_stage(
                RenderStage::Prepare,
                // this is added as an exclusive system because it contributes new views. it must run (and have Commands applied)
                // _before_ the `prepare_views()` system is run. ideally this becomes a normal system when "stageless" features come out
                render::prepare_lights
                    .exclusive_system()
                    .label(RenderLightSystems::PrepareLights),
            )
            .add_system_to_stage(RenderStage::Queue, render::queue_meshes)
            .add_system_to_stage(
                RenderStage::Queue,
                render::queue_shadows.label(RenderLightSystems::QueueShadows),
            )
            .add_system_to_stage(RenderStage::Queue, render::queue_shadow_view_bind_group)
            .add_system_to_stage(RenderStage::Queue, render::queue_transform_bind_group)
            .add_system_to_stage(RenderStage::PhaseSort, sort_phase_system::<Shadow>)
            .init_resource::<PbrPipeline>()
            .init_resource::<ShadowPipeline>()
            .init_resource::<DrawFunctions<Shadow>>()
            .init_resource::<LightMeta>()
            .init_resource::<GlobalLightMeta>()
            .init_resource::<SpecializedPipelines<PbrPipeline>>()
            .init_resource::<SpecializedPipelines<ShadowPipeline>>();
=======
        {
            let render_app = app.sub_app(RenderApp);
            render_app
                .add_system_to_stage(RenderStage::Extract, render::extract_meshes)
                .add_system_to_stage(
                    RenderStage::Extract,
                    render::extract_clusters.label(RenderLightSystems::ExtractClusters),
                )
                .add_system_to_stage(
                    RenderStage::Extract,
                    render::extract_lights.label(RenderLightSystems::ExtractLights),
                )
                .add_system_to_stage(
                    RenderStage::Prepare,
                    // this is added as an exclusive system because it contributes new views. it must run (and have Commands applied)
                    // _before_ the `prepare_views()` system is run. ideally this becomes a normal system when "stageless" features come out
                    render::prepare_lights
                        .exclusive_system()
                        .label(RenderLightSystems::PrepareClusters),
                )
                .add_system_to_stage(
                    RenderStage::Prepare,
                    // FIXME: Is this true?
                    // this is added as an exclusive system because it contributes new views. it must run (and have Commands applied)
                    // _before_ the `prepare_views()` system is run. ideally this becomes a normal system when "stageless" features come out
                    render::prepare_clusters
                        .exclusive_system()
                        .label(RenderLightSystems::PrepareClusters)
                        .after(RenderLightSystems::PrepareLights),
                )
                .add_system_to_stage(RenderStage::Queue, render::queue_meshes)
                .add_system_to_stage(
                    RenderStage::Queue,
                    render::queue_shadows.label(RenderLightSystems::QueueShadows),
                )
                .add_system_to_stage(RenderStage::Queue, render::queue_shadow_view_bind_group)
                .add_system_to_stage(RenderStage::Queue, render::queue_transform_bind_group)
                .add_system_to_stage(RenderStage::PhaseSort, sort_phase_system::<Shadow>)
                .init_resource::<PbrPipeline>()
                .init_resource::<ShadowPipeline>()
                .init_resource::<DrawFunctions<Shadow>>()
                .init_resource::<LightMeta>()
                .init_resource::<GlobalLightMeta>()
                .init_resource::<SpecializedPipelines<PbrPipeline>>()
                .init_resource::<SpecializedPipelines<ShadowPipeline>>();
>>>>>>> aee40571

        let shadow_pass_node = ShadowPassNode::new(&mut render_app.world);
        render_app.add_render_command::<Opaque3d, DrawPbr>();
        render_app.add_render_command::<AlphaMask3d, DrawPbr>();
        render_app.add_render_command::<Transparent3d, DrawPbr>();
        render_app.add_render_command::<Shadow, DrawShadowMesh>();
        let mut graph = render_app.world.get_resource_mut::<RenderGraph>().unwrap();
        let draw_3d_graph = graph
            .get_sub_graph_mut(bevy_core_pipeline::draw_3d_graph::NAME)
            .unwrap();
        draw_3d_graph.add_node(draw_3d_graph::node::SHADOW_PASS, shadow_pass_node);
        draw_3d_graph
            .add_node_edge(
                draw_3d_graph::node::SHADOW_PASS,
                bevy_core_pipeline::draw_3d_graph::node::MAIN_PASS,
            )
            .unwrap();
        draw_3d_graph
            .add_slot_edge(
                draw_3d_graph.input_node().unwrap().id,
                bevy_core_pipeline::draw_3d_graph::input::VIEW_ENTITY,
                draw_3d_graph::node::SHADOW_PASS,
                ShadowPassNode::IN_VIEW,
            )
            .unwrap();
    }
}<|MERGE_RESOLUTION|>--- conflicted
+++ resolved
@@ -104,7 +104,6 @@
                     .after(VisibilitySystems::CheckVisibility),
             );
 
-<<<<<<< HEAD
         let render_app = app.sub_app(RenderApp);
         render_app
             .add_system_to_stage(RenderStage::Extract, render::extract_meshes)
@@ -118,20 +117,21 @@
             )
             .add_system_to_stage(
                 RenderStage::Prepare,
+                // this is added as an exclusive system because it contributes new views. it must run (and have Commands applied)
+                // _before_ the `prepare_views()` system is run. ideally this becomes a normal system when "stageless" features come out
+                render::prepare_lights
+                    .exclusive_system()
+                    .label(RenderLightSystems::PrepareClusters),
+            )
+            .add_system_to_stage(
+                RenderStage::Prepare,
                 // FIXME: Is this true?
                 // this is added as an exclusive system because it contributes new views. it must run (and have Commands applied)
                 // _before_ the `prepare_views()` system is run. ideally this becomes a normal system when "stageless" features come out
                 render::prepare_clusters
                     .exclusive_system()
-                    .label(RenderLightSystems::PrepareClusters),
-            )
-            .add_system_to_stage(
-                RenderStage::Prepare,
-                // this is added as an exclusive system because it contributes new views. it must run (and have Commands applied)
-                // _before_ the `prepare_views()` system is run. ideally this becomes a normal system when "stageless" features come out
-                render::prepare_lights
-                    .exclusive_system()
-                    .label(RenderLightSystems::PrepareLights),
+                    .label(RenderLightSystems::PrepareClusters)
+                    .after(RenderLightSystems::PrepareLights),
             )
             .add_system_to_stage(RenderStage::Queue, render::queue_meshes)
             .add_system_to_stage(
@@ -148,53 +148,6 @@
             .init_resource::<GlobalLightMeta>()
             .init_resource::<SpecializedPipelines<PbrPipeline>>()
             .init_resource::<SpecializedPipelines<ShadowPipeline>>();
-=======
-        {
-            let render_app = app.sub_app(RenderApp);
-            render_app
-                .add_system_to_stage(RenderStage::Extract, render::extract_meshes)
-                .add_system_to_stage(
-                    RenderStage::Extract,
-                    render::extract_clusters.label(RenderLightSystems::ExtractClusters),
-                )
-                .add_system_to_stage(
-                    RenderStage::Extract,
-                    render::extract_lights.label(RenderLightSystems::ExtractLights),
-                )
-                .add_system_to_stage(
-                    RenderStage::Prepare,
-                    // this is added as an exclusive system because it contributes new views. it must run (and have Commands applied)
-                    // _before_ the `prepare_views()` system is run. ideally this becomes a normal system when "stageless" features come out
-                    render::prepare_lights
-                        .exclusive_system()
-                        .label(RenderLightSystems::PrepareClusters),
-                )
-                .add_system_to_stage(
-                    RenderStage::Prepare,
-                    // FIXME: Is this true?
-                    // this is added as an exclusive system because it contributes new views. it must run (and have Commands applied)
-                    // _before_ the `prepare_views()` system is run. ideally this becomes a normal system when "stageless" features come out
-                    render::prepare_clusters
-                        .exclusive_system()
-                        .label(RenderLightSystems::PrepareClusters)
-                        .after(RenderLightSystems::PrepareLights),
-                )
-                .add_system_to_stage(RenderStage::Queue, render::queue_meshes)
-                .add_system_to_stage(
-                    RenderStage::Queue,
-                    render::queue_shadows.label(RenderLightSystems::QueueShadows),
-                )
-                .add_system_to_stage(RenderStage::Queue, render::queue_shadow_view_bind_group)
-                .add_system_to_stage(RenderStage::Queue, render::queue_transform_bind_group)
-                .add_system_to_stage(RenderStage::PhaseSort, sort_phase_system::<Shadow>)
-                .init_resource::<PbrPipeline>()
-                .init_resource::<ShadowPipeline>()
-                .init_resource::<DrawFunctions<Shadow>>()
-                .init_resource::<LightMeta>()
-                .init_resource::<GlobalLightMeta>()
-                .init_resource::<SpecializedPipelines<PbrPipeline>>()
-                .init_resource::<SpecializedPipelines<ShadowPipeline>>();
->>>>>>> aee40571
 
         let shadow_pass_node = ShadowPassNode::new(&mut render_app.world);
         render_app.add_render_command::<Opaque3d, DrawPbr>();
