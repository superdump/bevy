# if crate A depends on crate B, B must come before A in this list
crates=(
    bevy_utils
    bevy_ptr
    bevy_macro_utils
    bevy_derive
    bevy_math
    bevy_tasks
    bevy_reflect/bevy_reflect_derive
    bevy_reflect
    bevy_ecs/macros
    bevy_ecs
    bevy_app
    bevy_time
    bevy_log
    bevy_dynamic_plugin
    bevy_asset
    bevy_audio
    bevy_core
    bevy_diagnostic
    bevy_hierarchy
    bevy_transform
    bevy_window
<<<<<<< HEAD
    bevy_crevice/bevy-crevice-derive
    bevy_crevice
    bevy_mikktspace
=======
    bevy_encase_derive
    bevy_render/macros
>>>>>>> ee4bcbea
    bevy_render
    bevy_core_pipeline
    bevy_input
    bevy_gilrs
    bevy_animation
    bevy_pbr
    bevy_gltf
    bevy_scene
    bevy_sprite
    bevy_text
    bevy_ui
    bevy_winit
    bevy_internal
    bevy_dylib
)

if [ -n "$(git status --porcelain)" ]; then
    echo "You have local changes!"
    exit 1
fi

pushd crates

for crate in "${crates[@]}"
do
  echo "Publishing ${crate}"
  cp ../docs/LICENSE-MIT "$crate"
  cp ../docs/LICENSE-APACHE "$crate"
  pushd "$crate"
  git add LICENSE-MIT LICENSE-APACHE
  cargo publish --no-verify --allow-dirty
  popd
  sleep 20
done

popd

echo "Publishing root crate"
cargo publish --allow-dirty

echo "Cleaning local state"
git reset HEAD --hard<|MERGE_RESOLUTION|>--- conflicted
+++ resolved
@@ -21,14 +21,9 @@
     bevy_hierarchy
     bevy_transform
     bevy_window
-<<<<<<< HEAD
-    bevy_crevice/bevy-crevice-derive
-    bevy_crevice
-    bevy_mikktspace
-=======
     bevy_encase_derive
     bevy_render/macros
->>>>>>> ee4bcbea
+    bevy_mikktspace
     bevy_render
     bevy_core_pipeline
     bevy_input
